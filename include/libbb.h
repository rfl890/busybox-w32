/* vi: set sw=4 ts=4: */
/*
 * Busybox main internal header file
 *
 * Based in part on code from sash, Copyright (c) 1999 by David I. Bell
 * Permission has been granted to redistribute this code under GPL.
 *
 * Licensed under GPLv2, see file LICENSE in this source tree.
 */
#ifndef LIBBB_H
#define LIBBB_H 1

#if ENABLE_PLATFORM_MINGW32
/* We have our own nanosleep(), clock_gettime() and clock_settime(). */
/* Skip the Windows include file that declares them. */
# define WIN_PTHREADS_TIME_H
#endif

#include "platform.h"

#include <ctype.h>
#include <dirent.h>
#include <errno.h>
#include <fcntl.h>
#include <inttypes.h>
#include <netdb.h>
#include <setjmp.h>
#include <signal.h>
#include <paths.h>
#if defined __UCLIBC__ /* TODO: and glibc? */
/* use inlined versions of these: */
# define sigfillset(s)    __sigfillset(s)
# define sigemptyset(s)   __sigemptyset(s)
# define sigisemptyset(s) __sigisemptyset(s)
#endif
#include <stdint.h>
#include <stdio.h>
#include <stdlib.h>
#include <stdarg.h>
#include <stddef.h>
#include <string.h>
/* There are two incompatible basename's, let's not use them! */
/* See the dirname/basename man page for details */
#include <libgen.h> /* dirname,basename */
#undef basename
#define basename dont_use_basename
#include <poll.h>
#include <sys/ioctl.h>
#include <sys/mman.h>
#include <sys/resource.h>
#include <sys/socket.h>
#include <sys/stat.h>
#include <sys/time.h>
#include <sys/types.h>
#if !defined(major) || defined(__GLIBC__)
# include <sys/sysmacros.h>
#endif
#include <sys/wait.h>
#include <termios.h>
#include <time.h>
#include <sys/param.h>
#include <pwd.h>
#include <grp.h>
#if ENABLE_FEATURE_SHADOWPASSWDS
# if !ENABLE_USE_BB_SHADOW
/* If using busybox's shadow implementation, do not include the shadow.h
 * header as the toolchain may not provide it at all.
 */
#  include <shadow.h>
# endif
#endif
#if defined(ANDROID) || defined(__ANDROID__)
# define endpwent() ((void)0)
# define endgrent() ((void)0)
#endif
#ifdef HAVE_MNTENT_H
# include <mntent.h>
#endif
#ifdef HAVE_SYS_STATFS_H
# include <sys/statfs.h>
#endif
/* Don't do this here:
 * #include <sys/sysinfo.h>
 * Some linux/ includes pull in conflicting definition
 * of struct sysinfo (only in some toolchanins), which breaks build.
 * Include sys/sysinfo.h only in those files which need it.
 */
#if ENABLE_SELINUX
# include <selinux/selinux.h>
# include <selinux/context.h>
#endif
#if ENABLE_FEATURE_UTMP
# if defined __UCLIBC__ && ( \
    (UCLIBC_VERSION >= KERNEL_VERSION(0, 9, 32) \
     && UCLIBC_VERSION < KERNEL_VERSION(0, 9, 34) \
     && defined __UCLIBC_HAS_UTMPX__ \
    ) || ( \
	 UCLIBC_VERSION >= KERNEL_VERSION(0, 9, 34) \
	) \
  )
#  include <utmpx.h>
# elif defined __UCLIBC__
#  include <utmp.h>
#  define utmpx utmp
#  define setutxent setutent
#  define endutxent endutent
#  define getutxent getutent
#  define getutxid getutid
#  define getutxline getutline
#  define pututxline pututline
#  define utmpxname utmpname
#  define updwtmpx updwtmp
#  define _PATH_UTMPX _PATH_UTMP
# else
#  if !defined(__FreeBSD__)
#   include <utmp.h>
#  else
#   define _PATH_UTMPX "/var/run/utx.active"
#  endif
#  include <utmpx.h>
#  if defined _PATH_UTMP && !defined _PATH_UTMPX
#   define _PATH_UTMPX _PATH_UTMP
#  endif
# endif
#endif
#if ENABLE_LOCALE_SUPPORT
# include <locale.h>
#else
# define setlocale(x,y) ((void)0)
#endif
#ifdef DMALLOC
# include <dmalloc.h>
#endif
/* Just in case libc doesn't define some of these... */
#ifndef _PATH_PASSWD
#define _PATH_PASSWD  "/etc/passwd"
#endif
#ifndef _PATH_GROUP
#define _PATH_GROUP   "/etc/group"
#endif
#ifndef _PATH_SHADOW
#define _PATH_SHADOW  "/etc/shadow"
#endif
#ifndef _PATH_GSHADOW
#define _PATH_GSHADOW "/etc/gshadow"
#endif
#if defined __FreeBSD__ || defined __OpenBSD__
# include <netinet/in.h>
# include <arpa/inet.h>
#elif defined __APPLE__
# include <netinet/in.h>
#elif ENABLE_PLATFORM_MINGW32
# include <winsock2.h>
# include <ws2tcpip.h>
#else
# include <arpa/inet.h>
//This breaks on bionic:
//# if !defined(__socklen_t_defined) && !defined(_SOCKLEN_T_DECLARED)
///* We #define socklen_t *after* includes, otherwise we get
// * typedef redefinition errors from system headers
// * (in case "is it defined already" detection above failed)
// */
//#  define socklen_t bb_socklen_t
//   typedef unsigned socklen_t;
//# endif
//if this is still needed, add a fix along the lines of
//  ifdef SPECIFIC_BROKEN_LIBC_CHECK / typedef socklen_t / endif
//in platform.h instead!
#endif
#ifndef HAVE_CLEARENV
# define clearenv() do { if (environ) environ[0] = NULL; } while (0)
#endif
#ifndef HAVE_FDATASYNC
# define fdatasync fsync
#endif
#ifndef HAVE_XTABS
# define XTABS TAB3
#endif
/*
 * Use '%m' to append error string on platforms that support it,
 * '%s' and strerror() on those that don't.
 */
#ifdef HAVE_PRINTF_PERCENTM
# define STRERROR_FMT    "%m"
# define STRERROR_ERRNO  /*nothing*/
#else
# define STRERROR_FMT    "%s"
# define STRERROR_ERRNO  ,strerror(errno)
#endif


/* Some libc's forget to declare these, do it ourself */

#if !ENABLE_PLATFORM_MINGW32
extern char **environ;
#endif
/* klogctl is in libc's klog.h, but we cheat and not #include that */
int klogctl(int type, char *b, int len);
#ifndef PATH_MAX
# define PATH_MAX 256
#endif
#ifndef BUFSIZ
# define BUFSIZ 4096
#endif

#if ENABLE_PLATFORM_MINGW32
# include "mingw.h"
# define MINGW_SPECIAL(a) mingw_ ## a
#else
# define MINGW_SPECIAL(a) a
#endif

#if __GNUC_PREREQ(5,0)
/* Since musl is apparently unable to get it right and would use
 * a function call to a single-instruction function of "bswap %eax",
 * reroute to gcc builtins:
 */
# undef  bswap_16
# undef  bswap_32
# undef  bswap_64
# define bswap_16(x) __builtin_bswap16(x)
# define bswap_32(x) __builtin_bswap32(x)
# define bswap_64(x) __builtin_bswap64(x)
# if BB_LITTLE_ENDIAN
#   undef ntohs
#   undef htons
#   undef ntohl
#   undef htonl
#   define ntohs(x) __builtin_bswap16(x)
#   define htons(x) __builtin_bswap16(x)
#   define ntohl(x) __builtin_bswap32(x)
#   define htonl(x) __builtin_bswap32(x)
# endif
#endif

/* Busybox does not use threads, we can speed up stdio. */
#ifdef HAVE_UNLOCKED_STDIO
# undef  getc
# define getc(stream)   getc_unlocked(stream)
# undef  getchar
# define getchar()      getchar_unlocked()
# undef  putc
# define putc(c,stream) putc_unlocked(c,stream)
# undef  putchar
# define putchar(c)     putchar_unlocked(c)
# undef  fgetc
# define fgetc(stream)  getc_unlocked(stream)
# undef  fputc
# define fputc(c,stream) putc_unlocked(c,stream)
#endif
/* Above functions are required by POSIX.1-2008, below ones are extensions */
#ifdef HAVE_UNLOCKED_LINE_OPS
# undef  fgets
# define fgets(s,n,stream) fgets_unlocked(s,n,stream)
# undef  fputs
# define fputs(s,stream) fputs_unlocked(s,stream)
/* musl <= 1.1.15 does not support fflush_unlocked(NULL) */
//# undef  fflush
//# define fflush(stream) fflush_unlocked(stream)
# undef  feof
# define feof(stream)   feof_unlocked(stream)
# undef  ferror
# define ferror(stream) ferror_unlocked(stream)
# undef  fileno
# define fileno(stream) fileno_unlocked(stream)
#endif


/* Make all declarations hidden (-fvisibility flag only affects definitions) */
/* (don't include system headers after this until corresponding pop!) */
PUSH_AND_SET_FUNCTION_VISIBILITY_TO_HIDDEN


#if ENABLE_USE_BB_PWD_GRP
# include "pwd_.h"
# include "grp_.h"
#endif
#if ENABLE_FEATURE_SHADOWPASSWDS
# if ENABLE_USE_BB_SHADOW
#  include "shadow_.h"
# endif
#endif

#if ENABLE_FEATURE_TLS_SCHANNEL
# define SECURITY_WIN32
# include <windows.h>
# include <security.h>
#endif

/* Tested to work correctly with all int types (IIRC :]) */
#define MAXINT(T) (T)( \
	((T)-1) > 0 \
	? (T)-1 \
	: (T)~((T)1 << (sizeof(T)*8-1)) \
	)

#define MININT(T) (T)( \
	((T)-1) > 0 \
	? (T)0 \
	: ((T)1 << (sizeof(T)*8-1)) \
	)

// UCRT supports both "ll" and "I64", but gcc warns on "I64" with UCRT mingw
#if ENABLE_PLATFORM_MINGW32 && !defined(_UCRT) && \
	(!defined(__USE_MINGW_ANSI_STDIO) || !__USE_MINGW_ANSI_STDIO)
#define LL_FMT "I64"
#else
#define LL_FMT "ll"
#endif

#if ENABLE_PLATFORM_MINGW32 && defined(_WIN64)
#define PID_FMT LL_FMT
#else
#define PID_FMT
#endif

/* Large file support */
/* Note that CONFIG_LFS=y forces bbox to be built with all common ops
 * (stat, lseek etc) mapped to "largefile" variants by libc.
 * Practically it means that open() automatically has O_LARGEFILE added
 * and all filesize/file_offset parameters and struct members are "large"
 * (in today's world - signed 64bit). For full support of large files,
 * we need a few helper #defines (below) and careful use of off_t
 * instead of int/ssize_t. No lseek64(), O_LARGEFILE etc necessary */
#if ENABLE_LFS
/* CONFIG_LFS is on */
# if ULONG_MAX > 0xffffffff
/* "long" is long enough on this system */
typedef unsigned long uoff_t;
#  define XATOOFF(a) xatoul_range((a), 0, LONG_MAX)
/* usage: sz = BB_STRTOOFF(s, NULL, 10); if (errno || sz < 0) die(); */
#  define BB_STRTOOFF bb_strtoul
#  define STRTOOFF strtoul
/* usage: printf("size: %"OFF_FMT"d (%"OFF_FMT"x)\n", sz, sz); */
#  define OFF_FMT "l"
# else
/* "long" is too short, need "long long" */
typedef unsigned long long uoff_t;
#  define XATOOFF(a) xatoull_range((a), 0, LLONG_MAX)
#  define BB_STRTOOFF bb_strtoull
#  define STRTOOFF strtoull
#  define OFF_FMT LL_FMT
# endif
#else
/* CONFIG_LFS is off */
/* sizeof(off_t) == sizeof(long).
 * May or may not be == sizeof(int). If it is, use xatoi_positive()
 * and bb_strtou() instead of xatoul_range() and bb_strtoul().
 * Even if sizeof(off_t) == sizeof(int), off_t is typedef'ed to long anyway.
 * gcc will throw warnings on printf("%d", off_t)... Have to use %ld etc.
 */
# if UINT_MAX == ULONG_MAX
typedef unsigned long uoff_t;
#  define XATOOFF(a) xatoi_positive(a)
#  define BB_STRTOOFF bb_strtou
#  define STRTOOFF strtol
#  define OFF_FMT "l"
# else
typedef unsigned long uoff_t;
#  define XATOOFF(a) xatoul_range((a), 0, LONG_MAX)
#  define BB_STRTOOFF bb_strtoul
#  define STRTOOFF strtol
#  define OFF_FMT "l"
# endif
#endif
/* scary. better ideas? (but do *test* them first!) */
#define OFF_T_MAX  ((off_t)~((off_t)1 << (sizeof(off_t)*8-1)))
/* Users report bionic to use 32-bit off_t even if LARGEFILE support is requested.
 * On musl, !ENABLE_LFS on 32-bit arches thinks that off_t is 32-bit.
 * We misdetected that. Don't let it build:
 */
struct BUG_off_t_size_is_misdetected {
	char BUG_off_t_size_is_misdetected[sizeof(off_t) == sizeof(uoff_t) ? 1 : -1];
};

/* Some useful definitions */
#undef FALSE
#define FALSE   ((int) 0)
#undef TRUE
#define TRUE    ((int) 1)
#undef SKIP
#define SKIP	((int) 2)

/* Macros for min/max.  */
#ifndef MIN
#define MIN(a,b) (((a)<(b))?(a):(b))
#endif

#ifndef MAX
#define MAX(a,b) (((a)>(b))?(a):(b))
#endif

/* buffer allocation schemes */
#if ENABLE_FEATURE_BUFFERS_GO_ON_STACK
#define RESERVE_CONFIG_BUFFER(buffer,len)  char buffer[len]
#define RESERVE_CONFIG_UBUFFER(buffer,len) unsigned char buffer[len]
#define RELEASE_CONFIG_BUFFER(buffer)      ((void)0)
#else
#if ENABLE_FEATURE_BUFFERS_GO_IN_BSS
#define RESERVE_CONFIG_BUFFER(buffer,len)  static          char buffer[len]
#define RESERVE_CONFIG_UBUFFER(buffer,len) static unsigned char buffer[len]
#define RELEASE_CONFIG_BUFFER(buffer)      ((void)0)
#else
#define RESERVE_CONFIG_BUFFER(buffer,len)  char *buffer = xmalloc(len)
#define RESERVE_CONFIG_UBUFFER(buffer,len) unsigned char *buffer = xmalloc(len)
#define RELEASE_CONFIG_BUFFER(buffer)      free(buffer)
#endif
#endif

/* We use a trick to have more optimized code (fewer pointer reloads
 * and reduced binary size by a few kilobytes) like:
 *  ash.c:   extern struct globals *const ash_ptr_to_globals;
 *  ash_ptr_hack.c: struct globals *ash_ptr_to_globals;
 * This way, compiler in ash.c knows the pointer can not change.
 *
 * However, this may break on weird arches or toolchains. In this case,
 * set "-DBB_GLOBAL_CONST=''" in CONFIG_EXTRA_CFLAGS to disable
 * this optimization.
 */
#ifndef BB_GLOBAL_CONST
# define BB_GLOBAL_CONST const
#endif

#if defined(errno)
/* If errno is a define, assume it's "define errno (*__errno_location())"
 * and we will cache it's result in this variable */
extern int *BB_GLOBAL_CONST bb_errno;
# undef errno
# define errno (*bb_errno)
# define bb_cached_errno_ptr 1
#endif

#if !(ULONG_MAX > 0xffffffff)
/* Only 32-bit CPUs need this, 64-bit ones use inlined version */
uint64_t bb_bswap_64(uint64_t x) FAST_FUNC;
#endif

unsigned FAST_FUNC bb_popcnt_32(uint32_t m);
#if ULONG_MAX > 0xffffffff
unsigned FAST_FUNC bb_popcnt_long(unsigned long m);
#else
#define bb_popcnt_long(m) bb_popcnt_32(m)
#endif

unsigned long FAST_FUNC isqrt(unsigned long long N);

unsigned long long monotonic_ns(void) FAST_FUNC;
unsigned long long monotonic_us(void) FAST_FUNC;
unsigned long long monotonic_ms(void) FAST_FUNC;
unsigned monotonic_sec(void) FAST_FUNC;

extern void chomp(char *s) FAST_FUNC;
extern char *trim(char *s) FAST_FUNC;
extern char *skip_whitespace(const char *) FAST_FUNC;
extern char *skip_non_whitespace(const char *) FAST_FUNC;
extern char *skip_dev_pfx(const char *tty_name) FAST_FUNC;

extern char *strrstr(const char *haystack, const char *needle) FAST_FUNC;

/* dmalloc will redefine these to it's own implementation. It is safe
 * to have the prototypes here unconditionally.  */
void *malloc_or_warn(size_t size) FAST_FUNC RETURNS_MALLOC;
void *xmalloc(size_t size) FAST_FUNC RETURNS_MALLOC;
void *xzalloc(size_t size) FAST_FUNC RETURNS_MALLOC;
void *xrealloc(void *old, size_t size) FAST_FUNC;
/* After v = xrealloc_vector(v, SHIFT, idx) it's ok to use
 * at least v[idx] and v[idx+1], for all idx values.
 * SHIFT specifies how many new elements are added (1:2, 2:4, ..., 8:256...)
 * when all elements are used up. New elements are zeroed out.
 * xrealloc_vector(v, SHIFT, idx) *MUST* be called with consecutive IDXs -
 * skipping an index is a bad bug - it may miss a realloc!
 */
#define xrealloc_vector(vector, shift, idx) \
	xrealloc_vector_helper((vector), (sizeof((vector)[0]) << 8) + (shift), (idx))
void* xrealloc_vector_helper(void *vector, unsigned sizeof_and_shift, int idx) FAST_FUNC;
char *xstrdup(const char *s) FAST_FUNC RETURNS_MALLOC;
char *xstrndup(const char *s, size_t n) FAST_FUNC RETURNS_MALLOC;
void *xmemdup(const void *s, size_t n) FAST_FUNC RETURNS_MALLOC;
void *mmap_read(int fd, size_t size) FAST_FUNC;
void *mmap_anon(size_t size) FAST_FUNC;
void *xmmap_anon(size_t size) FAST_FUNC;

#if defined(__x86_64__) || defined(i386)
# define BB_ARCH_FIXED_PAGESIZE 4096
#elif defined(__arm__) /* only 32bit, 64bit ARM has variable page size */
# define BB_ARCH_FIXED_PAGESIZE 4096
#else /* if defined(ARCH) */
/* add you favorite arch today! */
//From Linux kernel inspection:
//xtenza,s390[x],riscv,nios2,csky,sparc32: fixed 4k pages
//sparc64,alpha,openrisc: fixed 8k pages
#endif

#if defined BB_ARCH_FIXED_PAGESIZE
# define IF_VARIABLE_ARCH_PAGESIZE(...) /*nothing*/
# define bb_getpagesize()     BB_ARCH_FIXED_PAGESIZE
# define INIT_PAGESIZE(var)   ((void)0)
# define cached_pagesize(var) BB_ARCH_FIXED_PAGESIZE
#else
# define IF_VARIABLE_ARCH_PAGESIZE(...) __VA_ARGS__
# define bb_getpagesize()     getpagesize()
# define INIT_PAGESIZE(var)   ((var) = getpagesize())
# define cached_pagesize(var) (var)
#endif

/* Generate ls-style "mode string" like "-rwsr-xr-x" or "drwxrwxrwt" */
extern char *bb_mode_string(char buf[11], mode_t mode) FAST_FUNC;
extern int is_directory(const char *name, int followLinks) FAST_FUNC;
enum {	/* cp.c, mv.c, install.c depend on these values. CAREFUL when changing them! */
	FILEUTILS_PRESERVE_STATUS = 1 << 0, /* -p */
	FILEUTILS_DEREFERENCE     = 1 << 1, /* !-d */
	FILEUTILS_RECUR           = 1 << 2, /* -R */
	FILEUTILS_FORCE           = 1 << 3, /* -f */
	FILEUTILS_INTERACTIVE     = 1 << 4, /* -i */
	FILEUTILS_NO_OVERWRITE    = 1 << 5, /* -n */
	FILEUTILS_MAKE_HARDLINK   = 1 << 6, /* -l */
	FILEUTILS_MAKE_SOFTLINK   = 1 << 7, /* -s */
	FILEUTILS_DEREF_SOFTLINK  = 1 << 8, /* -L */
	FILEUTILS_DEREFERENCE_L0  = 1 << 9, /* -H */
	/* -a = -pdR (mapped in cp.c) */
	/* -r = -dR  (mapped in cp.c) */
	/* -P = -d   (mapped in cp.c) */
	FILEUTILS_VERBOSE         = (1 << 13) * ENABLE_FEATURE_VERBOSE,	/* -v */
	FILEUTILS_UPDATE          = 1 << 14, /* -u */
	FILEUTILS_NO_TARGET_DIR	  = 1 << 15, /* -T */
	FILEUTILS_TARGET_DIR	  = 1 << 16, /* -t DIR */
#if ENABLE_SELINUX
	FILEUTILS_PRESERVE_SECURITY_CONTEXT = 1 << 17, /* -c */
#endif
#define FILEUTILS_CP_OPTSTR "pdRfinlsLHarPvuTt:" IF_SELINUX("c")
/* How many bits in FILEUTILS_CP_OPTSTR? */
	FILEUTILS_CP_OPTBITS      = 18 - !ENABLE_SELINUX,

	FILEUTILS_RMDEST          = 1 << (19 - !ENABLE_SELINUX), /* cp --remove-destination */
	/* bit 18 skipped for "cp --parents" */
	FILEUTILS_REFLINK         = 1 << (20 - !ENABLE_SELINUX), /* cp --reflink=auto */
	FILEUTILS_REFLINK_ALWAYS  = 1 << (21 - !ENABLE_SELINUX), /* cp --reflink[=always] */
	/*
	 * Hole. cp may have some bits set here,
	 * they should not affect remove_file()/copy_file()
	 */
#if ENABLE_SELINUX
	FILEUTILS_SET_SECURITY_CONTEXT = 1 << 30,
#endif
	FILEUTILS_IGNORE_CHMOD_ERR = 1 << 31,
};

extern int remove_file(const char *path, int flags) FAST_FUNC;
/* NB: without FILEUTILS_RECUR in flags, it will basically "cat"
 * the source, not copy (unless "source" is a directory).
 * This makes "cp /dev/null file" and "install /dev/null file" (!!!)
 * work coreutils-compatibly. */
extern int copy_file(const char *source, const char *dest, int flags) FAST_FUNC;

enum {
	ACTION_RECURSE        = (1 << 0),
	ACTION_FOLLOWLINKS    = (1 << 1),
	ACTION_FOLLOWLINKS_L0 = (1 << 2),
	ACTION_DEPTHFIRST     = (1 << 3),
	ACTION_QUIET          = (1 << 4),
	ACTION_DANGLING_OK    = (1 << 5),
};
typedef uint8_t recurse_flags_t;
typedef struct recursive_state {
	unsigned flags;
	unsigned depth;
	void *userData;
	int FAST_FUNC (*fileAction)(struct recursive_state *state, const char *fileName, struct stat* statbuf);
	int FAST_FUNC  (*dirAction)(struct recursive_state *state, const char *fileName, struct stat* statbuf);
} recursive_state_t;
int recursive_action(const char *fileName, unsigned flags,
	int FAST_FUNC (*fileAction)(struct recursive_state *state, const char *fileName, struct stat* statbuf),
	int FAST_FUNC  (*dirAction)(struct recursive_state *state, const char *fileName, struct stat* statbuf),
	void *userData
) FAST_FUNC;

/* Simpler version: call a function on each dirent in a directory */
int iterate_on_dir(const char *dir_name,
		int FAST_FUNC (*func)(const char *, struct dirent *, void *),
		void *private) FAST_FUNC;

extern int device_open(const char *device, int mode) FAST_FUNC;
enum { GETPTY_BUFSIZE = 16 }; /* more than enough for "/dev/ttyXXX" */
extern int xgetpty(char *line) FAST_FUNC;
extern int get_console_fd_or_die(void) FAST_FUNC;
extern void console_make_active(int fd, const int vt_num) FAST_FUNC;
extern char *find_block_device(const char *path) FAST_FUNC;
/* bb_copyfd_XX print read/write errors and return -1 if they occur */
extern off_t bb_copyfd_eof(int fd1, int fd2) FAST_FUNC;
extern off_t bb_copyfd_size(int fd1, int fd2, off_t size) FAST_FUNC;
extern void bb_copyfd_exact_size(int fd1, int fd2, off_t size) FAST_FUNC;
/* "short" copy can be detected by return value < size */
/* this helper yells "short read!" if param is not -1 */
extern void complain_copyfd_and_die(off_t sz) NORETURN FAST_FUNC;

extern char bb_process_escape_sequence(const char **ptr) FAST_FUNC;
char* strcpy_and_process_escape_sequences(char *dst, const char *src) FAST_FUNC;
/* xxxx_strip version can modify its parameter:
 * "/"        -> "/"
 * "abc"      -> "abc"
 * "abc/def"  -> "def"
 * "abc/def/" -> "def" !!
 */
char *bb_get_last_path_component_strip(char *path) FAST_FUNC;
/* "abc/def/" -> "" and it never modifies 'path' */
char *bb_get_last_path_component_nostrip(const char *path) FAST_FUNC;
/* Simpler version: does not special case "/" string */
const char *bb_basename(const char *name) FAST_FUNC;
/* NB: can violate const-ness (similarly to strchr) */
char *last_char_is(const char *s, int c) FAST_FUNC;
char *last_char_is_dir_sep(const char *s) FAST_FUNC;
const char* endofname(const char *name) FAST_FUNC;
char *is_prefixed_with(const char *string, const char *key) FAST_FUNC;
char *is_suffixed_with(const char *string, const char *key) FAST_FUNC;

#if !ENABLE_PLATFORM_MINGW32
int ndelay_on(int fd) FAST_FUNC;
int ndelay_off(int fd) FAST_FUNC;
void close_on_exec_on(int fd) FAST_FUNC;
#else
static inline int ndelay_on(int fd UNUSED_PARAM) { return 0; }
static inline int ndelay_off(int fd UNUSED_PARAM) { return 0; }
static inline void close_on_exec_on(int fd UNUSED_PARAM) { return; }
#endif
void xdup2(int, int) FAST_FUNC;
void xmove_fd(int, int) FAST_FUNC;


DIR *xopendir(const char *path) FAST_FUNC;
DIR *warn_opendir(const char *path) FAST_FUNC;

char *xmalloc_realpath(const char *path) FAST_FUNC RETURNS_MALLOC;
char *xmalloc_realpath_coreutils(char *path) FAST_FUNC RETURNS_MALLOC;
char *xmalloc_readlink(const char *path) FAST_FUNC RETURNS_MALLOC;
char *xmalloc_readlink_or_warn(const char *path) FAST_FUNC RETURNS_MALLOC;
/* !RETURNS_MALLOC: it's a realloc-like function */
char *xrealloc_getcwd_or_warn(char *cwd) FAST_FUNC;

char *xmalloc_follow_symlinks(const char *path) FAST_FUNC RETURNS_MALLOC;


enum {
	/* bb_signals(BB_FATAL_SIGS, handler) catches all signals which
	 * otherwise would kill us, except for those resulting from bugs:
	 * SIGSEGV, SIGILL, SIGFPE.
	 * Other fatal signals not included (TODO?):
	 * SIGBUS   Bus error (bad memory access)
	 * SIGPOLL  Pollable event. Synonym of SIGIO
	 * SIGPROF  Profiling timer expired
	 * SIGSYS   Bad argument to routine
	 * SIGTRAP  Trace/breakpoint trap
	 *
	 * The only known arch with some of these sigs not fitting
	 * into 32 bits is parisc (SIGXCPU=33, SIGXFSZ=34, SIGSTKFLT=36).
	 * Dance around with long long to guard against that...
	 */
	BB_FATAL_SIGS = (int)(0
#ifdef SIGHUP
		+ (1LL << SIGHUP)
#endif
		+ (1LL << SIGINT)
		+ (1LL << SIGTERM)
		+ (1LL << SIGPIPE)   // Write to pipe with no readers
#ifdef SIGQUIT
		+ (1LL << SIGQUIT)   // Quit from keyboard
#endif
		+ (1LL << SIGABRT)   // Abort signal from abort(3)
#ifdef SIGALRM
		+ (1LL << SIGALRM)   // Timer signal from alarm(2)
#endif
#ifdef SIGVTALRM
		+ (1LL << SIGVTALRM) // Virtual alarm clock
#endif
#ifdef SIGXCPU
		+ (1LL << SIGXCPU)   // CPU time limit exceeded
#endif
#ifdef SIGXFSZ
		+ (1LL << SIGXFSZ)   // File size limit exceeded
#endif
#ifdef SIGUSR1
		+ (1LL << SIGUSR1)   // Yes kids, these are also fatal!
#endif
#ifdef SIGUSR1
		+ (1LL << SIGUSR2)
#endif
		+ 0),
};
#if !ENABLE_PLATFORM_MINGW32
void bb_signals(int sigs, void (*f)(int)) FAST_FUNC;
/* Unlike signal() and bb_signals, sets handler with sigaction()
 * and in a way that while signal handler is run, no other signals
 * will be blocked; syscalls will not be restarted: */
void bb_signals_norestart(int sigs, void (*f)(int)) FAST_FUNC;
/* syscalls like read() will be interrupted with EINTR: */
void signal_no_SA_RESTART_empty_mask(int sig, void (*handler)(int)) FAST_FUNC;
/* syscalls like read() won't be interrupted (though select/poll will be): */
void signal_SA_RESTART_empty_mask(int sig, void (*handler)(int)) FAST_FUNC;
void wait_for_any_sig(void) FAST_FUNC;
void kill_myself_with_sig(int sig) NORETURN FAST_FUNC;
void sig_block(int sig) FAST_FUNC;
void sig_unblock(int sig) FAST_FUNC;
/* Will do sigaction(signum, act, NULL): */
int sigaction_set(int sig, const struct sigaction *act) FAST_FUNC;
/* SIG_BLOCK/SIG_UNBLOCK all signals: */
int sigprocmask_allsigs(int how) FAST_FUNC;
/* Return old set in the same set: */
int sigprocmask2(int how, sigset_t *set) FAST_FUNC;
#else
#define bb_signals(s, f)
#define kill_myself_with_sig(s)
#endif
/* Standard handler which just records signo */
extern smallint bb_got_signal;
void record_signo(int signo); /* not FAST_FUNC! */


void xsetgid(gid_t gid) FAST_FUNC;
void xsetuid(uid_t uid) FAST_FUNC;
void xsetegid(gid_t egid) FAST_FUNC;
void xseteuid(uid_t euid) FAST_FUNC;
int chdir_or_warn(const char *path) FAST_FUNC;
void xchdir(const char *path) FAST_FUNC;
void xfchdir(int fd) FAST_FUNC;
void xchroot(const char *path) FAST_FUNC;
void xsetenv(const char *key, const char *value) FAST_FUNC;
void bb_unsetenv(const char *key) FAST_FUNC;
void bb_unsetenv_and_free(char *key) FAST_FUNC;
void xunlink(const char *pathname) FAST_FUNC;
void xstat(const char *pathname, struct stat *buf) FAST_FUNC;
void xfstat(int fd, struct stat *buf, const char *errmsg) FAST_FUNC;
int open3_or_warn(const char *pathname, int flags, int mode) FAST_FUNC;
int open_or_warn(const char *pathname, int flags) FAST_FUNC;
int xopen3(const char *pathname, int flags, int mode) FAST_FUNC;
int xopen(const char *pathname, int flags) FAST_FUNC;
int xopen_nonblocking(const char *pathname) FAST_FUNC;
int xopen_as_uid_gid(const char *pathname, int flags, uid_t u, gid_t g) FAST_FUNC;
int open_or_warn_stdin(const char *pathname) FAST_FUNC;
int xopen_stdin(const char *pathname) FAST_FUNC;
void xrename(const char *oldpath, const char *newpath) FAST_FUNC;
int rename_or_warn(const char *oldpath, const char *newpath) FAST_FUNC;
off_t xlseek(int fd, off_t offset, int whence) FAST_FUNC;
int xmkstemp(char *template) FAST_FUNC;
off_t fdlength(int fd) FAST_FUNC;

uoff_t FAST_FUNC get_volume_size_in_bytes(int fd,
		const char *override,
		unsigned override_units,
		int extend);

void xpipe(int *filedes) FAST_FUNC;
/* In this form code with pipes is much more readable */
struct fd_pair { int rd; int wr; };
#define piped_pair(pair)  pipe(&((pair).rd))
#define xpiped_pair(pair) xpipe(&((pair).rd))

/* Useful for having small structure members/global variables */
typedef int8_t socktype_t;
typedef int8_t family_t;
struct BUG_too_small {
	char BUG_socktype_t_too_small[(0
			| SOCK_STREAM
			| SOCK_DGRAM
			| SOCK_RDM
			| SOCK_SEQPACKET
			| SOCK_RAW
			) <= 127 ? 1 : -1];
	char BUG_family_t_too_small[(0
			| AF_UNSPEC
			| AF_INET
			| AF_INET6
			| AF_UNIX
#ifdef AF_PACKET
			| AF_PACKET
#endif
#ifdef AF_NETLINK
			| AF_NETLINK
#endif
			/* | AF_DECnet */
			/* | AF_IPX */
			) <= 127 ? 1 : -1];
};


int parse_datestr(const char *date_str, struct tm *ptm) FAST_FUNC;
time_t validate_tm_time(const char *date_str, struct tm *ptm) FAST_FUNC;
char *strftime_HHMMSS(char *buf, unsigned len, time_t *tp) FAST_FUNC;
char *strftime_YYYYMMDDHHMMSS(char *buf, unsigned len, time_t *tp) FAST_FUNC;
void xgettimeofday(struct timeval *tv) FAST_FUNC;
void xsettimeofday(const struct timeval *tv) FAST_FUNC;


int xsocket(int domain, int type, int protocol) FAST_FUNC;
void xbind(int sockfd, struct sockaddr *my_addr, socklen_t addrlen) FAST_FUNC;
void xlisten(int s, int backlog) FAST_FUNC;
void xconnect(int s, const struct sockaddr *saddr, socklen_t addrlen) FAST_FUNC;
ssize_t xsendto(int s, const void *buf, size_t len, const struct sockaddr *to,
				socklen_t tolen) FAST_FUNC;

int setsockopt_int(int fd, int level, int optname, int optval) FAST_FUNC;
int setsockopt_1(int fd, int level, int optname) FAST_FUNC;
int setsockopt_SOL_SOCKET_int(int fd, int optname, int optval) FAST_FUNC;
int setsockopt_SOL_SOCKET_1(int fd, int optname) FAST_FUNC;
/* SO_REUSEADDR allows a server to rebind to an address that is already
 * "in use" by old connections to e.g. previous server instance which is
 * killed or crashed. Without it bind will fail until all such connections
 * time out. Linux does not allow multiple live binds on same ip:port
 * regardless of SO_REUSEADDR (unlike some other flavors of Unix).
 * Turn it on before you call bind(). */
void setsockopt_reuseaddr(int fd) FAST_FUNC; /* On Linux this never fails. */
int setsockopt_keepalive(int fd) FAST_FUNC;
int setsockopt_broadcast(int fd) FAST_FUNC;
int setsockopt_bindtodevice(int fd, const char *iface) FAST_FUNC;
int bb_getsockname(int sockfd, void *addr, socklen_t addrlen) FAST_FUNC;
/* NB: returns port in host byte order */
unsigned bb_lookup_port(const char *port, const char *protocol, unsigned default_port) FAST_FUNC;
#if ENABLE_FEATURE_ETC_SERVICES
# define bb_lookup_std_port(portstr, protocol, portnum) bb_lookup_port(portstr, protocol, portnum)
#else
# define bb_lookup_std_port(portstr, protocol, portnum) (portnum)
#endif
typedef struct len_and_sockaddr {
	socklen_t len;
	union {
		struct sockaddr sa;
		struct sockaddr_in sin;
#if ENABLE_FEATURE_IPV6
		struct sockaddr_in6 sin6;
#endif
	} u;
} len_and_sockaddr;
enum {
	LSA_LEN_SIZE = offsetof(len_and_sockaddr, u),
	LSA_SIZEOF_SA = sizeof(
		union {
			struct sockaddr sa;
			struct sockaddr_in sin;
#if ENABLE_FEATURE_IPV6
			struct sockaddr_in6 sin6;
#endif
		}
	)
};
/* Create stream socket, and allocate suitable lsa.
 * (lsa of correct size and lsa->sa.sa_family (AF_INET/AF_INET6))
 * af == AF_UNSPEC will result in trying to create IPv6 socket,
 * and if kernel doesn't support it, fall back to IPv4.
 * This is useful if you plan to bind to resulting local lsa.
 */
int xsocket_type(len_and_sockaddr **lsap, int af, int sock_type) FAST_FUNC;
int xsocket_stream(len_and_sockaddr **lsap) FAST_FUNC;
/* Create server socket bound to bindaddr:port. bindaddr can be NULL,
 * numeric IP ("N.N.N.N") or numeric IPv6 address,
 * and can have ":PORT" suffix (for IPv6 use "[X:X:...:X]:PORT").
 * Only if there is no suffix, port argument is used */
/* NB: these set SO_REUSEADDR before bind */
int create_and_bind_stream_or_die(const char *bindaddr, int port) FAST_FUNC;
int create_and_bind_dgram_or_die(const char *bindaddr, int port) FAST_FUNC;
int create_and_bind_to_netlink(int proto, int grp, unsigned rcvbuf) FAST_FUNC;
/* Create client TCP socket connected to peer:port. Peer cannot be NULL.
 * Peer can be numeric IP ("N.N.N.N"), numeric IPv6 address or hostname,
 * and can have ":PORT" suffix (for IPv6 use "[X:X:...:X]:PORT").
 * If there is no suffix, port argument is used */
int create_and_connect_stream_or_die(const char *peer, int port) FAST_FUNC;
/* Connect to peer identified by lsa */
int xconnect_stream(const len_and_sockaddr *lsa) FAST_FUNC;
/* Get local address of bound or accepted socket */
len_and_sockaddr *get_sock_lsa(int fd) FAST_FUNC RETURNS_MALLOC;
/* Get remote address of connected or accepted socket */
len_and_sockaddr *get_peer_lsa(int fd) FAST_FUNC RETURNS_MALLOC;
/* Return malloc'ed len_and_sockaddr with socket address of host:port
 * Currently will return IPv4 or IPv6 sockaddrs only
 * (depending on host), but in theory nothing prevents e.g.
 * UNIX socket address being returned, IPX sockaddr etc...
 * On error does bb_error_msg and returns NULL */
len_and_sockaddr* host2sockaddr(const char *host, int port) FAST_FUNC RETURNS_MALLOC;
/* Version which dies on error */
len_and_sockaddr* xhost2sockaddr(const char *host, int port) FAST_FUNC RETURNS_MALLOC;
len_and_sockaddr* xdotted2sockaddr(const char *host, int port) FAST_FUNC RETURNS_MALLOC;
/* Same, useful if you want to force family (e.g. IPv6) */
#if !ENABLE_FEATURE_IPV6
#define host_and_af2sockaddr(host, port, af) host2sockaddr((host), (port))
#define xhost_and_af2sockaddr(host, port, af) xhost2sockaddr((host), (port))
#else
len_and_sockaddr* host_and_af2sockaddr(const char *host, int port, sa_family_t af) FAST_FUNC RETURNS_MALLOC;
len_and_sockaddr* xhost_and_af2sockaddr(const char *host, int port, sa_family_t af) FAST_FUNC RETURNS_MALLOC;
#endif
/* Assign sin[6]_port member if the socket is an AF_INET[6] one,
 * otherwise no-op. Useful for ftp.
 * NB: does NOT do htons() internally, just direct assignment. */
void set_nport(struct sockaddr *sa, unsigned port) FAST_FUNC;
/* Retrieve sin[6]_port or return -1 for non-INET[6] lsa's */
int get_nport(const struct sockaddr *sa) FAST_FUNC;
/* Reverse DNS. Returns NULL on failure. */
char* xmalloc_sockaddr2host(const struct sockaddr *sa) FAST_FUNC RETURNS_MALLOC;
/* This one doesn't append :PORTNUM */
char* xmalloc_sockaddr2host_noport(const struct sockaddr *sa) FAST_FUNC RETURNS_MALLOC;
/* This one also doesn't fall back to dotted IP (returns NULL) */
char* xmalloc_sockaddr2hostonly_noport(const struct sockaddr *sa) FAST_FUNC RETURNS_MALLOC;
/* inet_[ap]ton on steroids */
char* xmalloc_sockaddr2dotted(const struct sockaddr *sa) FAST_FUNC RETURNS_MALLOC;
char* xmalloc_sockaddr2dotted_noport(const struct sockaddr *sa) FAST_FUNC RETURNS_MALLOC;
// "old" (ipv4 only) API
// users: traceroute.c hostname.c - use _list_ of all IPs
struct hostent *xgethostbyname(const char *name) FAST_FUNC;
// Also mount.c and inetd.c are using gethostbyname(),
// + inet_common.c has additional IPv4-only stuff

#if defined CONFIG_FEATURE_TLS_SCHANNEL
typedef struct tls_state {
	int ofd;
	int ifd;

    // handles
    CredHandle cred_handle;
    CtxtHandle ctx_handle;

    // buffers
    char in_buffer[16384 + 256]; // input buffer (to read from server)
    unsigned long in_buffer_size; // amount of data currently in input buffer

    char *out_buffer; // output buffer (for decrypted data), this is essentially the same as input buffer as data is decrypted in place
    unsigned long out_buffer_size; // amount of data currently in output buffer
    unsigned long out_buffer_used; // amount of extra data currently in output buffer

    // data
    char *hostname;
    SecPkgContext_StreamSizes stream_sizes;

	// booleans

	// context initialized
    int initialized;

	// closed by remote peer
	int closed;
} tls_state_t;
#else
struct tls_aes {
	uint32_t key[60];
	unsigned rounds;
};
#define TLS_MAX_MAC_SIZE 32
#define TLS_MAX_KEY_SIZE 32
#define TLS_MAX_IV_SIZE   4
struct tls_handshake_data; /* opaque */
typedef struct tls_state {
	unsigned flags;

	int ofd;
	int ifd;

	unsigned min_encrypted_len_on_read;
	uint16_t cipher_id;
	unsigned MAC_size;
	unsigned key_size;
	unsigned IV_size;

	uint8_t *outbuf;
	int     outbuf_size;

	int     inbuf_size;
	int     ofs_to_buffered;
	int     buffered_size;
	uint8_t *inbuf;

	struct tls_handshake_data *hsd;

	// RFC 5246
	// sequence number
	//   Each connection state contains a sequence number, which is
	//   maintained separately for read and write states.  The sequence
	//   number MUST be set to zero whenever a connection state is made the
	//   active state.  Sequence numbers are of type uint64 and may not
	//   exceed 2^64-1.
	/*uint64_t read_seq64_be;*/
	uint64_t write_seq64_be;

	/*uint8_t *server_write_MAC_key;*/
	uint8_t *client_write_key;
	uint8_t *server_write_key;
	uint8_t *client_write_IV;
	uint8_t *server_write_IV;
	uint8_t client_write_MAC_key[TLS_MAX_MAC_SIZE];
	uint8_t server_write_MAC_k__[TLS_MAX_MAC_SIZE];
	uint8_t client_write_k__[TLS_MAX_KEY_SIZE];
	uint8_t server_write_k__[TLS_MAX_KEY_SIZE];
	uint8_t client_write_I_[TLS_MAX_IV_SIZE];
	uint8_t server_write_I_[TLS_MAX_IV_SIZE];

	struct tls_aes aes_encrypt;
	struct tls_aes aes_decrypt;
	uint8_t H[16]; //used by AES_GCM
} tls_state_t;
#endif

static inline tls_state_t *new_tls_state(void)
{
	tls_state_t *tls = xzalloc(sizeof(*tls));
	return tls;
}

void tls_handshake(tls_state_t *tls, const char *sni) FAST_FUNC;
#define TLSLOOP_EXIT_ON_LOCAL_EOF (1 << 0)
void tls_run_copy_loop(tls_state_t *tls, unsigned flags) FAST_FUNC;


void socket_want_pktinfo(int fd) FAST_FUNC;
ssize_t send_to_from(int fd, void *buf, size_t len, int flags,
		const struct sockaddr *to,
		const struct sockaddr *from,
		socklen_t tolen) FAST_FUNC;
ssize_t recv_from_to(int fd, void *buf, size_t len, int flags,
		struct sockaddr *from,
		struct sockaddr *to,
		socklen_t sa_size) FAST_FUNC;

uint16_t inet_cksum(const void *addr, int len) FAST_FUNC;
int parse_pasv_epsv(char *buf) FAST_FUNC;

/* 0 if argv[0] is NULL: */
unsigned string_array_len(char **argv) FAST_FUNC;
void overlapping_strcpy(char *dst, const char *src) FAST_FUNC;
char *safe_strncpy(char *dst, const char *src, size_t size) FAST_FUNC;
char *strncpy_IFNAMSIZ(char *dst, const char *src) FAST_FUNC;
unsigned count_strstr(const char *str, const char *sub) FAST_FUNC;
char *xmalloc_substitute_string(const char *src, int count, const char *sub, const char *repl) FAST_FUNC;
/* Guaranteed to NOT be a macro (smallest code). Saves nearly 2k on uclibc.
 * But potentially slow, don't use in one-billion-times loops */
int bb_putchar(int ch) FAST_FUNC;
/* Note: does not use stdio, writes to fd 2 directly */
int bb_putchar_stderr(char ch) FAST_FUNC;
int fputs_stdout(const char *s) FAST_FUNC;
char *xasprintf(const char *format, ...) __attribute__ ((format(printf, 1, 2))) RETURNS_MALLOC;
char *auto_string(char *str) FAST_FUNC;
// gcc-4.1.1 still isn't good enough at optimizing it
// (+200 bytes compared to macro)
//static ALWAYS_INLINE
//int LONE_DASH(const char *s) { return s[0] == '-' && !s[1]; }
//static ALWAYS_INLINE
//int NOT_LONE_DASH(const char *s) { return s[0] != '-' || s[1]; }
#define LONE_DASH(s)     ((s)[0] == '-' && !(s)[1])
#define NOT_LONE_DASH(s) ((s)[0] != '-' || (s)[1])
#define LONE_CHAR(s,c)     ((s)[0] == (c) && !(s)[1])
#define NOT_LONE_CHAR(s,c) ((s)[0] != (c) || (s)[1])
#define DOT_OR_DOTDOT(s) ((s)[0] == '.' && (!(s)[1] || ((s)[1] == '.' && !(s)[2])))

typedef struct uni_stat_t {
	unsigned byte_count;
	unsigned unicode_count;
	unsigned unicode_width;
} uni_stat_t;
/* Returns a string with unprintable chars replaced by '?' or
 * SUBST_WCHAR. This function is unicode-aware. */
const char* FAST_FUNC printable_string(const char *str);
const char* FAST_FUNC printable_string2(uni_stat_t *stats, const char *str);
/* Prints unprintable char ch as ^C or M-c to file
 * (M-c is used only if ch is ORed with PRINTABLE_META),
 * else it is printed as-is (except for ch = 0x9b) */
enum { PRINTABLE_META = 0x100 };
void fputc_printable(int ch, FILE *file) FAST_FUNC;
/* Return a string that is the printable representation of character ch.
 * Buffer must hold at least four characters. */
enum {
	VISIBLE_ENDLINE   = 1 << 0,
	VISIBLE_SHOW_TABS = 1 << 1,
};
void visible(unsigned ch, char *buf, int flags) FAST_FUNC;

extern ssize_t safe_read(int fd, void *buf, size_t count) FAST_FUNC;
extern ssize_t nonblock_immune_read(int fd, void *buf, size_t count) FAST_FUNC;
// NB: will return short read on error, not -1,
// if some data was read before error occurred
extern ssize_t full_read(int fd, void *buf, size_t count) FAST_FUNC;
extern void xread(int fd, void *buf, size_t count) FAST_FUNC;
extern unsigned char xread_char(int fd) FAST_FUNC;
extern ssize_t read_close(int fd, void *buf, size_t maxsz) FAST_FUNC;
extern ssize_t open_read_close(const char *filename, void *buf, size_t maxsz) FAST_FUNC;
// Reads one line a-la fgets (but doesn't save terminating '\n').
// Reads byte-by-byte. Useful when it is important to not read ahead.
// Bytes are appended to pfx (which must be malloced, or NULL).
extern char *xmalloc_reads(int fd, size_t *maxsz_p) FAST_FUNC;
/* Reads block up to *maxsz_p (default: INT_MAX - 4095) */
extern void *xmalloc_read(int fd, size_t *maxsz_p) FAST_FUNC RETURNS_MALLOC;
extern void *xmalloc_read_with_initial_buf(int fd, size_t *maxsz_p, char *buf, size_t total) FAST_FUNC;
/* Returns NULL if file can't be opened (default max size: INT_MAX - 4095) */
extern void *xmalloc_open_read_close(const char *filename, size_t *maxsz_p) FAST_FUNC RETURNS_MALLOC;
/* Never returns NULL */
extern void *xmalloc_xopen_read_close(const char *filename, size_t *maxsz_p) FAST_FUNC RETURNS_MALLOC;

#if defined(ARG_MAX) && (ARG_MAX >= 60*1024 || !defined(_SC_ARG_MAX))
/* Use _constant_ maximum if: defined && (big enough || no variable one exists) */
# define bb_arg_max() ((unsigned)ARG_MAX)
#elif defined(_SC_ARG_MAX)
/* Else use variable one (a bit more expensive) */
unsigned bb_arg_max(void) FAST_FUNC;
#else
/* If all else fails */
# define bb_arg_max() ((unsigned)(32 * 1024))
#endif
unsigned bb_clk_tck(void) FAST_FUNC;

#define SEAMLESS_COMPRESSION (0 \
 || ENABLE_FEATURE_SEAMLESS_XZ \
 || ENABLE_FEATURE_SEAMLESS_LZMA \
 || ENABLE_FEATURE_SEAMLESS_BZ2 \
 || ENABLE_FEATURE_SEAMLESS_GZ \
 || ENABLE_FEATURE_SEAMLESS_Z)

#if SEAMLESS_COMPRESSION
/* Autodetects gzip/bzip2 formats. fd may be in the middle of the file! */
int setup_unzip_on_fd(int fd, int die_if_not_compressed) FAST_FUNC;
/* Autodetects .gz etc */
extern int open_zipped(const char *fname, int die_if_not_compressed) FAST_FUNC;
extern void *xmalloc_open_zipped_read_close(const char *fname, size_t *maxsz_p) FAST_FUNC RETURNS_MALLOC;
#else
# define setup_unzip_on_fd(...) (0)
# define open_zipped(fname, die_if_not_compressed)  open((fname), O_RDONLY);
# define xmalloc_open_zipped_read_close(fname, maxsz_p) xmalloc_open_read_close((fname), (maxsz_p))
#endif
/* lzma has no signature, need a little helper. NB: exist only for ENABLE_FEATURE_SEAMLESS_LZMA=y */
void setup_lzma_on_fd(int fd) FAST_FUNC;

extern ssize_t safe_write(int fd, const void *buf, size_t count) FAST_FUNC;
// NB: will return short write on error, not -1,
// if some data was written before error occurred
extern ssize_t full_write(int fd, const void *buf, size_t count) FAST_FUNC;
extern void xwrite(int fd, const void *buf, size_t count) FAST_FUNC;
extern void xwrite_str(int fd, const char *str) FAST_FUNC;
extern ssize_t full_write1_str(const char *str) FAST_FUNC;
extern ssize_t full_write2_str(const char *str) FAST_FUNC;
extern void xopen_xwrite_close(const char* file, const char *str) FAST_FUNC;

/* Close fd, but check for failures (some types of write errors) */
extern void xclose(int fd) FAST_FUNC;

/* Reads and prints to stdout till eof, then closes FILE. Exits on error: */
extern void xprint_and_close_file(FILE *file) FAST_FUNC;

/* Reads a line from a text file, up to a newline or NUL byte, inclusive.
 * Returns malloc'ed char*. If end is NULL '\n' isn't considered
 * end of line. If end isn't NULL, length of the chunk is stored in it.
 * Returns NULL if EOF/error.
 */
extern char *bb_get_chunk_from_file(FILE *file, size_t *end) FAST_FUNC;
/* Reads up to (and including) TERMINATING_STRING: */
extern char *xmalloc_fgets_str(FILE *file, const char *terminating_string) FAST_FUNC RETURNS_MALLOC;
/* Same, with limited max size, and returns the length (excluding NUL): */
extern char *xmalloc_fgets_str_len(FILE *file, const char *terminating_string, size_t *maxsz_p) FAST_FUNC RETURNS_MALLOC;
/* Chops off TERMINATING_STRING from the end: */
extern char *xmalloc_fgetline_str(FILE *file, const char *terminating_string) FAST_FUNC RETURNS_MALLOC;
/* Reads up to (and including) "\n" or NUL byte: */
extern char *xmalloc_fgets(FILE *file) FAST_FUNC RETURNS_MALLOC;
/* Chops off '\n' from the end, unlike fgets: */
extern char *xmalloc_fgetline(FILE *file) FAST_FUNC RETURNS_MALLOC;
/* Same, but doesn't try to conserve space (may have some slack after the end) */
/* extern char *xmalloc_fgetline_fast(FILE *file) FAST_FUNC RETURNS_MALLOC; */

void die_if_ferror(FILE *file, const char *msg) FAST_FUNC;
void die_if_ferror_stdout(void) FAST_FUNC;
int fflush_all(void) FAST_FUNC;
void fflush_stdout_and_exit(int retval) NORETURN FAST_FUNC;
void fflush_stdout_and_exit_SUCCESS(void) NORETURN FAST_FUNC;
int fclose_if_not_stdin(FILE *file) FAST_FUNC;
FILE* xfopen(const char *filename, const char *mode) FAST_FUNC;
/* Prints warning to stderr and returns NULL on failure: */
FILE* fopen_or_warn(const char *filename, const char *mode) FAST_FUNC;
/* "Opens" stdin if filename is special, else just opens file: */
FILE* xfopen_stdin(const char *filename) FAST_FUNC;
FILE* fopen_or_warn_stdin(const char *filename) FAST_FUNC;
FILE* fopen_for_read(const char *path) FAST_FUNC;
FILE* xfopen_for_read(const char *path) FAST_FUNC;
FILE* fopen_for_write(const char *path) FAST_FUNC;
FILE* xfopen_for_write(const char *path) FAST_FUNC;
FILE* xfdopen_for_read(int fd) FAST_FUNC;
FILE* xfdopen_for_write(int fd) FAST_FUNC;

int bb_pstrcmp(const void *a, const void *b) /* not FAST_FUNC! */;
void qsort_string_vector(char **sv, unsigned count) FAST_FUNC;

/* Wrapper which restarts poll on EINTR or ENOMEM.
 * On other errors complains [perror("poll")] and returns.
 * Warning! May take (much) longer than timeout_ms to return!
 * If this is a problem, use bare poll and open-code EINTR/ENOMEM handling */
int safe_poll(struct pollfd *ufds, nfds_t nfds, int timeout_ms) FAST_FUNC;

char *safe_gethostname(void) FAST_FUNC;

/* Convert each alpha char in str to lower-case */
char* str_tolower(char *str) FAST_FUNC;

char *utoa(unsigned n) FAST_FUNC;
char *itoa(int n) FAST_FUNC;
/* Returns a pointer past the formatted number, does NOT null-terminate */
char *utoa_to_buf(unsigned n, char *buf, unsigned buflen) FAST_FUNC;
char *itoa_to_buf(int n, char *buf, unsigned buflen) FAST_FUNC;
/* Intelligent formatters of bignums */
char *smart_ulltoa4(unsigned long long ul, char buf[4], const char *scale) FAST_FUNC;
char *smart_ulltoa5(unsigned long long ul, char buf[5], const char *scale) FAST_FUNC;
/* If block_size == 0, display size without fractional part,
 * else display (size * block_size) with one decimal digit.
 * If display_unit == 0, show value no bigger than 1024 with suffix (K,M,G...),
 * else divide by display_unit and do not use suffix.
 * Returns "auto pointer" */
#define HUMAN_READABLE_MAX_WIDTH      7  /* "1024.0G" */
#define HUMAN_READABLE_MAX_WIDTH_STR "7"
const char *make_human_readable_str(unsigned long long size,
		unsigned long block_size, unsigned long display_unit) FAST_FUNC;
/* Put a string of hex bytes ("1b2e66fe"...), return advanced pointer */
char *bin2hex(char *dst, const char *src, int count) FAST_FUNC;
/* Reverse */
char* hex2bin(char *dst, const char *src, int count) FAST_FUNC;

void FAST_FUNC xorbuf_3(void *dst, const void *src1, const void *src2, unsigned count);
void FAST_FUNC xorbuf(void* buf, const void* mask, unsigned count);
void FAST_FUNC xorbuf16_aligned_long(void* buf, const void* mask);
void FAST_FUNC xorbuf64_3_aligned64(void *dst, const void *src1, const void *src2);
#if BB_UNALIGNED_MEMACCESS_OK
# define xorbuf16(buf,mask) xorbuf16_aligned_long(buf,mask)
#else
void FAST_FUNC xorbuf16(void* buf, const void* mask);
#endif

/* Generate a UUID */
void generate_uuid(uint8_t *buf) FAST_FUNC;

/* Last element is marked by mult == 0 */
struct suffix_mult {
	char suffix[4];
	uint32_t mult;
};
#define ALIGN_SUFFIX ALIGN4
extern const struct suffix_mult bkm_suffixes[];
#define km_suffixes (bkm_suffixes + 1)
extern const struct suffix_mult cwbkMG_suffixes[];
#define kMG_suffixes (cwbkMG_suffixes + 3)
extern const struct suffix_mult kmg_i_suffixes[];

#include "xatonum.h"
/* Specialized: */

/* Using xatoi() instead of naive atoi() is not always convenient -
 * in many places people want *non-negative* values, but store them
 * in signed int. Therefore we need this one:
 * dies if input is not in [0, INT_MAX] range. Also will reject '-0' etc.
 * It should really be named xatoi_nonnegative (since it allows 0),
 * but that would be too long.
 */
int xatoi_positive(const char *numstr) FAST_FUNC;

/* Useful for reading port numbers */
uint16_t xatou16(const char *numstr) FAST_FUNC;

#if ENABLE_FLOAT_DURATION
typedef double duration_t;
void sleep_for_duration(duration_t duration) FAST_FUNC;
#define DURATION_FMT "f"
#else
typedef unsigned duration_t;
#define sleep_for_duration(duration) sleep(duration)
#define DURATION_FMT "u"
#endif
duration_t parse_duration_str(char *str) FAST_FUNC;

/* These parse entries in /etc/passwd and /etc/group.  This is desirable
 * for BusyBox since we want to avoid using the glibc NSS stuff, which
 * increases target size and is often not needed on embedded systems.  */
long xuname2uid(const char *name) FAST_FUNC;
long xgroup2gid(const char *name) FAST_FUNC;
/* wrapper: allows string to contain numeric uid or gid */
unsigned long get_ug_id(const char *s, long FAST_FUNC (*xname2id)(const char *)) FAST_FUNC;
struct bb_uidgid_t {
	uid_t uid;
	gid_t gid;
};
/* always sets uid and gid; returns 0 on failure */
int get_uidgid(struct bb_uidgid_t*, const char*) FAST_FUNC;
/* always sets uid and gid; exits on failure */
void xget_uidgid(struct bb_uidgid_t*, const char*) FAST_FUNC;
/* chown-like handling of "user[:[group]" */
void parse_chown_usergroup_or_die(struct bb_uidgid_t *u, char *user_group) FAST_FUNC;
struct passwd* xgetpwnam(const char *name) FAST_FUNC;
struct group* xgetgrnam(const char *name) FAST_FUNC;
struct passwd* xgetpwuid(uid_t uid) FAST_FUNC;
struct group* xgetgrgid(gid_t gid) FAST_FUNC;
char* xuid2uname(uid_t uid) FAST_FUNC;
char* xgid2group(gid_t gid) FAST_FUNC;
char* uid2uname(uid_t uid) FAST_FUNC;
char* gid2group(gid_t gid) FAST_FUNC;
char* uid2uname_utoa(uid_t uid) FAST_FUNC;
char* gid2group_utoa(gid_t gid) FAST_FUNC;
/* versions which cache results (useful for ps, ls etc) */
const char* get_cached_username(uid_t uid) FAST_FUNC;
const char* get_cached_groupname(gid_t gid) FAST_FUNC;
void clear_username_cache(void) FAST_FUNC;
/* internally usernames are saved in fixed-sized char[] buffers */
enum { USERNAME_MAX_SIZE = 32 - sizeof(uid_t) };
#if ENABLE_FEATURE_CHECK_NAMES
void die_if_bad_username(const char* name) FAST_FUNC;
#else
#define die_if_bad_username(name) ((void)(name))
#endif
/*
 * Returns (-1) terminated malloced result of getgroups().
 * Reallocs group_array (useful for repeated calls).
 * ngroups is an initial size of array. It is rounded up to 32 for realloc.
 * ngroups is updated on return.
 * ngroups can be NULL: bb_getgroups(NULL, NULL) is valid usage.
 * Dies on errors (on Linux, only xrealloc can cause this, not internal getgroups call).
 */
gid_t *bb_getgroups(int *ngroups, gid_t *group_array) FAST_FUNC;
/*
 * True if GID is in our getgroups() result.
 * getgroups() is cached in supplementary_array[], to make successive calls faster.
 */
struct cached_groupinfo {
	uid_t euid;
	gid_t egid;
#if !ENABLE_PLATFORM_MINGW32
	// If these are ever restored on Windows it will be necessary to alter
	// globals_misc_size()/globals_misc_copy() in ash.
	int ngroups;
	gid_t *supplementary_array;
#endif
};
uid_t FAST_FUNC get_cached_euid(uid_t *euid);
gid_t FAST_FUNC get_cached_egid(gid_t *egid);
#if !ENABLE_PLATFORM_MINGW32
int FAST_FUNC is_in_supplementary_groups(struct cached_groupinfo *groupinfo, gid_t gid);
#else
# define is_in_supplementary_groups(g, i) (FALSE)
#endif

#if ENABLE_FEATURE_UTMP
void FAST_FUNC write_new_utmp(pid_t pid, int new_type, const char *tty_name, const char *username, const char *hostname);
void FAST_FUNC update_utmp(pid_t pid, int new_type, const char *tty_name, const char *username, const char *hostname);
void FAST_FUNC update_utmp_DEAD_PROCESS(pid_t pid);
#else
# define write_new_utmp(pid, new_type, tty_name, username, hostname) ((void)0)
# define update_utmp(pid, new_type, tty_name, username, hostname) ((void)0)
# define update_utmp_DEAD_PROCESS(pid) ((void)0)
#endif


int file_is_executable(const char *name) FAST_FUNC;
char *find_executable(const char *filename, const char **PATHp) FAST_FUNC;
int executable_exists(const char *filename) FAST_FUNC;

/* BB_EXECxx always execs (it's not doing NOFORK/NOEXEC stuff),
 * but it may exec busybox and call applet instead of searching PATH.
 */
#if ENABLE_FEATURE_PREFER_APPLETS
int BB_EXECVP(const char *file, char *const argv[]) FAST_FUNC;
#define BB_EXECLP(prog,cmd,...) \
	do { \
		if (find_applet_by_name(prog) >= 0) \
			execlp(bb_busybox_exec_path, cmd, __VA_ARGS__); \
		execlp(prog, cmd, __VA_ARGS__); \
	} while (0)
#else
#define BB_EXECVP(prog,cmd)     execvp(prog,cmd)
#define BB_EXECLP(prog,cmd,...) execlp(prog,cmd,__VA_ARGS__)
#endif
void BB_EXECVP_or_die(char **argv) NORETURN FAST_FUNC;

/* xvfork() can't be a _function_, return after vfork in child mangles stack
 * in the parent. It must be a macro. */
#if !ENABLE_PLATFORM_MINGW32
#define xvfork() \
({ \
	pid_t bb__xvfork_pid = vfork(); \
	if (bb__xvfork_pid < 0) \
		bb_simple_perror_msg_and_die("vfork"); \
	bb__xvfork_pid; \
})
#else
#define xvfork() vfork()
#endif
#if BB_MMU
pid_t xfork(void) FAST_FUNC;
#endif
void xvfork_parent_waits_and_exits(void) FAST_FUNC;

/* NOMMU friendy fork+exec: */
pid_t spawn(char **argv) FAST_FUNC;
pid_t xspawn(char **argv) FAST_FUNC;

pid_t safe_waitpid(pid_t pid, int *wstat, int options) FAST_FUNC;
pid_t wait_any_nohang(int *wstat) FAST_FUNC;
/* wait4pid: unlike waitpid, waits ONLY for one process.
 * Returns sig + 0x180 if child is killed by signal.
 * It's safe to pass negative 'pids' from failed [v]fork -
 * wait4pid will return -1 (and will not clobber [v]fork's errno).
 * IOW: rc = wait4pid(spawn(argv));
 *      if (rc < 0) bb_perror_msg("%s", argv[0]);
 *      if (rc > 0) bb_error_msg("exit code: %d", rc & 0xff);
 */
int wait4pid(pid_t pid) FAST_FUNC;
int wait_for_exitstatus(pid_t pid) FAST_FUNC;
/************************************************************************/
/* spawn_and_wait/run_nofork_applet/run_applet_no_and_exit need to work */
/* carefully together to reinit some global state while not disturbing  */
/* other. Be careful if you change them. Consult docs/nofork_noexec.txt */
/************************************************************************/
/* Same as wait4pid(spawn(argv)), but with NOFORK/NOEXEC if configured: */
int spawn_and_wait(char **argv) FAST_FUNC;
/* Does NOT check that applet is NOFORK, just blindly runs it */
int run_nofork_applet(int applet_no, char **argv) FAST_FUNC;
void run_noexec_applet_and_exit(int a, const char *name, char **argv) NORETURN FAST_FUNC;
#ifndef BUILD_INDIVIDUAL
int find_applet_by_name(const char *name) FAST_FUNC;
void run_applet_no_and_exit(int a, const char *name, char **argv) NORETURN FAST_FUNC;
# if ENABLE_PLATFORM_MINGW32
#  if ENABLE_FEATURE_PREFER_APPLETS || ENABLE_FEATURE_SH_STANDALONE
int prefer_applet(const char *name, const char *path) FAST_FUNC;
int find_applet_by_name_for_sh(const char *name, const char *path) FAST_FUNC;
#  endif
# else
#  define prefer_applet(n, p) (1)
#  define find_applet_by_name_for_sh(n, p) find_applet_by_name(n)
# endif
#endif
void show_usage_if_dash_dash_help(int applet_no, char **argv) FAST_FUNC;
#if defined(__linux__)
int re_execed_comm(void) FAST_FUNC;
void set_task_comm(const char *comm) FAST_FUNC;
#else
# define re_execed_comm() 0
# define set_task_comm(name) ((void)0)
#endif
void exit_SUCCESS(void) NORETURN FAST_FUNC;
void _exit_SUCCESS(void) NORETURN FAST_FUNC;
void exit_FAILURE(void) NORETURN FAST_FUNC;
void _exit_FAILURE(void) NORETURN FAST_FUNC;

/* Helpers for daemonization.
 *
 * bb_daemonize(flags) = daemonize, does not compile on NOMMU
 *
 * bb_daemonize_or_rexec(flags, argv) = daemonizes on MMU (and ignores argv),
 *      rexec's itself on NOMMU with argv passed as command line.
 * Thus bb_daemonize_or_rexec may cause your <applet>_main() to be re-executed
 * from the start. (It will detect it and not reexec again second time).
 * You have to audit carefully that you don't do something twice as a result
 * (opening files/sockets, parsing config files etc...)!
 *
 * Both of the above will redirect fd 0,1,2 to /dev/null and drop ctty
 * (will do setsid()).
 *
 * fork_or_rexec(argv) = bare-bones fork on MMU,
 *      "vfork + re-exec ourself" on NOMMU. No fd redirection, no setsid().
 *      On MMU ignores argv.
 *
 * Helper for network daemons in foreground mode:
 *
 * bb_sanitize_stdio() = make sure that fd 0,1,2 are opened by opening them
 * to /dev/null if they are not.
 */
enum {
	DAEMON_CHDIR_ROOT      = 1 << 0,
	DAEMON_DEVNULL_STDIN   = 1 << 1,
	DAEMON_DEVNULL_OUTERR  = 2 << 1,
	DAEMON_DEVNULL_STDIO   = 3 << 1,
	DAEMON_CLOSE_EXTRA_FDS = 1 << 3,
	DAEMON_ONLY_SANITIZE   = 1 << 4, /* internal use */
	//DAEMON_DOUBLE_FORK     = 1 << 5, /* double fork to avoid controlling tty */
};
#if BB_MMU
  enum { re_execed = 0 };
# define fork_or_rexec(argv)                xfork()
# define bb_daemonize_or_rexec(flags, argv) bb_daemonize_or_rexec(flags)
# define bb_daemonize(flags)                bb_daemonize_or_rexec(flags, bogus)
#else
  extern bool re_execed;
  /* Note: re_exec() sets argv[0][0] |= 0x80 on NOMMU!
   * _Parent_ needs to undo it if it doesn't want to have argv[0] mangled.
   */
  void re_exec(char **argv) NORETURN FAST_FUNC;
  pid_t fork_or_rexec(char **argv) FAST_FUNC;
  int  BUG_fork_is_unavailable_on_nommu(void) FAST_FUNC;
  int  BUG_daemon_is_unavailable_on_nommu(void) FAST_FUNC;
  void BUG_bb_daemonize_is_unavailable_on_nommu(void) FAST_FUNC;
# define fork()          BUG_fork_is_unavailable_on_nommu()
# define xfork()         BUG_fork_is_unavailable_on_nommu()
# define daemon(a,b)     BUG_daemon_is_unavailable_on_nommu()
# define bb_daemonize(a) BUG_bb_daemonize_is_unavailable_on_nommu()
#endif
void bb_daemonize_or_rexec(int flags, char **argv) FAST_FUNC;
/* Unlike bb_daemonize_or_rexec, these two helpers do not setsid: */
void bb_sanitize_stdio(void) FAST_FUNC;
#define bb_daemon_helper(arg) bb_daemonize_or_rexec((arg) | DAEMON_ONLY_SANITIZE, NULL)
/* Clear dangerous stuff, set PATH. Return 1 if was run by different user. */
int sanitize_env_if_suid(void) FAST_FUNC;


/* For top, ps. Some argv[i] are replaced by malloced "-opt" strings */
void make_all_argv_opts(char **argv) FAST_FUNC;
char* single_argv(char **argv) FAST_FUNC;
char **skip_dash_dash(char **argv) FAST_FUNC;
extern const char *const bb_argv_dash[]; /* { "-", NULL } */
extern uint32_t option_mask32;
uint32_t getopt32(char **argv, const char *applet_opts, ...);
# define No_argument "\0"
# define Required_argument "\001"
# define Optional_argument "\002"
#if ENABLE_LONG_OPTS
uint32_t getopt32long(char **argv, const char *optstring, const char *longopts, ...);
#else
#define getopt32long(argv,optstring,longopts,...) \
	getopt32(argv,optstring,##__VA_ARGS__)
#endif
/* BSD-derived getopt() functions require that optind be set to 1 in
 * order to reset getopt() state.  This used to be generally accepted
 * way of resetting getopt().  However, glibc's getopt()
 * has additional getopt() state beyond optind (specifically, glibc
 * extensions such as '+' and '-' at the start of the string), and requires
 * that optind be set to zero to reset its state.  BSD-derived versions
 * of getopt() misbehaved if optind is set to 0 in order to reset getopt(),
 * and glibc's getopt() used to coredump if optind is set 1 in order
 * to reset getopt().
 * Then BSD introduced additional variable "optreset" which should be
 * set to 1 in order to reset getopt().  Sigh.  Standards, anyone?
 *
 * By ~2008, OpenBSD 3.4 was changed to survive glibc-like optind = 0
 * (to interpret it as if optreset was set).
 */
#if 1 /*def __GLIBC__*/
#define GETOPT_RESET() (optind = 0)
#else /* BSD style */
#define GETOPT_RESET() (optind = 1)
#endif


/* Having next pointer as a first member allows easy creation
 * of "llist-compatible" structs, and using llist_FOO functions
 * on them.
 */
typedef struct llist_t {
	struct llist_t *link;
	char *data;
} llist_t;
void llist_add_to(llist_t **old_head, void *data) FAST_FUNC;
void llist_add_to_end(llist_t **list_head, void *data) FAST_FUNC;
void *llist_pop(llist_t **elm) FAST_FUNC;
void llist_unlink(llist_t **head, llist_t *elm) FAST_FUNC;
void llist_free(llist_t *elm, void (*freeit)(void *data)) FAST_FUNC;
llist_t *llist_rev(llist_t *list) FAST_FUNC;
llist_t *llist_find_str(llist_t *first, const char *str) FAST_FUNC;
/* BTW, surprisingly, changing API to
 *   llist_t *llist_add_to(llist_t *old_head, void *data)
 * etc does not result in smaller code... */

/* start_stop_daemon and udhcpc are special - they want
 * to create pidfiles regardless of FEATURE_PIDFILE */
#if ENABLE_FEATURE_PIDFILE || defined(WANT_PIDFILE)
/* True only if we created pidfile which is *file*, not /dev/null etc */
extern smallint wrote_pidfile;
void write_pidfile(const char *path) FAST_FUNC;
void write_pidfile_std_path_and_ext(const char *path) FAST_FUNC;
void remove_pidfile_std_path_and_ext(const char *path) FAST_FUNC;
#define remove_pidfile(path) do { if (wrote_pidfile) unlink(path); } while (0)
#else
enum { wrote_pidfile = 0 };
#define write_pidfile_std_path_and_ext(path)  ((void)0)
#define remove_pidfile_std_path_and_ext(path) ((void)0)
#define write_pidfile(path)  ((void)0)
#define remove_pidfile(path) ((void)0)
#endif

enum {
	LOGMODE_NONE = 0,
	LOGMODE_STDIO = (1 << 0),
	LOGMODE_SYSLOG = (1 << 1) * ENABLE_FEATURE_SYSLOG,
	LOGMODE_BOTH = LOGMODE_SYSLOG + LOGMODE_STDIO,
};
extern const char *msg_eol;
extern smallint logmode;
extern uint8_t xfunc_error_retval;
extern void (*die_func)(void);
void xfunc_die(void) NORETURN FAST_FUNC;
void bb_show_usage(void) NORETURN FAST_FUNC;
void bb_error_msg(const char *s, ...) __attribute__ ((format (printf, 1, 2)));
void bb_simple_error_msg(const char *s) FAST_FUNC;
void bb_error_msg_and_die(const char *s, ...) __attribute__ ((noreturn, format (printf, 1, 2)));
void bb_simple_error_msg_and_die(const char *s) NORETURN FAST_FUNC;
void bb_perror_msg(const char *s, ...) __attribute__ ((format (printf, 1, 2)));
void bb_simple_perror_msg(const char *s) FAST_FUNC;
void bb_perror_msg_and_die(const char *s, ...) __attribute__ ((noreturn, format (printf, 1, 2)));
void bb_simple_perror_msg_and_die(const char *s) NORETURN FAST_FUNC;
void bb_herror_msg(const char *s, ...) __attribute__ ((format (printf, 1, 2)));
void bb_simple_herror_msg(const char *s) FAST_FUNC;
void bb_herror_msg_and_die(const char *s, ...) __attribute__ ((noreturn, format (printf, 1, 2)));
void bb_simple_herror_msg_and_die(const char *s) NORETURN FAST_FUNC;
void bb_perror_nomsg_and_die(void) NORETURN FAST_FUNC;
void bb_perror_nomsg(void) FAST_FUNC;
void bb_verror_msg(const char *s, va_list p, const char *strerr) FAST_FUNC;
void bb_die_memory_exhausted(void) NORETURN FAST_FUNC;
void bb_logenv_override(void) FAST_FUNC;

/* x86 benefits from narrow exit code variables
 * (because it has no widening MOV imm8,word32 insn, has to use MOV imm32,w
 * for "exitcode = EXIT_FAILURE" and similar. The downside is that sometimes
*  gcc widens the variable to int in various ugly suboptimal ways).
 */
typedef smalluint exitcode_t;

#if ENABLE_FEATURE_SYSLOG_INFO
void bb_info_msg(const char *s, ...) __attribute__ ((format (printf, 1, 2)));
void bb_simple_info_msg(const char *s) FAST_FUNC;
void bb_vinfo_msg(const char *s, va_list p) FAST_FUNC;
#else
#define bb_info_msg bb_error_msg
#define bb_simple_info_msg bb_simple_error_msg
#define bb_vinfo_msg(s,p) bb_verror_msg(s,p,NULL)
#endif

#if ENABLE_WARN_SIMPLE_MSG
/* If enabled, cause calls to bb_error_msg() et al that only take a single
 * parameter to generate a warning.
 */
static inline void __attribute__ ((deprecated("use bb_simple_error_msg instead")))
	bb_not_simple_error_msg(const char *s) { bb_simple_error_msg(s); }
static inline void __attribute__ ((deprecated("use bb_simple_error_msg_and_die instead"))) NORETURN
	bb_not_simple_error_msg_and_die(const char *s) { bb_simple_error_msg_and_die(s); }
static inline void __attribute__ ((deprecated("use bb_simple_perror_msg instead")))
	bb_not_simple_perror_msg(const char *s) { bb_simple_perror_msg(s); }
static inline void __attribute__ ((deprecated("use bb_simple_perror_msg_and_die instead"))) NORETURN
	bb_not_simple_perror_msg_and_die(const char *s) { bb_simple_perror_msg_and_die(s); }
static inline void __attribute__ ((deprecated("use bb_simple_herror_msg instead")))
	bb_not_simple_herror_msg(const char *s) { bb_simple_herror_msg(s); }
static inline void __attribute__ ((deprecated("use bb_simple_herror_msg_and_die instead"))) NORETURN
	bb_not_simple_herror_msg_and_die(const char *s) { bb_simple_herror_msg_and_die(s); }
static inline void __attribute__ ((deprecated("use bb_simple_info_msg instead")))
	bb_not_simple_info_msg(const char *s) { bb_simple_info_msg(s); }
/* Override bb_error_msg() and related functions with macros that will
 * substitute them for the equivalent bb_not_simple_error_msg() function when
 * they are used with only a single parameter. Macro approach inspired by
 * https://gustedt.wordpress.com/2010/06/08/detect-empty-macro-arguments and
 * https://gustedt.wordpress.com/2010/06/03/default-arguments-for-c99
 */
#define _ARG18(_0, _1, _2, _3, _4, _5, _6, _7, _8, _9, _10, _11, _12, _13, _14, _15, _16, _17, ...) _17
#define BB_MSG_KIND(...)           _ARG18(__VA_ARGS__, , , , , , , , , , , , , , , , , _not_simple)
#define _BB_MSG(name, kind, ...)   bb##kind##name(__VA_ARGS__)
#define BB_MSG(name, kind, ...)    _BB_MSG(name, kind, __VA_ARGS__)
#define bb_error_msg(...)          BB_MSG(_error_msg, BB_MSG_KIND(__VA_ARGS__), __VA_ARGS__)
#define bb_error_msg_and_die(...)  BB_MSG(_error_msg_and_die, BB_MSG_KIND(__VA_ARGS__), __VA_ARGS__)
#define bb_perror_msg(...)         BB_MSG(_perror_msg, BB_MSG_KIND(__VA_ARGS__), __VA_ARGS__)
#define bb_perror_msg_and_die(...) BB_MSG(_perror_msg_and_die, BB_MSG_KIND(__VA_ARGS__), __VA_ARGS__)
#define bb_herror_msg(...)         BB_MSG(_herror_msg, BB_MSG_KIND(__VA_ARGS__), __VA_ARGS__)
#define bb_herror_msg_and_die(...) BB_MSG(_herror_msg_and_die, BB_MSG_KIND(__VA_ARGS__), __VA_ARGS__)
#if ENABLE_FEATURE_SYSLOG_INFO
#define bb_info_msg(...)           BB_MSG(_info_msg, BB_MSG_KIND(__VA_ARGS__), __VA_ARGS__)
#endif
#endif

/* We need to export XXX_main from libbusybox
 * only if we build "individual" binaries
 */
#if ENABLE_FEATURE_INDIVIDUAL
#define MAIN_EXTERNALLY_VISIBLE EXTERNALLY_VISIBLE
#else
#define MAIN_EXTERNALLY_VISIBLE
#endif

/* Embedded script support */
char *get_script_content(unsigned n) FAST_FUNC;
int scripted_main(int argc, char** argv) MAIN_EXTERNALLY_VISIBLE;

/* Applets which are useful from another applets */
int bb_cat(char** argv) FAST_FUNC;
int ash_main(int argc, char** argv) IF_SHELL_ASH(MAIN_EXTERNALLY_VISIBLE);
int hush_main(int argc, char** argv) IF_SHELL_HUSH(MAIN_EXTERNALLY_VISIBLE);
/* If shell needs them, they exist even if not enabled as applets */
int echo_main(int argc, char** argv) IF_ECHO(MAIN_EXTERNALLY_VISIBLE);
int sleep_main(int argc, char **argv) IF_SLEEP(MAIN_EXTERNALLY_VISIBLE);
/* See disabled "config ASH_SLEEP" in ash.c */
#define ENABLE_ASH_SLEEP 0
int printf_main(int argc, char **argv) IF_PRINTF(MAIN_EXTERNALLY_VISIBLE);
int test_main(int argc, char **argv)
#if ENABLE_TEST || ENABLE_TEST1 || ENABLE_TEST2
		MAIN_EXTERNALLY_VISIBLE
#endif
;
int FAST_FUNC test_main2(struct cached_groupinfo *pgroupinfo, int argc, char **argv);
int kill_main(int argc, char **argv)
#if ENABLE_KILL || ENABLE_KILLALL || ENABLE_KILLALL5
		MAIN_EXTERNALLY_VISIBLE
#endif
;
/* Similar, but used by chgrp, not shell */
int chown_main(int argc, char **argv) IF_CHOWN(MAIN_EXTERNALLY_VISIBLE);
/* Used by ftpd */
int ls_main(int argc, char **argv) IF_LS(MAIN_EXTERNALLY_VISIBLE);
/* Don't need IF_xxx() guard for these */
int gunzip_main(int argc, char **argv) MAIN_EXTERNALLY_VISIBLE;
int bunzip2_main(int argc, char **argv) MAIN_EXTERNALLY_VISIBLE;

#if ENABLE_ROUTE
void bb_displayroutes(int noresolve, int netstatfmt) FAST_FUNC;
#endif

struct number_state {
	unsigned width;
	unsigned start;
	unsigned inc;
	const char *sep;
	const char *empty_str;
	smallint all, nonempty;
};
int print_numbered_lines(struct number_state *ns, const char *filename) FAST_FUNC;


/* Networking */
/* This structure defines protocol families and their handlers. */
struct aftype {
	const char *name;
	const char *title;
	int af;
	int alen;
	char*       FAST_FUNC (*print)(unsigned char *);
	const char* FAST_FUNC (*sprint)(struct sockaddr *, int numeric);
	int         FAST_FUNC (*input)(/*int type,*/ const char *bufp, struct sockaddr *);
	void        FAST_FUNC (*herror)(char *text);
	int         FAST_FUNC (*rprint)(int options);
	int         FAST_FUNC (*rinput)(int typ, int ext, char **argv);
	/* may modify src */
	int         FAST_FUNC (*getmask)(char *src, struct sockaddr *mask, char *name);
};
/* This structure defines hardware protocols and their handlers. */
struct hwtype {
	const char *name;
	const char *title;
	int type;
	int alen;
	char* FAST_FUNC (*print)(unsigned char *);
	int   FAST_FUNC (*input)(const char *, struct sockaddr *);
	int   FAST_FUNC (*activate)(int fd);
	int suppress_null_addr;
};
#define IFNAME_SHOW_DOWNED_TOO ((char*)(intptr_t)1)
int display_interfaces(char *ifname) FAST_FUNC;
int in_ether(const char *bufp, struct sockaddr *sap) FAST_FUNC;
#if ENABLE_FEATURE_HWIB
int in_ib(const char *bufp, struct sockaddr *sap) FAST_FUNC;
#else
#define in_ib(a, b) 1 /* fail */
#endif
const struct aftype *get_aftype(const char *name) FAST_FUNC;
const struct hwtype *get_hwtype(const char *name) FAST_FUNC;
const struct hwtype *get_hwntype(int type) FAST_FUNC;


extern int fstype_matches(const char *fstype, const char *comma_list) FAST_FUNC;
#ifdef HAVE_MNTENT_H
extern struct mntent *find_mount_point(const char *name, int subdir_too) FAST_FUNC;
#endif
extern void erase_mtab(const char * name) FAST_FUNC;
extern unsigned int tty_baud_to_value(speed_t speed) FAST_FUNC;
extern speed_t tty_value_to_baud(unsigned int value) FAST_FUNC;
#if ENABLE_DESKTOP
extern void bb_warn_ignoring_args(char *arg) FAST_FUNC;
#else
# define bb_warn_ignoring_args(arg) ((void)0)
#endif

extern int get_linux_version_code(void) FAST_FUNC;

char *query_loop(const char *device) FAST_FUNC;
int get_free_loop(void) FAST_FUNC;
int del_loop(const char *device) FAST_FUNC;
/*
 * If *devname is not NULL, use that name, otherwise try to find free one,
 * malloc and return it in *devname.
 * return value is the opened fd to the loop device, or < on error
 */
int set_loop(char **devname, const char *file, unsigned long long offset,
		unsigned long long sizelimit, unsigned flags) FAST_FUNC;
/* These constants match linux/loop.h (without BB_ prefix): */
#define BB_LO_FLAGS_READ_ONLY 1
#define BB_LO_FLAGS_AUTOCLEAR 4
#define BB_LO_FLAGS_PARTSCAN  8

/* Returns malloced str */
char *bb_ask_noecho(int fd, int timeout, const char *prompt) FAST_FUNC;
/* Like bb_ask_noecho, but asks on stdin with no timeout.  */
char *bb_ask_noecho_stdin(const char *prompt) FAST_FUNC;

int bb_ask_y_confirmation_FILE(FILE *fp) FAST_FUNC;
int bb_ask_y_confirmation(void) FAST_FUNC;

/* Returns -1 if input is invalid. cur_mode is a base for e.g. "u+rw" */
int bb_parse_mode(const char* s, unsigned cur_mode) FAST_FUNC;

/*
 * Config file parser
 */
enum {
	PARSE_COLLAPSE  = 0x00010000, // treat consecutive delimiters as one
	PARSE_TRIM      = 0x00020000, // trim leading and trailing delimiters
// TODO: COLLAPSE and TRIM seem to always go in pair
	PARSE_GREEDY    = 0x00040000, // last token takes entire remainder of the line
	PARSE_MIN_DIE   = 0x00100000, // die if < min tokens found
	// keep a copy of current line
	PARSE_KEEP_COPY = 0x00200000 * ENABLE_FEATURE_CROND_D,
	PARSE_EOL_COMMENTS = 0x00400000, // comments are recognized even if they aren't the first char
	PARSE_ALT_COMMENTS = 0x00800000, // delim[0] and delim[1] are two different allowed comment chars
	// (so far, delim[0] will only work as comment char for full-line comment)
	// (IOW: it works as if PARSE_EOL_COMMENTS is not set. sysctl applet is okay with this)
	PARSE_WS_COMMENTS  = 0x01000000, // comments are recognized even if there is whitespace before
	// ("line start><space><tab><space>#comment" is also comment, not only "line start>#comment")
	// NORMAL is:
	// * remove leading and trailing delimiters and collapse
	//   multiple delimiters into one
	// * warn and continue if less than mintokens delimiters found
	// * grab everything into last token
	// * comments are recognized even if they aren't the first char
	PARSE_NORMAL    = PARSE_COLLAPSE | PARSE_TRIM | PARSE_GREEDY | PARSE_EOL_COMMENTS,
};
typedef struct parser_t {
	FILE *fp;
	char *data;
	char *line, *nline;
	size_t line_alloc, nline_alloc;
	int lineno;
} parser_t;
parser_t* config_open(const char *filename) FAST_FUNC;
parser_t* config_open2(const char *filename, FILE* FAST_FUNC (*fopen_func)(const char *path)) FAST_FUNC;
/* delims[0] is a comment char (use '\0' to disable), the rest are token delimiters */
int config_read(parser_t *parser, char **tokens, unsigned flags, const char *delims) FAST_FUNC;
#define config_read(parser, tokens, max, min, str, flags) \
	config_read(parser, tokens, ((flags) | (((min) & 0xFF) << 8) | ((max) & 0xFF)), str)
void config_close(parser_t *parser) FAST_FUNC;

/* Concatenate path and filename to new allocated buffer.
 * Add "/" only as needed (no duplicate "//" are produced).
 * If path is NULL, it is assumed to be "/".
 * filename should not be NULL. */
char *concat_path_file(const char *path, const char *filename) FAST_FUNC;
/* Returns NULL on . and .. */
char *concat_subpath_file(const char *path, const char *filename) FAST_FUNC;


int bb_make_directory(char *path, long mode, int flags) FAST_FUNC;

int get_signum(const char *name) FAST_FUNC;
const char *get_signame(int number) FAST_FUNC;
void print_signames(void) FAST_FUNC;

char *bb_simplify_path(const char *path) FAST_FUNC;
/* Returns ptr to NUL */
char *bb_simplify_abs_path_inplace(char *path) FAST_FUNC;

void pause_after_failed_login(void) FAST_FUNC;
void bb_do_delay(unsigned seconds) FAST_FUNC;
void msleep(unsigned ms) FAST_FUNC;
void sleep1(void) FAST_FUNC;
void change_identity(const struct passwd *pw) FAST_FUNC;
void exec_shell(const char *shell, int loginshell, const char **args) NORETURN FAST_FUNC;
void exec_login_shell(const char *shell) NORETURN FAST_FUNC;
void exec_prog_or_SHELL(char **argv) NORETURN FAST_FUNC;

/* Returns $SHELL, getpwuid(getuid())->pw_shell, or DEFAULT_SHELL.
 * Note that getpwuid result might need xstrdup'ing
 * if there is a possibility of intervening getpwxxx() calls.
 */
const char *get_shell_name(void) FAST_FUNC;

#if ENABLE_FEATURE_SETPRIV_CAPABILITIES || ENABLE_RUN_INIT
unsigned cap_name_to_number(const char *cap) FAST_FUNC;
void printf_cap(const char *pfx, unsigned cap_no) FAST_FUNC;
void drop_capability(int cap_ordinal) FAST_FUNC;
/* Structures inside "struct caps" are Linux-specific and libcap-specific: */
#define DEFINE_STRUCT_CAPS \
struct caps { \
	struct __user_cap_header_struct header; \
	unsigned u32s; \
	struct __user_cap_data_struct data[2]; \
}
void getcaps(void *caps) FAST_FUNC;
#endif

#if ENABLE_SELINUX
extern void renew_current_security_context(void) FAST_FUNC;
extern void set_current_security_context(security_context_t sid) FAST_FUNC;
extern context_t set_security_context_component(security_context_t cur_context,
						char *user, char *role, char *type, char *range) FAST_FUNC;
extern void setfscreatecon_or_die(security_context_t scontext) FAST_FUNC;
extern void selinux_preserve_fcontext(int fdesc) FAST_FUNC;
#else
#define selinux_preserve_fcontext(fdesc) ((void)0)
#endif
extern void selinux_or_die(void) FAST_FUNC;


/* setup_environment:
 * if SETUP_ENV_CHDIR:
 *   if cd(pw->pw_dir): ok: else if SETUP_ENV_TO_TMP: cd(/tmp) else: cd(/) or die
 * if SETUP_ENV_CLEARENV: cd(pw->pw_dir), clear environment, then set
 *   TERM=(old value)
 *   USER=pw->pw_name, LOGNAME=pw->pw_name
 *   PATH=bb_default_[root_]path
 *   HOME=pw->pw_dir
 *   SHELL=shell
 * else if SETUP_ENV_CHANGEENV | SETUP_ENV_CHANGEENV_LOGNAME:
 *   if not root (if pw->pw_uid != 0) or if SETUP_ENV_CHANGEENV_LOGNAME:
 *     USER=pw->pw_name, LOGNAME=pw->pw_name
 *   HOME=pw->pw_dir
 *   SHELL=shell
 * else does nothing
 *
 * NB: CHANGEENV and CLEARENV use setenv() - this leaks memory!
 * If setup_environment() is used is vforked child, this leaks memory _in parent too_!
 */
#define SETUP_ENV_CHANGEENV         (1 << 0)
#define SETUP_ENV_CHANGEENV_LOGNAME (1 << 1)
#define SETUP_ENV_CLEARENV          (1 << 2)
#define SETUP_ENV_TO_TMP            (1 << 3)
#define SETUP_ENV_CHDIR             (1 << 4)
void setup_environment(const char *shell, int flags, const struct passwd *pw) FAST_FUNC;
void nuke_str(char *str) FAST_FUNC;
#if ENABLE_FEATURE_SECURETTY && !ENABLE_PAM
int is_tty_secure(const char *short_tty) FAST_FUNC;
#else
static ALWAYS_INLINE int is_tty_secure(const char *short_tty UNUSED_PARAM) { return 1; }
#endif
#define CHECKPASS_PW_HAS_EMPTY_PASSWORD 2
int check_password(const struct passwd *pw, const char *plaintext) FAST_FUNC;
int ask_and_check_password_extended(const struct passwd *pw, int timeout, const char *prompt) FAST_FUNC;
int ask_and_check_password(const struct passwd *pw) FAST_FUNC;
/* Returns a malloced string */
#if !ENABLE_USE_BB_CRYPT
#define pw_encrypt(clear, salt, cleanup) pw_encrypt(clear, salt)
#endif
extern char *pw_encrypt(const char *clear, const char *salt, int cleanup) FAST_FUNC;
extern int obscure(const char *old, const char *newval, const struct passwd *pwdp) FAST_FUNC;
/*
 * rnd is additional random input. New one is returned.
 * Useful if you call crypt_make_rand64encoded many times in a row:
 * rnd = crypt_make_rand64encoded(buf1, 4, 0);
 * rnd = crypt_make_rand64encoded(buf2, 4, rnd);
 * rnd = crypt_make_rand64encoded(buf3, 4, rnd);
 * (otherwise we risk having same salt generated)
 */
extern int crypt_make_rand64encoded(char *p, int cnt /*, int rnd*/) FAST_FUNC;
/* Size of char salt[] to hold randomly-generated salt string
 * sha256/512:
 * "$5$" ["rounds=999999999$"] "<sha_salt_16_chars><NUL>"
 * "$6$" ["rounds=999999999$"] "<sha_salt_16_chars><NUL>"
 * #define MAX_PW_SALT_LEN (3 + sizeof("rounds=999999999$")-1 + 16 + 1)
 * yescrypt:
 * "$y$" <up to 8 params of up to 6 chars each> "$" <up to 86 chars salt><NUL>
 * (86 chars are ascii64-encoded 64 binary bytes)
 */
#define MAX_PW_SALT_LEN (3 + 8*6 + 1 + 86 + 1)
extern char* crypt_make_pw_salt(char p[MAX_PW_SALT_LEN], const char *algo) FAST_FUNC;

/* Returns number of lines changed, or -1 on error */
#if !(ENABLE_FEATURE_ADDUSER_TO_GROUP || ENABLE_FEATURE_DEL_USER_FROM_GROUP)
#define update_passwd(filename, username, data, member) \
	update_passwd(filename, username, data)
#endif
extern int update_passwd(const char *filename,
		const char *username,
		const char *data,
		const char *member) FAST_FUNC;

int index_in_str_array(const char *const string_array[], const char *key) FAST_FUNC;
int index_in_strings(const char *strings, const char *key) FAST_FUNC;
int index_in_substr_array(const char *const string_array[], const char *key) FAST_FUNC;
int index_in_substrings(const char *strings, const char *key) FAST_FUNC;
const char *nth_string(const char *strings, int n) FAST_FUNC;

extern void print_login_issue(const char *issue_file, const char *tty) FAST_FUNC;
extern void print_login_prompt(void) FAST_FUNC;

char *xmalloc_ttyname(int fd) FAST_FUNC RETURNS_MALLOC;
int is_TERM_dumb(void) FAST_FUNC;
/* NB: typically you want to pass fd 0, not 1. Think 'applet | grep something' */
int get_terminal_width_height(int fd, unsigned *width, unsigned *height) FAST_FUNC;
int get_terminal_width(int fd) FAST_FUNC;

int tcsetattr_stdin_TCSANOW(const struct termios *tp) FAST_FUNC;
#define TERMIOS_CLEAR_ISIG      (1 << 0)
#define TERMIOS_RAW_CRNL_INPUT  (1 << 1)
#define TERMIOS_RAW_CRNL_OUTPUT (1 << 2)
#define TERMIOS_RAW_CRNL        (TERMIOS_RAW_CRNL_INPUT|TERMIOS_RAW_CRNL_OUTPUT)
#define TERMIOS_RAW_INPUT       (1 << 3)
int get_termios_and_make_raw(int fd, struct termios *newterm, struct termios *oldterm, int flags) FAST_FUNC;
int set_termios_to_raw(int fd, struct termios *oldterm, int flags) FAST_FUNC;

/* NB: "unsigned request" is crucial! "int request" will break some arches! */
int ioctl_or_perror(int fd, unsigned request, void *argp, const char *fmt,...) __attribute__ ((format (printf, 4, 5)));
int ioctl_or_perror_and_die(int fd, unsigned request, void *argp, const char *fmt,...) __attribute__ ((format (printf, 4, 5)));
#if ENABLE_IOCTL_HEX2STR_ERROR
int bb_ioctl_or_warn(int fd, unsigned request, void *argp, const char *ioctl_name) FAST_FUNC;
int bb_xioctl(int fd, unsigned request, void *argp, const char *ioctl_name) FAST_FUNC;
#define ioctl_or_warn(fd,request,argp) bb_ioctl_or_warn(fd,request,argp,#request)
#define xioctl(fd,request,argp)        bb_xioctl(fd,request,argp,#request)
#else
int bb_ioctl_or_warn(int fd, unsigned request, void *argp) FAST_FUNC;
int bb_xioctl(int fd, unsigned request, void *argp) FAST_FUNC;
#define ioctl_or_warn(fd,request,argp) bb_ioctl_or_warn(fd,request,argp)
#define xioctl(fd,request,argp)        bb_xioctl(fd,request,argp)
#endif

#if !ENABLE_PLATFORM_MINGW32 || ENABLE_FEATURE_EXTRA_FILE_DATA
char *is_in_ino_dev_hashtable(const struct stat *statbuf) FAST_FUNC;
void add_to_ino_dev_hashtable(const struct stat *statbuf, const char *name) FAST_FUNC;
void reset_ino_dev_hashtable(void) FAST_FUNC;
#else
#define add_to_ino_dev_hashtable(s, n) (void)0
#define is_in_ino_dev_hashtable(s) NULL
#define reset_ino_dev_hashtable()
#endif
#ifdef __GLIBC__
/* At least glibc has horrendously large inline for this, so wrap it */
unsigned long long bb_makedev(unsigned major, unsigned minor) FAST_FUNC;
#undef makedev
#define makedev(a,b) bb_makedev(a,b)
#endif


/* "Keycodes" that report an escape sequence.
 * We use something which fits into signed char,
 * yet doesn't represent any valid Unicode character.
 * Also, -1 is reserved for error indication and we don't use it. */
enum {
	KEYCODE_UP        =  -2,
	KEYCODE_DOWN      =  -3,
	KEYCODE_RIGHT     =  -4,
	KEYCODE_LEFT      =  -5,
	KEYCODE_HOME      =  -6,
	KEYCODE_END       =  -7,
	KEYCODE_INSERT    =  -8,
	KEYCODE_DELETE    =  -9,
	KEYCODE_PAGEUP    = -10,
	KEYCODE_PAGEDOWN  = -11,
	KEYCODE_BACKSPACE = -12, /* Used only if Alt/Ctrl/Shifted */
	KEYCODE_D         = -13, /* Used only if Alted */
#if 0
	KEYCODE_FUN1      = ,
	KEYCODE_FUN2      = ,
	KEYCODE_FUN3      = ,
	KEYCODE_FUN4      = ,
	KEYCODE_FUN5      = ,
	KEYCODE_FUN6      = ,
	KEYCODE_FUN7      = ,
	KEYCODE_FUN8      = ,
	KEYCODE_FUN9      = ,
	KEYCODE_FUN10     = ,
	KEYCODE_FUN11     = ,
	KEYCODE_FUN12     = ,
#endif
	/* ^^^^^ Be sure that last defined value is small enough.
	 * Current read_key() code allows going up to -32 (0xfff..fffe0).
	 * This gives three upper bits in LSB to play with:
	 * KEYCODE_foo values are 0xfff..fffXX, lowest XX bits are: scavvvvv,
	 * s=0 if SHIFT, c=0 if CTRL, a=0 if ALT,
	 * vvvvv bits are the same for same key regardless of "shift bits".
	 */
	//KEYCODE_SHIFT_...   = KEYCODE_...   & ~0x80,
	KEYCODE_CTRL_RIGHT    = KEYCODE_RIGHT & ~0x40,
	KEYCODE_CTRL_LEFT     = KEYCODE_LEFT  & ~0x40,
	KEYCODE_ALT_RIGHT     = KEYCODE_RIGHT & ~0x20,
	KEYCODE_ALT_LEFT      = KEYCODE_LEFT  & ~0x20,
	KEYCODE_ALT_BACKSPACE = KEYCODE_BACKSPACE & ~0x20,
	KEYCODE_ALT_D         = KEYCODE_D     & ~0x20,

	KEYCODE_CURSOR_POS = -0x100, /* 0xfff..fff00 */
	/* How long is the longest ESC sequence we know?
	 * We want it big enough to be able to contain
	 * cursor position sequence "ESC [ 9999 ; 9999 R"
	 */
	KEYCODE_BUFFER_SIZE = 16
};
/* Note: fd may be in blocking or non-blocking mode, both make sense.
 * For one, less uses non-blocking mode.
 * Only the first read syscall inside read_key may block indefinitely
 * (unless fd is in non-blocking mode),
 * subsequent reads will time out after a few milliseconds.
 * Return of -1 means EOF or error (errno == 0 on EOF).
 * Nonzero errno is not preserved across the call:
 * if there was no error, errno will be cleared to 0.
 * buffer[0] is used as a counter of buffered chars and must be 0
 * on first call.
 * timeout:
 * -2: do not poll(-1) for input - read() it, return on EAGAIN at once
 * -1: poll(-1) (i.e. block even on NONBLOCKed fd)
 * >=0: poll() for TIMEOUT milliseconds, return -1/EAGAIN on timeout
 */
int64_t read_key(int fd, char *buffer, int timeout) FAST_FUNC;
#if ENABLE_PLATFORM_MINGW32
int64_t windows_read_key(int fd, char *buffer, int timeout) FAST_FUNC;
#endif
/* This version loops on EINTR: */
int64_t safe_read_key(int fd, char *buffer, int timeout) FAST_FUNC;
void read_key_ungets(char *buffer, const char *str, unsigned len) FAST_FUNC;

int check_got_signal_and_poll(struct pollfd pfd[1], int timeout) FAST_FUNC;
#if ENABLE_PLATFORM_MINGW32
# define check_got_signal_and_poll(p, t) poll(p, 1, t)
#endif

#if ENABLE_FEATURE_EDITING
/* It's NOT just ENABLEd or disabled. It's a number: */
# if defined CONFIG_FEATURE_EDITING_HISTORY && CONFIG_FEATURE_EDITING_HISTORY > 0
#  define MAX_HISTORY (CONFIG_FEATURE_EDITING_HISTORY + 0)
unsigned size_from_HISTFILESIZE(const char *hp) FAST_FUNC;
# else
#  define MAX_HISTORY 0
# endif
# if defined CONFIG_FEATURE_EDITING_HISTORY_DEFAULT && CONFIG_FEATURE_EDITING_HISTORY_DEFAULT > 0
#  define DEFAULT_HISTORY (CONFIG_FEATURE_EDITING_HISTORY_DEFAULT + 0)
# else
#  define DEFAULT_HISTORY 0
# endif
typedef const char *get_exe_name_t(int i) FAST_FUNC;
typedef const char *sh_get_var_t(const char *name) FAST_FUNC;
typedef int sh_accept_glob_t(const char *name) FAST_FUNC;
typedef struct line_input_t {
	int flags;
	int timeout;
# if ENABLE_FEATURE_TAB_COMPLETION
#  if ENABLE_SHELL_ASH
	const char *path_lookup;
#   define EDITING_HAS_path_lookup 1
#  else
#   define EDITING_HAS_path_lookup 0
#  endif
#  if ENABLE_SHELL_ASH || ENABLE_SHELL_HUSH
	/* function to fetch additional application-specific names to match */
	get_exe_name_t *get_exe_name;
#   if ENABLE_ASH_GLOB_OPTIONS
	sh_accept_glob_t *sh_accept_glob;
#   endif
#  endif
# endif
# if (ENABLE_FEATURE_USERNAME_COMPLETION || ENABLE_FEATURE_EDITING_FANCY_PROMPT) \
  && (ENABLE_SHELL_ASH || ENABLE_SHELL_HUSH)
	/* function to fetch value of shell variable */
	sh_get_var_t *sh_get_var;
#  define EDITING_HAS_sh_get_var 1
# else
#  define EDITING_HAS_sh_get_var 0
# endif
# if MAX_HISTORY
	int cnt_history;
	int cur_history;
	int max_history; /* must never be < 0 */
#  if ENABLE_FEATURE_EDITING_SAVEHISTORY
	/* meaning of this field depends on FEATURE_EDITING_SAVE_ON_EXIT:
	 * if !FEATURE_EDITING_SAVE_ON_EXIT: "how many lines are
	 * in on-disk history"
	 * if FEATURE_EDITING_SAVE_ON_EXIT: "how many in-memory lines are
	 * also in on-disk history (and thus need to be skipped on save)"
	 */
	unsigned cnt_history_in_file;
	const char *hist_file;
#  endif
	char *history[MAX_HISTORY + 1];
# endif
} line_input_t;
enum {
	DO_HISTORY       = 1 * (MAX_HISTORY > 0),
	TAB_COMPLETION   = 2 * ENABLE_FEATURE_TAB_COMPLETION,
	USERNAME_COMPLETION = 4 * ENABLE_FEATURE_USERNAME_COMPLETION,
	VI_MODE          = 8 * ENABLE_FEATURE_EDITING_VI,
	WITH_PATH_LOOKUP = 0x10,
	LI_INTERRUPTIBLE = 0x20,
#if ENABLE_PLATFORM_MINGW32
	IGNORE_CTRL_C    = 0x40,
#endif
	FOR_SHELL        = DO_HISTORY | TAB_COMPLETION | USERNAME_COMPLETION | LI_INTERRUPTIBLE,
};
line_input_t *new_line_input_t(int flags) FAST_FUNC;
# if ENABLE_FEATURE_EDITING_SAVEHISTORY
void free_line_input_t(line_input_t *n) FAST_FUNC;
# else
#  define free_line_input_t(n) free(n)
# endif
/*
 * maxsize must be >= 2.
 * Returns:
 * -1 on read errors or EOF, or on bare Ctrl-D,
 * 0  on ctrl-C (the line entered is still returned in 'command'),
 * >0 length of input string, including terminating '\n'
 */
int read_line_input(line_input_t *st, const char *prompt, char *command, int maxsize) FAST_FUNC;
void show_history(const line_input_t *st) FAST_FUNC;
# if ENABLE_FEATURE_EDITING_SAVE_ON_EXIT
void save_history(line_input_t *st) FAST_FUNC;
# endif
#else
#define MAX_HISTORY 0
int read_line_input(const char* prompt, char* command, int maxsize) FAST_FUNC;
#define read_line_input(state, prompt, command, maxsize) \
	read_line_input(prompt, command, maxsize)
#endif

unsigned long* FAST_FUNC get_malloc_cpu_affinity(int pid, unsigned *sz);

#if ENABLE_PLATFORM_MINGW32
# undef COMM_LEN
# define COMM_LEN 32
#endif
#ifndef COMM_LEN
# ifdef TASK_COMM_LEN
enum { COMM_LEN = TASK_COMM_LEN };
# else
/* synchronize with sizeof(task_struct.comm) in /usr/include/linux/sched.h */
enum { COMM_LEN = 16 };
# endif
#endif

struct smaprec {
	unsigned long mapped_rw;
	unsigned long mapped_ro;
	unsigned long shared_clean;
	unsigned long shared_dirty;
	unsigned long private_clean;
	unsigned long private_dirty;
	unsigned long stack;
	unsigned long smap_pss, smap_swap;
	unsigned long smap_size;
	// For mixed 32/64 userspace, 32-bit pmap still needs
	// 64-bit field here to correctly show 64-bit processes:
	unsigned long long smap_start;
	// (strictly speaking, other fields need to be wider too,
	// but they are in kbytes, not bytes, and they hold sizes,
	// not start addresses, sizes tend to be less than 4 terabytes)
	char smap_mode[5];
	char *smap_name;
};

#if !ENABLE_PMAP
#define procps_read_smaps(pid, total, cb, data) \
	procps_read_smaps(pid, total)
#endif
int FAST_FUNC procps_read_smaps(pid_t pid, struct smaprec *total,
		void (*cb)(struct smaprec *, void *), void *data);

typedef struct procps_status_t {
#if !ENABLE_PLATFORM_MINGW32
	DIR *dir;
#else
	HANDLE snapshot;
	DWORD *pids;
	int npids;
#endif
	IF_FEATURE_SHOW_THREADS(DIR *task_dir;)
	uint8_t shift_pages_to_bytes;
	uint8_t shift_pages_to_kb;
/* Fields are set to 0/NULL if failed to determine (or not requested) */
	uint16_t argv_len;
	char *argv0;
	char *exe;
	IF_SELINUX(char *context;)
	IF_FEATURE_SHOW_THREADS(unsigned main_thread_pid;)
	/* Everything below must contain no ptrs to malloc'ed data:
	 * it is memset(0) for each process in procps_scan() */
	unsigned long vsz, rss; /* we round it to kbytes */
	unsigned long stime, utime;
	unsigned long start_time;
	unsigned pid;
	unsigned ppid;
	unsigned pgid;
	unsigned sid;
	unsigned uid;
	unsigned gid;
#if ENABLE_FEATURE_PS_ADDITIONAL_COLUMNS
	unsigned ruid;
	unsigned rgid;
	int niceness;
#endif
	unsigned tty_major,tty_minor;
#if ENABLE_FEATURE_TOPMEM
	struct smaprec smaps;
#endif
	char state[4];
	/* basename of executable in exec(2), read from /proc/N/stat
	 * (if executable is symlink or script, it is NOT replaced
	 * by link target or interpreter name) */
	char comm[COMM_LEN];
	/* user/group? - use passwd/group parsing functions */
#if ENABLE_FEATURE_TOP_SMP_PROCESS
	int last_seen_on_cpu;
#endif
} procps_status_t;
/* flag bits for procps_scan(xx, flags) calls */
enum {
	PSSCAN_PID      = 1 << 0,
	PSSCAN_PPID     = 1 << 1,
	PSSCAN_PGID     = 1 << 2,
	PSSCAN_SID      = 1 << 3,
	PSSCAN_UIDGID   = 1 << 4,
	PSSCAN_COMM     = 1 << 5,
	/* PSSCAN_CMD      = 1 << 6, - use read_cmdline instead */
	PSSCAN_ARGV0    = 1 << 7,
	PSSCAN_EXE      = 1 << 8,
	PSSCAN_STATE    = 1 << 9,
	PSSCAN_VSZ      = 1 << 10,
	PSSCAN_RSS      = 1 << 11,
	PSSCAN_STIME    = 1 << 12,
	PSSCAN_UTIME    = 1 << 13,
	PSSCAN_TTY      = 1 << 14,
	PSSCAN_SMAPS	= (1 << 15) * ENABLE_FEATURE_TOPMEM,
	/* NB: used by find_pid_by_name(). Any applet using it
	 * needs to be mentioned here. */
	PSSCAN_ARGVN    = (1 << 16) * (ENABLE_KILLALL
				|| ENABLE_PGREP || ENABLE_PKILL
				|| ENABLE_PIDOF
				|| ENABLE_SESTATUS
				),
	PSSCAN_CONTEXT  = (1 << 17) * ENABLE_SELINUX,
	PSSCAN_START_TIME = 1 << 18,
	PSSCAN_CPU      = (1 << 19) * ENABLE_FEATURE_TOP_SMP_PROCESS,
	PSSCAN_NICE     = (1 << 20) * ENABLE_FEATURE_PS_ADDITIONAL_COLUMNS,
	PSSCAN_RUIDGID  = (1 << 21) * ENABLE_FEATURE_PS_ADDITIONAL_COLUMNS,
	PSSCAN_TASKS	= (1 << 22) * ENABLE_FEATURE_SHOW_THREADS,
};
//procps_status_t* alloc_procps_scan(void) FAST_FUNC;
void free_procps_scan(procps_status_t* sp) FAST_FUNC;
procps_status_t* procps_scan(procps_status_t* sp, int flags) FAST_FUNC;
/* Format cmdline (up to col chars) into char buf[size] */
/* Puts [comm] if cmdline is empty (-> process is a kernel thread) */
void read_cmdline(char *buf, int size, unsigned pid, const char *comm) FAST_FUNC;
pid_t *find_pid_by_name(const char* procName) FAST_FUNC;
pid_t *pidlist_reverse(pid_t *pidList) FAST_FUNC;
int starts_with_cpu(const char *str) FAST_FUNC;
unsigned get_cpu_count(void) FAST_FUNC;


/* Use strict=1 if you process input from untrusted source:
 * it will return NULL on invalid %xx (bad hex chars)
 * and str + 1 if decoded char is / or NUL.
 * In non-strict mode, it always succeeds (returns str),
 * and also it additionally decoded '+' to space.
 */
char *percent_decode_in_place(char *str, int strict) FAST_FUNC;


extern const char bb_uuenc_tbl_base64[] ALIGN1;
extern const char bb_uuenc_tbl_base32[] ALIGN1;
extern const char bb_uuenc_tbl_std[] ALIGN1;
void bb_uuencode(char *store, const void *s, int length, const char *tbl) FAST_FUNC;
enum {
	BASE64_FLAG_UU_STOP = 0x100,
	BASE64_32           = 0x200, /* base32 */
	/* Sign-extends to a value which never matches fgetc result: */
	BASE64_FLAG_NO_STOP_CHAR = 0x80,
};
char *decode_base64(char *dst, const char **pp_src) FAST_FUNC;
char *decode_base32(char *dst, const char **pp_src) FAST_FUNC;
void read_base64(FILE *src_stream, FILE *dst_stream, int flags) FAST_FUNC;

<<<<<<< HEAD
#if defined CONFIG_FEATURE_USE_CNG_API
struct bcrypt_hash_ctx_t {
	void *handle;
	void *hash_obj;
	unsigned int output_size;
};
typedef struct bcrypt_hash_ctx_t md5_ctx_t;
typedef struct bcrypt_hash_ctx_t sha1_ctx_t;
typedef struct bcrypt_hash_ctx_t sha256_ctx_t;
typedef struct bcrypt_hash_ctx_t sha512_ctx_t;
typedef struct sha3_ctx_t {
	uint64_t state[25];
	unsigned bytes_queued;
	unsigned input_block_bytes;
} sha3_ctx_t;
void md5_begin(struct bcrypt_hash_ctx_t *ctx) FAST_FUNC;
void sha1_begin(struct bcrypt_hash_ctx_t *ctx) FAST_FUNC;
void sha256_begin(struct bcrypt_hash_ctx_t *ctx) FAST_FUNC;
void sha512_begin(struct bcrypt_hash_ctx_t *ctx) FAST_FUNC;
void generic_hash(struct bcrypt_hash_ctx_t *ctx, const void *buffer, size_t len) FAST_FUNC;
unsigned generic_end(struct bcrypt_hash_ctx_t *ctx, void *resbuf) FAST_FUNC;
# define md5_hash generic_hash
# define sha1_hash generic_hash
# define sha256_hash generic_hash
# define sha512_hash generic_hash
# define md5_end generic_end
# define sha1_end generic_end
# define sha256_end generic_end
# define sha512_end generic_end
#else
=======
int FAST_FUNC i2a64(int i);
int FAST_FUNC a2i64(char c);
char* FAST_FUNC num2str64_lsb_first(char *s, unsigned v, int n);

enum {
	/* how many bytes XYZ_end() fills */
	MD5_OUTSIZE    = 16,
	SHA1_OUTSIZE   = 20,
	SHA256_OUTSIZE = 32,
	SHA512_OUTSIZE = 64,
	SHA3_OUTSIZE   = 28,
	/* size of input block */
	SHA2_INSIZE     = 64,
};
>>>>>>> 628a7b2f
typedef struct md5_ctx_t {
	uint8_t wbuffer[64]; /* always correctly aligned for uint64_t */
	void (*process_block)(struct md5_ctx_t*) FAST_FUNC;
	uint64_t total64;    /* must be directly before hash[] */
	uint32_t hash[8];    /* 4 elements for md5, 5 for sha1, 8 for sha256 */
} md5_ctx_t;
typedef struct md5_ctx_t sha1_ctx_t;
typedef struct md5_ctx_t sha256_ctx_t;
typedef struct sha512_ctx_t {
	uint64_t total64[2];  /* must be directly before hash[] */
	uint64_t hash[8];
	uint8_t wbuffer[128]; /* always correctly aligned for uint64_t */
} sha512_ctx_t;
typedef struct sha3_ctx_t {
	uint64_t state[25];
	unsigned bytes_queued;
	unsigned input_block_bytes;
} sha3_ctx_t;
void md5_begin(md5_ctx_t *ctx) FAST_FUNC;
void md5_hash(md5_ctx_t *ctx, const void *buffer, size_t len) FAST_FUNC;
unsigned md5_end(md5_ctx_t *ctx, void *resbuf) FAST_FUNC;
void sha1_begin(sha1_ctx_t *ctx) FAST_FUNC;
#define sha1_hash md5_hash
unsigned sha1_end(sha1_ctx_t *ctx, void *resbuf) FAST_FUNC;
void sha256_begin(sha256_ctx_t *ctx) FAST_FUNC;
#define sha256_hash md5_hash
#define sha256_end  sha1_end
void sha512_begin(sha512_ctx_t *ctx) FAST_FUNC;
void sha512_hash(sha512_ctx_t *ctx, const void *buffer, size_t len) FAST_FUNC;
unsigned sha512_end(sha512_ctx_t *ctx, void *resbuf) FAST_FUNC;
#endif
void sha3_begin(sha3_ctx_t *ctx) FAST_FUNC;
void sha3_hash(sha3_ctx_t *ctx, const void *buffer, size_t len) FAST_FUNC;
unsigned sha3_end(sha3_ctx_t *ctx, void *resbuf) FAST_FUNC;
void FAST_FUNC sha256_block(const void *in, size_t len, uint8_t hash[32]);
/* TLS benefits from knowing that sha1 and sha256 share these. Give them "agnostic" names too */
#if defined CONFIG_FEATURE_USE_CNG_API
typedef struct bcrypt_hash_ctx_t md5sha_ctx_t;
#define md5sha_hash generic_hash
#define sha_end generic_end
#else
typedef struct md5_ctx_t md5sha_ctx_t;
#define md5sha_hash md5_hash
#define sha_end sha1_end
<<<<<<< HEAD
#endif
enum {
	MD5_OUTSIZE    = 16,
	SHA1_OUTSIZE   = 20,
	SHA256_OUTSIZE = 32,
	SHA512_OUTSIZE = 64,
	SHA3_OUTSIZE   = 28,
};
=======

/* RFC 2104 HMAC (hash-based message authentication code) */
typedef struct hmac_ctx {
	md5sha_ctx_t hashed_key_xor_ipad;
	md5sha_ctx_t hashed_key_xor_opad;
} hmac_ctx_t;
#define HMAC_ONLY_SHA256 (!ENABLE_FEATURE_TLS_SHA1)
typedef void md5sha_begin_func(md5sha_ctx_t *ctx) FAST_FUNC;
#if HMAC_ONLY_SHA256
#define hmac_begin(ctx,key,key_size,begin) \
	hmac_begin(ctx,key,key_size)
#endif
void FAST_FUNC hmac_begin(hmac_ctx_t *ctx, const uint8_t *key, unsigned key_size, md5sha_begin_func *begin);
static ALWAYS_INLINE void hmac_hash(hmac_ctx_t *ctx, const void *in, size_t len)
{
	md5sha_hash(&ctx->hashed_key_xor_ipad, in, len);
}
unsigned FAST_FUNC hmac_end(hmac_ctx_t *ctx, uint8_t *out);
#if HMAC_ONLY_SHA256
#define hmac_block(key,key_size,begin,in,sz,out) \
        hmac_block(key,key_size,in,sz,out)
#endif
unsigned FAST_FUNC hmac_block(const uint8_t *key, unsigned key_size,
		md5sha_begin_func *begin,
		const void *in, unsigned sz,
		uint8_t *out);
/* HMAC helpers for TLS: */
void FAST_FUNC hmac_hash_v(hmac_ctx_t *ctx, va_list va);
unsigned FAST_FUNC hmac_peek_hash(hmac_ctx_t *ctx, uint8_t *out, ...);
>>>>>>> 628a7b2f

extern uint32_t *global_crc32_table;
uint32_t *crc32_filltable(uint32_t *tbl256, int endian) FAST_FUNC;
uint32_t *crc32_new_table_le(void) FAST_FUNC;
uint32_t *global_crc32_new_table_le(void) FAST_FUNC;
uint32_t crc32_block_endian1(uint32_t val, const void *buf, unsigned len, uint32_t *crc_table) FAST_FUNC;
uint32_t crc32_block_endian0(uint32_t val, const void *buf, unsigned len, uint32_t *crc_table) FAST_FUNC;

typedef struct masks_labels_t {
	const char *labels;
	const int masks[];
} masks_labels_t;
int print_flags_separated(const int *masks, const char *labels,
		int flags, const char *separator) FAST_FUNC;
int print_flags(const masks_labels_t *ml, int flags) FAST_FUNC;

typedef struct bb_progress_t {
	unsigned last_size;
	unsigned last_update_sec;
	unsigned last_change_sec;
	unsigned start_sec;
	/*unsigned last_eta;*/
	const char *curfile;
} bb_progress_t;

#define is_bb_progress_inited(p) ((p)->curfile != NULL)
#define bb_progress_free(p) do { \
	if (ENABLE_UNICODE_SUPPORT) free((char*)((p)->curfile)); \
	(p)->curfile = NULL; \
} while (0)
void bb_progress_init(bb_progress_t *p, const char *curfile) FAST_FUNC;
int bb_progress_update(bb_progress_t *p,
			uoff_t beg_range,
			uoff_t transferred,
			uoff_t totalsize) FAST_FUNC;

unsigned ubi_devnum_from_devname(const char *str) FAST_FUNC;
int ubi_get_volid_by_name(unsigned ubi_devnum, const char *vol_name) FAST_FUNC;


extern const char *applet_name;

/* Some older linkers don't perform string merging, we used to have common strings
 * as global arrays to do it by hand. But:
 * (1) newer linkers do it themselves,
 * (2) however, they DONT merge string constants with global arrays,
 * even if the value is the same (!). Thus global arrays actually
 * increased size a bit: for example, "/etc/passwd" string from libc
 * wasn't merged with bb_path_passwd_file[] array!
 * Therefore now we use #defines.
 */
/* "BusyBox vN.N.N (timestamp or extra_version)" */
extern const char bb_banner[] ALIGN1;
extern const char bb_msg_memory_exhausted[] ALIGN1;
extern const char bb_msg_invalid_date[] ALIGN1;
#define bb_msg_read_error "read error"
#define bb_msg_write_error "write error"
extern const char bb_msg_unknown[] ALIGN1;
extern const char bb_msg_can_not_create_raw_socket[] ALIGN1;
extern const char bb_msg_perm_denied_are_you_root[] ALIGN1;
extern const char bb_msg_you_must_be_root[] ALIGN1;
extern const char bb_msg_requires_arg[] ALIGN1;
extern const char bb_msg_invalid_arg_to[] ALIGN1;
extern const char bb_msg_standard_input[] ALIGN1;
extern const char bb_msg_standard_output[] ALIGN1;

/* NB: (bb_hexdigits_upcase[i] | 0x20) -> lowercase hex digit */
extern const char bb_hexdigits_upcase[] ALIGN1;

extern const char bb_path_wtmp_file[] ALIGN1;

/* Busybox mount uses either /proc/mounts or /etc/mtab to
 * get the list of currently mounted filesystems */
#define bb_path_mtab_file IF_FEATURE_MTAB_SUPPORT("/etc/mtab")IF_NOT_FEATURE_MTAB_SUPPORT("/proc/mounts")

#define bb_path_passwd_file  _PATH_PASSWD
#define bb_path_group_file   _PATH_GROUP
#define bb_path_shadow_file  _PATH_SHADOW
#define bb_path_gshadow_file _PATH_GSHADOW

#define bb_path_motd_file "/etc/motd"

#define bb_dev_null "/dev/null"
#if ENABLE_PLATFORM_MINGW32
#define bb_busybox_exec_path get_busybox_exec_path()
extern char bb_comm[];
extern char bb_command_line[];
#else
extern const char bb_busybox_exec_path[] ALIGN1;
#endif
/* allow default system PATH to be extended via CFLAGS */
#ifndef BB_ADDITIONAL_PATH
#define BB_ADDITIONAL_PATH ""
#endif
#if !ENABLE_PLATFORM_MINGW32
#define BB_PATH_ROOT_PATH "PATH=/sbin:/usr/sbin:/bin:/usr/bin" BB_ADDITIONAL_PATH
extern const char bb_PATH_root_path[] ALIGN1; /* BB_PATH_ROOT_PATH */
#define bb_default_root_path (bb_PATH_root_path + sizeof("PATH"))
/* util-linux manpage says /sbin:/bin:/usr/sbin:/usr/bin,
 * but I want to save a few bytes here:
 */
#define bb_default_path      (bb_PATH_root_path + sizeof("PATH=/sbin:/usr/sbin"))
#define PATH_SEP ':'
#define PATH_SEP_STR ":"
#else
#define BB_PATH_ROOT_PATH "PATH=C:/Windows/System32;C:/Windows" BB_ADDITIONAL_PATH
extern const char bb_PATH_root_path[] ALIGN1; /* BB_PATH_ROOT_PATH */
#define bb_default_root_path (bb_PATH_root_path + sizeof("PATH"))
#define bb_default_path      (bb_PATH_root_path + sizeof("PATH"))
#define PATH_SEP ';'
#define PATH_SEP_STR ";"
extern const char bbvar[] ALIGN1;
#define bbafter(p) (p + sizeof(#p))
#define BB_OVERRIDE_APPLETS bbvar
#define BB_SKIP_ANSI_EMULATION bbafter(BB_OVERRIDE_APPLETS)
#define BB_TERMINAL_MODE bbafter(BB_SKIP_ANSI_EMULATION)
#define BB_SYSTEMROOT bbafter(BB_TERMINAL_MODE)
#define BB_CRITICAL_ERROR_DIALOGS bbafter(BB_SYSTEMROOT)
#endif

extern const int const_int_0;
//extern const int const_int_1;


/* This struct is deliberately not defined. */
/* See docs/keep_data_small.txt */
struct globals;
/* '*const' ptr makes gcc optimize code much better.
 * Magic prevents ptr_to_globals from going into rodata.
 * If you want to assign a value, use SET_PTR_TO_GLOBALS(x) */
extern struct globals *BB_GLOBAL_CONST ptr_to_globals;

#define barrier() asm volatile ("":::"memory")

#if defined(__clang_major__) && __clang_major__ >= 9
/* {ASSIGN,XZALLOC}_CONST_PTR() are out-of-line functions
 * to prevent clang from reading pointer before it is assigned.
 */
void ASSIGN_CONST_PTR(const void *pptr, void *v) FAST_FUNC;
void XZALLOC_CONST_PTR(const void *pptr, size_t size) FAST_FUNC;
#else
# define ASSIGN_CONST_PTR(pptr, v) do { \
	*(void**)(pptr) = (void*)(v); \
	/* At least gcc 3.4.6 on mipsel needs optimization barrier */ \
	barrier(); \
} while (0)
# define XZALLOC_CONST_PTR(pptr, size) ASSIGN_CONST_PTR(pptr, xzalloc(size))
#endif

#define SET_PTR_TO_GLOBALS(x) ASSIGN_CONST_PTR(&ptr_to_globals, x)
#define FREE_PTR_TO_GLOBALS() do { \
	if (ENABLE_FEATURE_CLEAN_UP) { \
		free(ptr_to_globals); \
	} \
} while (0)


/* You can change LIBBB_DEFAULT_LOGIN_SHELL, but don't use it,
 * use bb_default_login_shell and following defines.
 * If you change LIBBB_DEFAULT_LOGIN_SHELL,
 * don't forget to change increment constant. */
#define LIBBB_DEFAULT_LOGIN_SHELL  "-/bin/sh"
extern const char bb_default_login_shell[] ALIGN1;
/* "/bin/sh" */
#define DEFAULT_SHELL              (bb_default_login_shell+1)
/* "sh" */
#define DEFAULT_SHELL_SHORT_NAME   (bb_default_login_shell+6)

/* The following devices are the same on all systems.  */
#define CURRENT_TTY "/dev/tty"
#define DEV_CONSOLE "/dev/console"

#if defined(__FreeBSD_kernel__)
# define CURRENT_VC CURRENT_TTY
# define VC_1 "/dev/ttyv0"
# define VC_2 "/dev/ttyv1"
# define VC_3 "/dev/ttyv2"
# define VC_4 "/dev/ttyv3"
# define VC_5 "/dev/ttyv4"
# define VC_FORMAT "/dev/ttyv%d"
#elif defined(__GNU__)
# define CURRENT_VC CURRENT_TTY
# define VC_1 "/dev/tty1"
# define VC_2 "/dev/tty2"
# define VC_3 "/dev/tty3"
# define VC_4 "/dev/tty4"
# define VC_5 "/dev/tty5"
# define VC_FORMAT "/dev/tty%d"
#elif ENABLE_FEATURE_DEVFS
/*Linux, obsolete devfs names */
# define CURRENT_VC "/dev/vc/0"
# define VC_1 "/dev/vc/1"
# define VC_2 "/dev/vc/2"
# define VC_3 "/dev/vc/3"
# define VC_4 "/dev/vc/4"
# define VC_5 "/dev/vc/5"
# define VC_FORMAT "/dev/vc/%d"
# define LOOP_FORMAT "/dev/loop/%u"
# define LOOP_NAMESIZE (sizeof("/dev/loop/") + sizeof(int)*3 + 1)
# define LOOP_NAME "/dev/loop/"
# define FB_0 "/dev/fb/0"
#else
/*Linux, normal names */
# define CURRENT_VC "/dev/tty0"
# define VC_1 "/dev/tty1"
# define VC_2 "/dev/tty2"
# define VC_3 "/dev/tty3"
# define VC_4 "/dev/tty4"
# define VC_5 "/dev/tty5"
# define VC_FORMAT "/dev/tty%d"
# define LOOP_FORMAT "/dev/loop%u"
# define LOOP_NAMESIZE (sizeof("/dev/loop") + sizeof(int)*3 + 1)
# define LOOP_NAME "/dev/loop"
# define FB_0 "/dev/fb0"
#endif

// storage helpers for mk*fs utilities
char BUG_wrong_field_size(void);
#define STORE_LE(field, value) \
do { \
	if (sizeof(field) == 4) \
		field = SWAP_LE32((uint32_t)(value)); \
	else if (sizeof(field) == 2) \
		field = SWAP_LE16((uint16_t)(value)); \
	else if (sizeof(field) == 1) \
		field = (uint8_t)(value); \
	else \
		BUG_wrong_field_size(); \
} while (0)

#define FETCH_LE32(field) \
	(sizeof(field) == 4 ? SWAP_LE32(field) : BUG_wrong_field_size())


#define ARRAY_SIZE(x) ((unsigned)(sizeof(x) / sizeof((x)[0])))
#define BUILD_BUG_ON(condition) ((void)sizeof(char[1 - 2*!!(condition)]))


/* We redefine ctype macros. Unicode-correct handling of char types
 * can't be done with such byte-oriented operations anyway,
 * we don't lose anything.
 */
#undef isalnum
#undef isalpha
#undef isascii
#undef isblank
#undef iscntrl
#undef isdigit
#undef isgraph
#undef islower
#undef isprint
#undef ispunct
#undef isspace
#undef isupper
#undef isxdigit
#undef toupper
#undef tolower

/* We save ~500 bytes on isdigit alone.
 * BTW, x86 likes (unsigned char) cast more than (unsigned). */

/* These work the same for ASCII and Unicode,
 * assuming no one asks "is this a *Unicode* letter?" using isalpha(letter) */
#define isascii(a) ((unsigned char)(a) <= 0x7f)
#define isdigit(a) ((unsigned char)((a) - '0') <= 9)
#define isupper(a) ((unsigned char)((a) - 'A') <= ('Z' - 'A'))
#define islower(a) ((unsigned char)((a) - 'a') <= ('z' - 'a'))
#define isalpha(a) ((unsigned char)(((a)|0x20) - 'a') <= ('z' - 'a'))
#define isblank(a) ({ unsigned char bb__isblank = (a); bb__isblank == ' ' || bb__isblank == '\t'; })
#define iscntrl(a) ({ unsigned char bb__iscntrl = (a); bb__iscntrl < ' ' || bb__iscntrl == 0x7f; })
/* In POSIX/C locale isspace is only these chars: "\t\n\v\f\r" and space.
 * "\t\n\v\f\r" happen to have ASCII codes 9,10,11,12,13.
 */
#define isspace(a) ({ unsigned char bb__isspace = (a) - 9; bb__isspace == (' ' - 9) || bb__isspace <= (13 - 9); })
// Unsafe wrt NUL: #define ispunct(a) (strchr("!\"#$%&'()*+,-./:;<=>?@[\\]^_`{|}~", (a)) != NULL)
#define ispunct(a) (strchrnul("!\"#$%&'()*+,-./:;<=>?@[\\]^_`{|}~", (a))[0])
// Bigger code: #define isalnum(a) ({ unsigned char bb__isalnum = (a) - '0'; bb__isalnum <= 9 || ((bb__isalnum - ('A' - '0')) & 0xdf) <= 25; })
#define isalnum(a) bb_ascii_isalnum(a)
static ALWAYS_INLINE int bb_ascii_isalnum(unsigned char a)
{
	unsigned char b = a - '0';
	if (b <= 9)
		return (b <= 9);
	b = (a|0x20) - 'a';
	return b <= 'z' - 'a';
}
#define isxdigit(a) bb_ascii_isxdigit(a)
static ALWAYS_INLINE int bb_ascii_isxdigit(unsigned char a)
{
	unsigned char b = a - '0';
	if (b <= 9)
		return (b <= 9);
	b = (a|0x20) - 'a';
	return b <= 'f' - 'a';
}
#define toupper(a) bb_ascii_toupper(a)
static ALWAYS_INLINE unsigned char bb_ascii_toupper(unsigned char a)
{
	unsigned char b = a - 'a';
	if (b <= ('z' - 'a'))
		a -= 'a' - 'A';
	return a;
}
#define tolower(a) bb_ascii_tolower(a)
static ALWAYS_INLINE unsigned char bb_ascii_tolower(unsigned char a)
{
	unsigned char b = a - 'A';
	if (b <= ('Z' - 'A'))
		a += 'a' - 'A';
	return a;
}

/* In ASCII and Unicode, these are likely to be very different.
 * Let's prevent ambiguous usage from the start */
#define isgraph(a) isgraph_is_ambiguous_dont_use(a)
#define isprint(a) isprint_is_ambiguous_dont_use(a)
/* NB: must not treat EOF as isgraph or isprint */
#define isgraph_asciionly(a) ((unsigned)((a) - 0x21) <= 0x7e - 0x21)
#define isprint_asciionly(a) ((unsigned)((a) - 0x20) <= 0x7e - 0x20)


/* Simple unit-testing framework */

typedef void (*bbunit_testfunc)(void);

struct bbunit_listelem {
	const char* name;
	bbunit_testfunc testfunc;
};

void bbunit_registertest(struct bbunit_listelem* test);
void bbunit_settestfailed(void);

#define BBUNIT_DEFINE_TEST(NAME) \
	static void bbunit_##NAME##_test(void); \
	static struct bbunit_listelem bbunit_##NAME##_elem = { \
		.name = #NAME, \
		.testfunc = bbunit_##NAME##_test, \
	}; \
	static void INIT_FUNC bbunit_##NAME##_register(void) \
	{ \
		bbunit_registertest(&bbunit_##NAME##_elem); \
	} \
	static void bbunit_##NAME##_test(void)

/*
 * Both 'goto bbunit_end' and 'break' are here only to get rid
 * of compiler warnings.
 */
#define BBUNIT_ENDTEST \
	do { \
		goto bbunit_end; \
	bbunit_end: \
		break; \
	} while (0)

#define BBUNIT_PRINTASSERTFAIL \
	do { \
		bb_error_msg( \
			"[ERROR] Assertion failed in file %s, line %d", \
			__FILE__, __LINE__); \
	} while (0)

#define BBUNIT_ASSERTION_FAILED \
	do { \
		bbunit_settestfailed(); \
		goto bbunit_end; \
	} while (0)

/*
 * Assertions.
 * For now we only offer assertions which cause tests to fail
 * immediately. In the future 'expects' might be added too -
 * similar to those offered by the gtest framework.
 */
#define BBUNIT_ASSERT_EQ(EXPECTED, ACTUAL) \
	do { \
		if ((EXPECTED) != (ACTUAL)) { \
			BBUNIT_PRINTASSERTFAIL; \
			bb_error_msg("[ERROR] '%s' isn't equal to '%s'", \
						#EXPECTED, #ACTUAL); \
			BBUNIT_ASSERTION_FAILED; \
		} \
	} while (0)

#define BBUNIT_ASSERT_NOTEQ(EXPECTED, ACTUAL) \
	do { \
		if ((EXPECTED) == (ACTUAL)) { \
			BBUNIT_PRINTASSERTFAIL; \
			bb_error_msg("[ERROR] '%s' is equal to '%s'", \
						#EXPECTED, #ACTUAL); \
			BBUNIT_ASSERTION_FAILED; \
		} \
	} while (0)

#define BBUNIT_ASSERT_NOTNULL(PTR) \
	do { \
		if ((PTR) == NULL) { \
			BBUNIT_PRINTASSERTFAIL; \
			bb_error_msg("[ERROR] '%s' is NULL!", #PTR); \
			BBUNIT_ASSERTION_FAILED; \
		} \
	} while (0)

#define BBUNIT_ASSERT_NULL(PTR) \
	do { \
		if ((PTR) != NULL) { \
			BBUNIT_PRINTASSERTFAIL; \
			bb_error_msg("[ERROR] '%s' is not NULL!", #PTR); \
			BBUNIT_ASSERTION_FAILED; \
		} \
	} while (0)

#define BBUNIT_ASSERT_FALSE(STATEMENT) \
	do { \
		if ((STATEMENT)) { \
			BBUNIT_PRINTASSERTFAIL; \
			bb_error_msg("[ERROR] Statement '%s' evaluated to true!", \
								#STATEMENT); \
			BBUNIT_ASSERTION_FAILED; \
		} \
	} while (0)

#define BBUNIT_ASSERT_TRUE(STATEMENT) \
	do { \
		if (!(STATEMENT)) { \
			BBUNIT_PRINTASSERTFAIL; \
			bb_error_msg("[ERROR] Statement '%s' evaluated to false!", \
					#STATEMENT); \
			BBUNIT_ASSERTION_FAILED; \
		} \
	} while (0)

#define BBUNIT_ASSERT_STREQ(STR1, STR2) \
	do { \
		if (strcmp(STR1, STR2) != 0) { \
			BBUNIT_PRINTASSERTFAIL; \
			bb_error_msg("[ERROR] Strings '%s' and '%s' " \
					"are not the same", STR1, STR2); \
			BBUNIT_ASSERTION_FAILED; \
		} \
	} while (0)

#define BBUNIT_ASSERT_STRNOTEQ(STR1, STR2) \
	do { \
		if (strcmp(STR1, STR2) == 0) { \
			BBUNIT_PRINTASSERTFAIL; \
			bb_error_msg("[ERROR] Strings '%s' and '%s' " \
					"are the same, but were " \
					"expected to differ", STR1, STR2); \
			BBUNIT_ASSERTION_FAILED; \
		} \
	} while (0)


POP_SAVED_FUNCTION_VISIBILITY

#endif<|MERGE_RESOLUTION|>--- conflicted
+++ resolved
@@ -2352,7 +2352,21 @@
 char *decode_base32(char *dst, const char **pp_src) FAST_FUNC;
 void read_base64(FILE *src_stream, FILE *dst_stream, int flags) FAST_FUNC;
 
-<<<<<<< HEAD
+int FAST_FUNC i2a64(int i);
+int FAST_FUNC a2i64(char c);
+char* FAST_FUNC num2str64_lsb_first(char *s, unsigned v, int n);
+
+enum {
+	/* how many bytes XYZ_end() fills */
+	MD5_OUTSIZE    = 16,
+	SHA1_OUTSIZE   = 20,
+	SHA256_OUTSIZE = 32,
+	SHA512_OUTSIZE = 64,
+	SHA3_OUTSIZE   = 28,
+	/* size of input block */
+	SHA2_INSIZE     = 64,
+};
+
 #if defined CONFIG_FEATURE_USE_CNG_API
 struct bcrypt_hash_ctx_t {
 	void *handle;
@@ -2383,22 +2397,6 @@
 # define sha256_end generic_end
 # define sha512_end generic_end
 #else
-=======
-int FAST_FUNC i2a64(int i);
-int FAST_FUNC a2i64(char c);
-char* FAST_FUNC num2str64_lsb_first(char *s, unsigned v, int n);
-
-enum {
-	/* how many bytes XYZ_end() fills */
-	MD5_OUTSIZE    = 16,
-	SHA1_OUTSIZE   = 20,
-	SHA256_OUTSIZE = 32,
-	SHA512_OUTSIZE = 64,
-	SHA3_OUTSIZE   = 28,
-	/* size of input block */
-	SHA2_INSIZE     = 64,
-};
->>>>>>> 628a7b2f
 typedef struct md5_ctx_t {
 	uint8_t wbuffer[64]; /* always correctly aligned for uint64_t */
 	void (*process_block)(struct md5_ctx_t*) FAST_FUNC;
@@ -2443,16 +2441,7 @@
 typedef struct md5_ctx_t md5sha_ctx_t;
 #define md5sha_hash md5_hash
 #define sha_end sha1_end
-<<<<<<< HEAD
-#endif
-enum {
-	MD5_OUTSIZE    = 16,
-	SHA1_OUTSIZE   = 20,
-	SHA256_OUTSIZE = 32,
-	SHA512_OUTSIZE = 64,
-	SHA3_OUTSIZE   = 28,
-};
-=======
+#endif
 
 /* RFC 2104 HMAC (hash-based message authentication code) */
 typedef struct hmac_ctx {
@@ -2482,7 +2471,6 @@
 /* HMAC helpers for TLS: */
 void FAST_FUNC hmac_hash_v(hmac_ctx_t *ctx, va_list va);
 unsigned FAST_FUNC hmac_peek_hash(hmac_ctx_t *ctx, uint8_t *out, ...);
->>>>>>> 628a7b2f
 
 extern uint32_t *global_crc32_table;
 uint32_t *crc32_filltable(uint32_t *tbl256, int endian) FAST_FUNC;
