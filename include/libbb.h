--- conflicted
+++ resolved
@@ -2079,6 +2079,9 @@
 void read_key_ungets(char *buffer, const char *str, unsigned len) FAST_FUNC;
 
 int check_got_signal_and_poll(struct pollfd pfd[1], int timeout) FAST_FUNC;
+#if ENABLE_PLATFORM_MINGW32
+# define check_got_signal_and_poll(p, t) poll(p, 1, t)
+#endif
 
 #if ENABLE_FEATURE_EDITING
 /* It's NOT just ENABLEd or disabled. It's a number: */
@@ -2548,35 +2551,8 @@
 #define barrier() asm volatile ("":::"memory")
 
 #if defined(__clang_major__) && __clang_major__ >= 9
-<<<<<<< HEAD
-/* Clang/llvm drops assignment to "constant" storage. Silently.
- * Needs serious convincing to not eliminate the store.
- */
-static ALWAYS_INLINE void* not_const_pp(const void *p)
-{
-	void *pp;
-	asm volatile (
-		"# forget that p points to const"
-		: /*outputs*/ "=r" (pp)
-		: /*inputs*/ "0" (p)
-	);
-	return pp;
-}
-# if !ENABLE_PLATFORM_MINGW32
-# define ASSIGN_CONST_PTR(pptr, v) do { \
-	*(void**)not_const_pp(pptr) = (void*)(v); \
-	barrier(); \
-} while (0)
-#else
-/* On Windows it seems necessary for this to be a function too. */
-void ASSIGN_CONST_PTR(const void *pptr, const void *ptr) FAST_FUNC;
-#endif
-/* XZALLOC_CONST_PTR() is an out-of-line function to prevent
- * clang from reading pointer before it is assigned.
-=======
 /* {ASSIGN,XZALLOC}_CONST_PTR() are out-of-line functions
  * to prevent clang from reading pointer before it is assigned.
->>>>>>> 84766710
  */
 void ASSIGN_CONST_PTR(const void *pptr, void *v) FAST_FUNC;
 void XZALLOC_CONST_PTR(const void *pptr, size_t size) FAST_FUNC;
