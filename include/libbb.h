--- conflicted
+++ resolved
@@ -1242,11 +1242,7 @@
  * By ~2008, OpenBSD 3.4 was changed to survive glibc-like optind = 0
  * (to interpret it as if optreset was set).
  */
-<<<<<<< HEAD
-#if defined(__GLIBC__) || ENABLE_PLATFORM_MINGW32
-=======
 #if 1 /*def __GLIBC__*/
->>>>>>> 0c4dbd48
 #define GETOPT_RESET() (optind = 0)
 #else /* BSD style */
 #define GETOPT_RESET() (optind = 1)
