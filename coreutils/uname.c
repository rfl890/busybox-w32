/* vi: set sw=4 ts=4: */
/* uname -- print system information
 * Copyright (C) 1989-1999 Free Software Foundation, Inc.
 *
 * Licensed under GPLv2 or later, see file LICENSE in this source tree.
 */

/* BB_AUDIT SUSv3 compliant */
/* http://www.opengroup.org/onlinepubs/007904975/utilities/uname.html */

/* Option		Example
 * -s, --sysname	SunOS
 * -n, --nodename	rocky8
 * -r, --release	4.0
 * -v, --version
 * -m, --machine	sun
 * -a, --all		SunOS rocky8 4.0  sun
 *
 * The default behavior is equivalent to '-s'.
 *
 * David MacKenzie <djm@gnu.ai.mit.edu>
 *
 * GNU coreutils 6.10:
 * Option:                      struct   Example(s):
 *                              utsname
 *                              field:
 * -s, --kernel-name            sysname  Linux
 * -n, --nodename               nodename localhost.localdomain
 * -r, --kernel-release         release  2.6.29
 * -v, --kernel-version         version  #1 SMP Sun Jan 11 20:52:37 EST 2009
 * -m, --machine                machine  x86_64   i686
 * -p, --processor              (none)   x86_64   i686
 * -i, --hardware-platform      (none)   x86_64   i386
 *      NB: vanilla coreutils reports "unknown" -p and -i,
 *      x86_64 and i686/i386 shown above are Fedora's inventions.
 * -o, --operating-system       (none)   GNU/Linux
 * -a, --all: all of the above, in the order shown.
 *      If -p or -i is not known, don't show them
 */

/* Busyboxed by Erik Andersen
 *
 * Before 2003: Glenn McGrath and Manuel Novoa III
 *  Further size reductions.
 * Mar 16, 2003: Manuel Novoa III (mjn3@codepoet.org)
 *  Now does proper error checking on i/o.  Plus some further space savings.
 * Jan 2009:
 *  Fix handling of -a to not print "unknown", add -o and -i support.
 */

//usage:#define uname_trivial_usage
//usage:       "[-amnrspvio]"
//usage:#define uname_full_usage "\n\n"
//usage:       "Print system information\n"
//usage:     "\n	-a	Print all"
//usage:     "\n	-m	The machine (hardware) type"
//usage:     "\n	-n	Hostname"
//usage:     "\n	-r	Kernel release"
//usage:     "\n	-s	Kernel name (default)"
//usage:     "\n	-p	Processor type"
//usage:     "\n	-v	Kernel version"
//usage:     "\n	-i	The hardware platform"
//usage:     "\n	-o	OS name"
//usage:
//usage:#define uname_example_usage
//usage:       "$ uname -a\n"
//usage:       "Linux debian 2.4.23 #2 Tue Dec 23 17:09:10 MST 2003 i686 GNU/Linux\n"

#include "libbb.h"
/* After libbb.h, since it needs sys/types.h on some systems */
#include <sys/utsname.h>

#if ENABLE_PLATFORM_MINGW32
# define OSNAME "MS/Windows"
#else
# define OSNAME "GNU/Linux"
#endif

typedef struct {
	struct utsname name;
	char processor[sizeof(((struct utsname*)NULL)->machine)];
	char platform[sizeof(((struct utsname*)NULL)->machine)];
<<<<<<< HEAD
	char os[sizeof(OSNAME)];
=======
	char os[sizeof(CONFIG_UNAME_OSNAME)];
>>>>>>> 16aa7a73
} uname_info_t;

static const char options[] ALIGN1 = "snrvmpioa";
static const unsigned short utsname_offset[] = {
	offsetof(uname_info_t, name.sysname), /* -s */
	offsetof(uname_info_t, name.nodename), /* -n */
	offsetof(uname_info_t, name.release), /* -r */
	offsetof(uname_info_t, name.version), /* -v */
	offsetof(uname_info_t, name.machine), /* -m */
	offsetof(uname_info_t, processor), /* -p */
	offsetof(uname_info_t, platform), /* -i */
	offsetof(uname_info_t, os), /* -o */
};

int uname_main(int argc, char **argv) MAIN_EXTERNALLY_VISIBLE;
int uname_main(int argc UNUSED_PARAM, char **argv)
{
#if ENABLE_LONG_OPTS
	static const char uname_longopts[] ALIGN1 =
		/* name, has_arg, val */
		"all\0"               No_argument       "a"
		"kernel-name\0"       No_argument       "s"
		"nodename\0"          No_argument       "n"
		"kernel-release\0"    No_argument       "r"
		"release\0"           No_argument       "r"
		"kernel-version\0"    No_argument       "v"
		"machine\0"           No_argument       "m"
		"processor\0"         No_argument       "p"
		"hardware-platform\0" No_argument       "i"
		"operating-system\0"  No_argument       "o"
	;
#endif
	uname_info_t uname_info;
#if defined(__sparc__) && defined(__linux__)
	char *fake_sparc = getenv("FAKE_SPARC");
#endif
	const char *unknown_str = "unknown";
	const char *fmt;
	const unsigned short *delta;
	unsigned toprint;

	IF_LONG_OPTS(applet_long_options = uname_longopts);
	toprint = getopt32(argv, options);

	if (argv[optind]) { /* coreutils-6.9 compat */
		bb_show_usage();
	}

	if (toprint & (1 << 8)) { /* -a => all opts on */
		toprint = (1 << 8) - 1;
		unknown_str = ""; /* -a does not print unknown fields */
	}

	if (toprint == 0) { /* no opts => -s (sysname) */
		toprint = 1;
	}

	uname(&uname_info.name); /* never fails */

#if defined(__sparc__) && defined(__linux__)
	if (fake_sparc && (fake_sparc[0] | 0x20) == 'y') {
		strcpy(uname_info.name.machine, "sparc");
	}
#endif
	strcpy(uname_info.processor, unknown_str);
	strcpy(uname_info.platform, unknown_str);
<<<<<<< HEAD
	strcpy(uname_info.os, OSNAME);
=======
	strcpy(uname_info.os, CONFIG_UNAME_OSNAME);
>>>>>>> 16aa7a73
#if 0
	/* Fedora does something like this */
	strcpy(uname_info.processor, uname_info.name.machine);
	strcpy(uname_info.platform, uname_info.name.machine);
	if (uname_info.platform[0] == 'i'
	 && uname_info.platform[1]
	 && uname_info.platform[2] == '8'
	 && uname_info.platform[3] == '6'
	) {
		uname_info.platform[1] = '3';
	}
#endif

	delta = utsname_offset;
	fmt = " %s" + 1;
	do {
		if (toprint & 1) {
			const char *p = (char *)(&uname_info) + *delta;
			if (p[0]) {
				printf(fmt, p);
				fmt = " %s";
			}
		}
		++delta;
	} while (toprint >>= 1);
	bb_putchar('\n');

	fflush_stdout_and_exit(EXIT_SUCCESS); /* coreutils-6.9 compat */
}<|MERGE_RESOLUTION|>--- conflicted
+++ resolved
@@ -70,21 +70,11 @@
 /* After libbb.h, since it needs sys/types.h on some systems */
 #include <sys/utsname.h>
 
-#if ENABLE_PLATFORM_MINGW32
-# define OSNAME "MS/Windows"
-#else
-# define OSNAME "GNU/Linux"
-#endif
-
 typedef struct {
 	struct utsname name;
 	char processor[sizeof(((struct utsname*)NULL)->machine)];
 	char platform[sizeof(((struct utsname*)NULL)->machine)];
-<<<<<<< HEAD
-	char os[sizeof(OSNAME)];
-=======
 	char os[sizeof(CONFIG_UNAME_OSNAME)];
->>>>>>> 16aa7a73
 } uname_info_t;
 
 static const char options[] ALIGN1 = "snrvmpioa";
@@ -151,11 +141,7 @@
 #endif
 	strcpy(uname_info.processor, unknown_str);
 	strcpy(uname_info.platform, unknown_str);
-<<<<<<< HEAD
-	strcpy(uname_info.os, OSNAME);
-=======
 	strcpy(uname_info.os, CONFIG_UNAME_OSNAME);
->>>>>>> 16aa7a73
 #if 0
 	/* Fedora does something like this */
 	strcpy(uname_info.processor, uname_info.name.machine);
