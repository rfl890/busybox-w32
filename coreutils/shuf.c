--- conflicted
+++ resolved
@@ -206,11 +206,6 @@
 		eol = '\0';
 
 	for (i = numlines - outlines; i < numlines; i++) {
-<<<<<<< HEAD
-		if (opts & OPT_i)
-			printf("%"LL_FMT"u%c", lo + (uintptr_t)lines[i], eol);
-		else
-=======
 		if (opts & OPT_i) {
 #if COMMON_PREFIX_HACK
 			if (pfx_len != 0)
@@ -219,7 +214,6 @@
 #endif
 				printf("%llu%c", lo + (uintptr_t)lines[i], eol);
 		} else
->>>>>>> d2b81b3d
 			printf("%s%c", lines[i], eol);
 	}
 
