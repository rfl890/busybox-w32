--- conflicted
+++ resolved
@@ -301,9 +301,11 @@
 
 static void *alloc_buf(size_t size)
 {
+#if !ENABLE_PLATFORM_MINGW32
 	/* Important for "{i,o}flag=direct" - buffers must be page aligned */
 	if (size >= bb_getpagesize())
 		return xmmap_anon(size);
+#endif
 	return xmalloc(size);
 }
 
@@ -498,21 +500,17 @@
 #endif
 
 	if (infile) {
-<<<<<<< HEAD
-#if !ENABLE_PLATFORM_MINGW32
-		xmove_fd(xopen(infile, O_RDONLY), ifd);
-#else
-		xmove_fd(mingw_xopen(infile, O_RDONLY), ifd);
-		update_dev_fd(get_dev_type(infile), ifd);
-#endif
-=======
 		int iflag = O_RDONLY;
 #if ENABLE_FEATURE_DD_IBS_OBS
 		if (G.flags & FLAG_IDIRECT)
 			iflag |= O_DIRECT;
 #endif
+#if !ENABLE_PLATFORM_MINGW32
 		xmove_fd(xopen(infile, iflag), ifd);
->>>>>>> 2b7c1aa9
+#else
+		xmove_fd(mingw_xopen(infile, iflag), ifd);
+		update_dev_fd(get_dev_type(infile), ifd);
+#endif
 	} else {
 		infile = bb_msg_standard_input;
 	}
@@ -586,18 +584,7 @@
 	}
 
 	while (!(G.flags & FLAG_COUNT) || (G.in_full + G.in_part != count)) {
-<<<<<<< HEAD
-		ssize_t n;
-
-#if ENABLE_FEATURE_DD_IBS_OBS
-		if (G.flags & FLAG_FULLBLOCK)
-			n = full_read(ifd, ibuf, ibs);
-		else
-#endif
-			n = safe_read(ifd, ibuf, ibs);
-=======
 		ssize_t n = dd_read(ibuf, ibs);
->>>>>>> 2b7c1aa9
 		if (n == 0)
 			break;
 		if (n < 0) {
