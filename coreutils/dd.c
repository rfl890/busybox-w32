--- conflicted
+++ resolved
@@ -202,15 +202,8 @@
 	//swab          swap every pair of input bytes: will abort on non-even reads
 #endif
 	};
-<<<<<<< HEAD
-	int exitcode = EXIT_FAILURE;
+	smallint exitcode = EXIT_FAILURE;
 	int devzero = 0;
-	size_t ibs = 512, obs = 512;
-	ssize_t n, w;
-	char *ibuf, *obuf;
-	/* And these are all zeroed at once! */
-=======
-	smallint exitcode = EXIT_FAILURE;
 	int i;
 	size_t ibs = 512;
 	char *ibuf;
@@ -222,7 +215,6 @@
 # define obuf ibuf
 #endif
 	/* These are all zeroed at once! */
->>>>>>> d6ae4fb4
 	struct {
 		int flags;
 		size_t oc;
@@ -342,20 +334,14 @@
 	G.begin_time_us = monotonic_us();
 #endif
 
-<<<<<<< HEAD
-	if (infile != NULL)
+	if (infile) {
 		if (ENABLE_PLATFORM_MINGW32 && !strcmp(infile, "/dev/zero")) {
 			flags |= FLAG_NOERROR;
 			devzero = 1;
-		}
-		else
+		} else {
 			xmove_fd(xopen(infile, O_RDONLY), ifd);
-	else {
-=======
-	if (infile) {
-		xmove_fd(xopen(infile, O_RDONLY), ifd);
+		}
 	} else {
->>>>>>> d6ae4fb4
 		infile = bb_msg_standard_input;
 	}
 	if (outfile) {
@@ -398,18 +384,14 @@
 	}
 
 	while (!(flags & FLAG_COUNT) || (G.in_full + G.in_part != count)) {
-<<<<<<< HEAD
+		ssize_t n;
+
 		if (devzero) {
 			memset(ibuf, 0, ibs);
 			n = ibs;
 		}
 		else
 			n = safe_read(ifd, ibuf, ibs);
-=======
-		ssize_t n;
-
-		n = safe_read(ifd, ibuf, ibs);
->>>>>>> d6ae4fb4
 		if (n == 0)
 			break;
 		if (n < 0) {
