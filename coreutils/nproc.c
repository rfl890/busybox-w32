--- conflicted
+++ resolved
@@ -28,14 +28,11 @@
 int nproc_main(int argc, char **argv) MAIN_EXTERNALLY_VISIBLE;
 int nproc_main(int argc UNUSED_PARAM, char **argv UNUSED_PARAM)
 {
-<<<<<<< HEAD
 #if !ENABLE_PLATFORM_MINGW32
 	unsigned long mask[1024];
 #else
 	DWORD_PTR affinity, process_affinity, system_affinity;
 #endif
-=======
->>>>>>> a6ce017a
 	int count = 0;
 #if ENABLE_LONG_OPTS
 	int ignore = 0;
