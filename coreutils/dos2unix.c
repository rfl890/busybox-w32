/* vi: set sw=4 ts=4: */
/*
 * dos2unix for BusyBox
 *
 * dos2unix '\n' convertor 0.5.0
 * based on Unix2Dos 0.9.0 by Peter Hanecak (made 19.2.1997)
 * Copyright 1997,.. by Peter Hanecak <hanecak@megaloman.sk>.
 * All rights reserved.
 *
 * dos2unix filters reading input from stdin and writing output to stdout.
 *
 * Licensed under GPLv2 or later, see file LICENSE in this source tree.
*/

#include "libbb.h"

/* This is a NOEXEC applet. Be very careful! */

enum {
	CT_UNIX2DOS = 1,
	CT_DOS2UNIX
};

/* if fn is NULL then input is stdin and output is stdout */
static void convert(char *fn, int conv_type)
{
	FILE *in, *out;
	int i;
	char *temp_fn = temp_fn; /* for compiler */
	char *resolved_fn = resolved_fn;

	in = stdin;
	out = stdout;
	if (fn != NULL) {
		struct stat st;

		resolved_fn = xmalloc_follow_symlinks(fn);
		if (resolved_fn == NULL)
			bb_simple_perror_msg_and_die(fn);
		in = xfopen_for_read(resolved_fn);
		fstat(fileno(in), &st);

		temp_fn = xasprintf("%sXXXXXX", resolved_fn);
<<<<<<< HEAD
		i = mkstemp(temp_fn);
		if (i == -1
#if !ENABLE_PLATFORM_MINGW32
		 || fchmod(i, st.st_mode) == -1
#endif
		) {
=======
		i = xmkstemp(temp_fn);
		if (fchmod(i, st.st_mode) == -1)
>>>>>>> 6722737e
			bb_simple_perror_msg_and_die(temp_fn);

		out = xfdopen_for_write(i);
	}

	while ((i = fgetc(in)) != EOF) {
		if (i == '\r')
			continue;
		if (i == '\n')
			if (conv_type == CT_UNIX2DOS)
				fputc('\r', out);
		fputc(i, out);
	}

	if (fn != NULL) {
		if (fclose(in) < 0 || fclose(out) < 0) {
			unlink(temp_fn);
			bb_perror_nomsg_and_die();
		}
		xrename(temp_fn, resolved_fn);
		free(temp_fn);
		free(resolved_fn);
	}
}

int dos2unix_main(int argc, char **argv) MAIN_EXTERNALLY_VISIBLE;
int dos2unix_main(int argc UNUSED_PARAM, char **argv)
{
	int o, conv_type;

	/* See if we are supposed to be doing dos2unix or unix2dos */
	conv_type = CT_UNIX2DOS;
	if (applet_name[0] == 'd') {
		conv_type = CT_DOS2UNIX;
	}

	/* -u convert to unix, -d convert to dos */
	opt_complementary = "u--d:d--u"; /* mutually exclusive */
	o = getopt32(argv, "du");

	/* Do the conversion requested by an argument else do the default
	 * conversion depending on our name.  */
	if (o)
		conv_type = o;

	argv += optind;
	do {
		/* might be convert(NULL) if there is no filename given */
		convert(*argv, conv_type);
	} while (*argv && *++argv);

	return 0;
}<|MERGE_RESOLUTION|>--- conflicted
+++ resolved
@@ -41,17 +41,8 @@
 		fstat(fileno(in), &st);
 
 		temp_fn = xasprintf("%sXXXXXX", resolved_fn);
-<<<<<<< HEAD
-		i = mkstemp(temp_fn);
-		if (i == -1
-#if !ENABLE_PLATFORM_MINGW32
-		 || fchmod(i, st.st_mode) == -1
-#endif
-		) {
-=======
 		i = xmkstemp(temp_fn);
-		if (fchmod(i, st.st_mode) == -1)
->>>>>>> 6722737e
+		if (!ENABLE_PLATFORM_MINGW32 && fchmod(i, st.st_mode) == -1)
 			bb_simple_perror_msg_and_die(temp_fn);
 
 		out = xfdopen_for_write(i);
