--- conflicted
+++ resolved
@@ -3029,15 +3029,7 @@
 			if (old_Fields_ptr) {
 				//if (old_Fields_ptr != Fields)
 				//	debug_printf_eval("L.v moved\n");
-<<<<<<< HEAD
-#if !ENABLE_PLATFORM_MINGW32
-				L.v += Fields - old_Fields_ptr;
-#else
 				L.v = Fields + (L.v - old_Fields_ptr);
-#endif
-=======
-				L.v = Fields + (L.v - old_Fields_ptr);
->>>>>>> a6ce017a
 			}
 			if (opinfo & OF_STR2) {
 				R.s = getvar_s(R.v);
