#!/bin/sh

# Copyright 2007 by Denys Vlasenko <vda.linux@googlemail.com>
# Licensed under GPLv2, see file LICENSE in this source tree.

. ./testing.sh

# testing "test name" "options" "expected result" "file input" "stdin"
#   file input will be file called "input"
#   test can create a file "actual" instead of writing to stdout

testing "cut '-' (stdin) and multi file handling" \
	"cut -d' ' -f2 - input" \
	"over\n""quick\n" \
	"the quick brown fox\n" \
	"jumps over the lazy dog\n" \

abc="\
one:two:three:four:five:six:seven
alpha:beta:gamma:delta:epsilon:zeta:eta:theta:iota:kappa:lambda:mu
the quick brown fox jumps over the lazy dog
"

testing "cut -b a,a,a" "cut -b 3,3,3 input" "e\np\ne\n" "$abc" ""

testing "cut -b overlaps" \
	"cut -b 1-3,2-5,7-9,9-10 input" \
	"\
one:to:th
alphabeta
the qick \n" \
	"$abc" ""
testing "-b encapsulated" \
	"cut -b 3-8,4-6 input" \
	"\
e:two:
pha:be
e quic\n" \
	"$abc" ""
optional LONG_OPTS
testing "cut -b --output-delimiter overlaps" \
	"cut --output-delimiter='^' -b 1-3,2-5,7-9,9-10 input" \
	"\
one:t^o:th
alpha^beta
the q^ick \n" \
	"$abc" ""
SKIP=

testing "cut high-low error" "cut -b 8-3 input 2>/dev/null || echo err" "err\n" \
  "$abc" ""
<<<<<<< HEAD
# --output-delimiter not implemnted (yet?)
#testing "cut -bO overlaps" \
#  "cut --output-delimiter ' ' -b 1-3,2-5,7-9,9-10 input" \
#  "one:t o:th\nalpha beta\nthe q ick \n" "$abc" ""
testing "cut high-low error" "cut -b 8-3 input 2>/dev/null || echo err" "err\n" \
  "$abc" ""
=======
>>>>>>> 14f57f53

testing "cut -b 2-1 error" "cut -b 2-1 input 2>/dev/null || echo err" "err\n" \
  "$abc" ""

testing "cut -c a-b" "cut -c 4-10 input" ":two:th\nha:beta\n quick \n" "$abc" ""
testing "cut -c a-" "cut -c 41- input" "\ntheta:iota:kappa:lambda:mu\ndog\n" "$abc" ""
testing "cut -c -b" "cut -c -39 input" \
  "one:two:three:four:five:six:seven\nalpha:beta:gamma:delta:epsilon:zeta:eta\nthe quick brown fox jumps over the lazy\n" \
  "$abc" ""
testing "cut -c a" "cut -c 40 input" "\n:\n \n" "$abc" ""
testing "cut -c a,b-c,d" "cut -c 3,5-7,10 input" "etwoh\npa:ba\nequi \n" "$abc" ""

testing "cut -f a-" "cut -d ':' -f 5- input" "five:six:seven\nepsilon:zeta:eta:theta:iota:kappa:lambda:mu\nthe quick brown fox jumps over the lazy dog\n" "$abc" ""

testing "cut show whole line with no delim" "cut -d ' ' -f 3 input" \
	"one:two:three:four:five:six:seven\nalpha:beta:gamma:delta:epsilon:zeta:eta:theta:iota:kappa:lambda:mu\nbrown\n" "$abc" ""

testing "cut with echo, -c (a-b)" "echo 'ref_categorie=test' | cut -c 1-15 " "ref_categorie=t\n" "" ""
testing "cut with echo, -c (a)" "echo 'ref_categorie=test' | cut -c 14" "=\n" "" ""

testing "cut with -c (a,b,c)" "cut -c 4,5,20 input" "det\n" "abcdefghijklmnopqrstuvwxyz" ""

testing "cut with -b (a,b,c)" "cut -b 4,5,20 input" "det\n" "abcdefghijklmnopqrstuvwxyz" ""

input="\
406378:Sales:Itorre:Jan
031762:Marketing:Nasium:Jim
636496:Research:Ancholie:Mel
396082:Sales:Jucacion:Ed
"
testing "cut with -d -f(:) -s" "cut -d: -f3 -s input" "Itorre\nNasium\nAncholie\nJucacion\n" "$input" ""
testing "cut with -d -f( ) -s" "cut -d' ' -f3 -s input && echo yes" "yes\n" "$input" ""
testing "cut with -d -f(a) -s" "cut -da -f3 -s input" "n\nsium:Jim\n\ncion:Ed\n" "$input" ""
testing "cut with -d -f(a) -s -n" "cut -da -f3 -s -n input" "n\nsium:Jim\n\ncion:Ed\n" "$input" ""

input="\

foo bar baz

bing bong boop

"
testing "cut with -d -s omits blank lines" "cut -d' ' -f2 -s input" "bar\nbong\n" "$input" ""

# substitute for awk
optional FEATURE_CUT_REGEX
testing "cut -DF unordered" "cut -DF 2,7,5" \
	"\
said and your
are
is demand. supply
forecast :
you you better,

Em: Took hate
" "" \
"Bother, said Pooh. It's your husband, and he has a gun.
Cheerios are donut seeds.
Talk is cheap because supply exceeds demand.
Weather forecast for tonight : dark.
Apple: you can buy better, but you can't pay more.
Subcalifragilisticexpialidocious.
Auntie Em: Hate you, hate Kansas. Took the dog. Dorothy."

# No delimiter found: print entire line regardless of -F RANGES
testing "cut -F1" "cut -d: -F1" \
	"the_only_field\n" "" \
	"the_only_field\n"
testing "cut -F2" "cut -d: -F2" \
	"the_only_field\n" "" \
	"the_only_field\n"
# No delimiter found and -s: skip entire line
testing "cut -sF1" "cut -d: -sF1" \
	"" "" \
	"the_only_field\n"
#^^^ the above is probably mishandled by toybox, it prints the line
testing "cut -sF2" "cut -d: -sF2" \
	"" "" \
	"the_only_field\n"
# -D disables special handling of lines with no delimiters, the line is treated as the 1st field
testing "cut -DF1" "cut -d: -DF1" \
	"the_only_field\n" "" \
	"the_only_field\n"
testing "cut -DF2" "cut -d: -DF2" \
	"\n" "" \
	"the_only_field\n"

optional FEATURE_CUT_REGEX LONG_OPTS
testing "cut -F preserves intermediate delimiters" \
	"cut --output-delimiter=: -F2,4-6,7" \
	"2:4		5  6:7\n" \
	"" "1 2  3  4\t\t5  6  7 8\n"
SKIP=

optional LONG_OPTS
testing "cut -f does not preserve intermediate delimiters" \
	"cut --output-delimiter=: -d' ' -f2,4-6,7" \
	"2:4:5:6:7\n" \
	"" "1 2 3 4 5 6 7 8\n"
SKIP=

testing "cut empty field" "cut -d ':' -f 1-3" \
	"a::b\n" \
	"" "a::b\n"
testing "cut empty field 2" "cut -d ':' -f 3-5" \
	"b::c\n" \
	"" "a::b::c:d\n"
testing "cut non-existing field" "cut -d ':' -f1,3" \
	"1\n" \
	"" "1:\n"

# cut -d$'\n' has a special meaning: "select input lines".
# I didn't find any documentation for this feature.
testing "cut -dNEWLINE" \
	"cut -d'
' -f4,2,6-8" \
	"2\n4\n6\n7\n" \
	"" "1\n2\n3\n4\n5\n6\n7"

optional LONG_OPTS
testing "cut -dNEWLINE --output-delimiter" \
	"cut -d'
' --output-delimiter=@@ -f4,2,6-8" \
	"2@@4@@6@@7\n" \
	"" "1\n2\n3\n4\n5\n6\n7"

testing "cut -dNEWLINE --output-delimiter 2" \
	"cut -d'
' --output-delimiter=@@ -f4,2,6-8" \
	"2@@4@@6@@7\n" \
	"" "1\n2\n3\n4\n5\n6\n7\n"

testing "cut -dNEWLINE --output-delimiter EMPTY_INPUT" \
	"cut -d'
' --output-delimiter=@@ -f4,2,6-8" \
	"" \
	"" ""
SKIP=

# This seems to work as if delimiter is never found.
# We test here that -d '' does *not* operate as if there was no -d
# and delimiter has defaulted to TAB:
testing "cut -d EMPTY" \
	"cut -d '' -f2-" \
	"1 2\t3 4 5\n" \
	"" "1 2\t3 4 5\n"
testing "cut -d EMPTY -s" \
	"cut -d '' -f2- -s" \
	"" \
	"" "1 2\t3 4 5\n"

exit $FAILCOUNT<|MERGE_RESOLUTION|>--- conflicted
+++ resolved
@@ -49,15 +49,6 @@
 
 testing "cut high-low error" "cut -b 8-3 input 2>/dev/null || echo err" "err\n" \
   "$abc" ""
-<<<<<<< HEAD
-# --output-delimiter not implemnted (yet?)
-#testing "cut -bO overlaps" \
-#  "cut --output-delimiter ' ' -b 1-3,2-5,7-9,9-10 input" \
-#  "one:t o:th\nalpha beta\nthe q ick \n" "$abc" ""
-testing "cut high-low error" "cut -b 8-3 input 2>/dev/null || echo err" "err\n" \
-  "$abc" ""
-=======
->>>>>>> 14f57f53
 
 testing "cut -b 2-1 error" "cut -b 2-1 input 2>/dev/null || echo err" "err\n" \
   "$abc" ""
