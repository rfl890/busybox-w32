--- conflicted
+++ resolved
@@ -485,7 +485,6 @@
 	"" \
 	"foo"
 
-<<<<<<< HEAD
 optional PLATFORM_MINGW32
 testing 'awk match line ending' \
 	"awk '/world$/'" \
@@ -499,7 +498,7 @@
 	'' \
 	'BEGIN { printf "Hello\\\r\n world\\n" }\n'
 SKIP=
-=======
+
 # User-supplied bug (SEGV) example, was causing use-after-realloc
 testing 'awk assign while assign' \
 	"awk '\$5=\$\$5=\$0'; echo \$?" \
@@ -615,6 +614,5 @@
 	"awk 'BEGIN { a=\"abc\"; gsub(/\<b*/,\"\",a); print a }'" \
 	'abc\n' \
 	'' ''
->>>>>>> 2ca39ffd
 
 exit $FAILCOUNT