#!/bin/sh

# Copyright 2007 by Denys Vlasenko <vda.linux@googlemail.com>
# Licensed under GPLv2, see file LICENSE in this source tree.

. ./testing.sh

sq="'"
# testing "description" "command" "result" "infile" "stdin"

testing "awk -F case 0" "awk -F '[#]' '{ print NF }'" ""    "" ""
testing "awk -F case 1" "awk -F '[#]' '{ print NF }'" "0\n" "" "\n"
testing "awk -F case 2" "awk -F '[#]' '{ print NF }'" "2\n" "" "#\n"
testing "awk -F case 3" "awk -F '[#]' '{ print NF }'" "3\n" "" "#abc#\n"
testing "awk -F case 4" "awk -F '[#]' '{ print NF }'" "3\n" "" "#abc#zz\n"
testing "awk -F case 5" "awk -F '[#]' '{ print NF }'" "4\n" "" "#abc##zz\n"
testing "awk -F case 6" "awk -F '[#]' '{ print NF }'" "4\n" "" "z#abc##zz\n"
testing "awk -F case 7" "awk -F '[#]' '{ print NF }'" "5\n" "" "z##abc##zz\n"

# conditions and operators
testing "awk if operator == "  "awk 'BEGIN{if(23==23) print \"foo\"}'" "foo\n" "" ""
testing "awk if operator != "  "awk 'BEGIN{if(23!=23) print \"bar\"}'" ""      "" ""
testing "awk if operator >= "  "awk 'BEGIN{if(23>=23) print \"foo\"}'" "foo\n" "" ""
testing "awk if operator < "   "awk 'BEGIN{if(2 < 13) print \"foo\"}'" "foo\n" "" ""
testing "awk if string == "    "awk 'BEGIN{if(\"a\"==\"ab\") print \"bar\"}'" "" "" ""

# 4294967295 = 0xffffffff
testing "awk bitwise op"  "awk '{ print or(4294967295,1) }'" "4294967295\n" "" "\n"

# we were testing for a non-empty body when deciding if a function was
# defined or not. The testcase below caused:
# awk: cmd. line:8: Call to undefined function
prg='
function empty_fun(count) {
  # empty
}
END {
  i=1
  print "L" i "\n"
  empty_fun(i + i + ++i)
  print "L" i "\n"
}'
testing "awk handles empty function f(arg){}" \
	"awk '$prg'" \
	"L1\n\nL2\n\n" \
	"" ""

prg='
function empty_fun(){}
END {empty_fun()
  print "Ok"
}'
testing "awk handles empty function f(){}" \
	"awk '$prg'" \
	"Ok\n" \
	"" ""

prg='
function outer_fun() {
  return 1
}
END {
  i=1
  print "L" i "\n"
  i += outer_fun()
  print "L" i "\n"
}'
testing "awk properly handles function from other scope" \
	"awk '$prg'" \
	"L1\n\nL2\n\n" \
	"" ""

prg='
END {
  i=1
  print "L" i "\n"
  i + trigger_error_fun()
  print "L" i "\n"
}'
testing "awk properly handles undefined function" \
	"awk '$prg' 2>&1" \
	"L1\n\nawk: cmd. line:5: Call to undefined function\n" \
	"" ""

prg='
BEGIN {
  v=1
  a=2
  print v (a)
}'
testing "awk 'v (a)' is not a function call, it is a concatenation" \
	"awk '$prg' 2>&1" \
	"12\n" \
	"" ""

prg='func f(){print"F"};func g(){print"G"};BEGIN{f(g(),g())}'
testing "awk unused function args are evaluated" \
	"awk '$prg' 2>&1" \
	"G\nG\nF\n" \
	"" ""


optional DESKTOP
testing "awk hex const 1" "awk '{ print or(0xffffffff,1) }'" "4294967295\n" "" "\n"
testing "awk hex const 2" "awk '{ print or(0x80000000,1) }'" "2147483649\n" "" "\n"
testing "awk oct const"   "awk '{ print or(01234,1) }'"      "669\n"        "" "\n"
SKIP=

# check that "hex/oct integer" heuristic doesn't kick in on input
# (must be done only when parsing program text)
testing "awk input is never oct" "awk '{ print \$1, \$1+1 }'" "011 12\n"    "" "011\n"

# check that "hex/oct integer" heuristic doesn't kick in on 00NN.NNN
testing "awk floating const with leading zeroes" \
	"awk '{ printf \"%f %f\n\", \"000.123\", \"009.123\" }'" \
	"0.123000 9.123000\n" \
	"" "\n"

# long field seps requiring regex
testing "awk long field sep" \
	"awk -F-- '{ print NF, length(\$NF), \$NF }'" \
	"2 0 \n3 0 \n4 0 \n5 0 \n" \
	"" \
	"a--\na--b--\na--b--c--\na--b--c--d--"

testing "awk -F handles escapes" "awk -F'\\x21' '{print \$1}'" \
	"a\n" \
	"" \
	"a!b\n"

# '@(samp|code|file)\{' is an invalid extended regex (unmatched '{'),
# but gawk 3.1.5 does not bail out on it.
testing "awk gsub falls back to non-extended-regex" \
	"awk 'gsub(\"@(samp|code|file)\{\",\"\");'; echo \$?" "0\n" "" "Hi\n"

optional TAR BUNZIP2 FEATURE_SEAMLESS_BZ2
test x"$SKIP" != x"1" && tar xjf awk_t1.tar.bz2
testing "awk 'gcc build bug'" \
	"awk -f awk_t1_opt-functions.awk -f awk_t1_opth-gen.awk <awk_t1_input | md5sum" \
	"f842e256461a5ab1ec60b58d16f1114f  -\n" \
	"" ""
rm -rf awk_t1_* 2>/dev/null
SKIP=

Q='":"'

testing "awk NF in BEGIN" \
	"awk 'BEGIN { print ${Q} NF ${Q} \$0 ${Q} \$1 ${Q} \$2 ${Q} }'" \
	":0::::\n" \
	"" ""

prg='
function b(tmp) {
	tmp = 0;
	print "" tmp; #this line causes the bug
	return tmp;
}
function c(tmpc) {
	tmpc = b(); return tmpc;
}
BEGIN {
	print (c() ? "string" : "number");
}'
testing "awk string cast (bug 725)" \
	"awk '$prg'" \
	"0\nnumber\n" \
	"" ""

testing "awk handles whitespace before array subscript" \
	"awk 'BEGIN { arr [3] = 1; print arr [3] }'" "1\n" "" ""

# GNU awk 3.1.5's "print ERRNO" prints "No such file or directory" instead of "2",
# do we need to emulate that as well?
testing "awk handles non-existing file correctly" \
	"awk 'BEGIN { getline line <\"doesnt_exist\"; print ERRNO; ERRNO=0; close(\"doesnt_exist\"); print ERRNO; print \"Ok\" }'" \
	"2\n0\nOk\n" "" ""

prg='
BEGIN {
  u["a"]=1
  u["b"]=1
  u["c"]=1
  v["d"]=1
  v["e"]=1
  v["f"]=1
  for (l in u) {
    print "outer1", l;
    for (l in v) {
      print " inner", l;
    }
    print "outer2", l;
  }
  print "end", l;
  l="a"
  exit;
}'
testing "awk nested loops with the same variable" \
	"awk '$prg'" \
	"\
outer1 a
 inner d
 inner e
 inner f
outer2 f
outer1 b
 inner d
 inner e
 inner f
outer2 f
outer1 c
 inner d
 inner e
 inner f
outer2 f
end f
" \
	"" ""

prg='
BEGIN {
  u["a"]=1
  u["b"]=1
  u["c"]=1
  v["d"]=1
  v["e"]=1
  v["f"]=1
  for (l in u) {
    print "outer1", l;
    for (l in v) {
      print " inner", l;
      break;
    }
    print "outer2", l;
  }
  print "end", l;
  l="a"
  exit;
}'
# It's not just buggy, it enters infinite loop. Thus disabled
false && test x"$SKIP_KNOWN_BUGS" = x"" && testing "awk nested loops with the same variable and break" \
	"awk '$prg'" \
	"\
outer1 a
 inner d
outer2 d
outer1 b
 inner d
outer2 d
outer1 c
 inner d
outer2 d
end d
" \
	"" ""

prg='
function f() {
  for (l in v) {
    print " inner", l;
    return;
  }
}

BEGIN {
  u["a"]=1
  u["b"]=1
  u["c"]=1
  v["d"]=1
  v["e"]=1
  v["f"]=1
  for (l in u) {
    print "outer1", l;
    f();
    print "outer2", l;
  }
  print "end", l;
  l="a"
  exit;
}'
# It's not just buggy, it enters infinite loop. Thus disabled
false && test x"$SKIP_KNOWN_BUGS" = x"" && testing "awk nested loops with the same variable and return" \
	"awk '$prg'" \
	"\
outer1 a
 inner d
outer2 d
outer1 b
 inner d
outer2 d
outer1 c
 inner d
outer2 d
end d
" \
	"" ""

prg='
BEGIN{
cnt = 0
a[cnt] = "zeroth"
a[++cnt] = "first"
delete a[cnt--]
print cnt
print "[0]:" a[0]
print "[1]:" a[1]
}'
testing "awk 'delete a[v--]' evaluates v-- once" \
	"awk '$prg'" \
	"\
0
[0]:zeroth
[1]:
" \
	"" ""

testing "awk func arg parsing 1" \
	"awk 'func f(,) { }' 2>&1" "awk: cmd. line:1: Unexpected token\n" "" ""

testing "awk func arg parsing 2" \
	"awk 'func f(a,,b) { }' 2>&1" "awk: cmd. line:1: Unexpected token\n" "" ""

testing "awk func arg parsing 3" \
	"awk 'func f(a,) { }' 2>&1" "awk: cmd. line:1: Unexpected token\n" "" ""

testing "awk func arg parsing 4" \
	"awk 'func f(a b) { }' 2>&1" "awk: cmd. line:1: Unexpected token\n" "" ""

testing "awk handles empty ()" \
	"awk 'BEGIN {print()}' 2>&1" "awk: cmd. line:1: Empty sequence\n" "" ""

testing "awk FS assignment" "awk '{FS=\":\"; print \$1}'" \
	"a:b\ne\n" \
	"" \
	"a:b c:d\ne:f g:h"

optional FEATURE_AWK_LIBM
testing "awk large integer" \
	"awk 'BEGIN{n=(2^31)-1; print n, int(n), n%1, ++n, int(n), n%1}'" \
	"2147483647 2147483647 0 2147483648 2147483648 0\n" \
	"" ""
SKIP=

testing "awk length(array)" \
	"awk 'BEGIN{ A[1]=2; A[\"qwe\"]=\"asd\"; print length(A)}'" \
	"2\n" \
	"" ""

testing "awk length()" \
	"awk '{print length; print length(); print length(\"qwe\"); print length(99+9)}'" \
	"3\n3\n3\n3\n" \
	"" "qwe"

testing "awk print length, 1" \
	"awk '{ print length, 1 }'" \
	"0 1\n" \
	"" "\n"

testing "awk print length 1" \
	"awk '{ print length 1 }'" \
	"01\n" \
	"" "\n"

testing "awk length == 0" \
	"awk 'length == 0 { print \"foo\" }'" \
	"foo\n" \
	"" "\n"

testing "awk if (length == 0)" \
	"awk '{ if (length == 0) { print \"bar\" } }'" \
	"bar\n" \
	"" "\n"

testing "awk -f and ARGC" \
	"awk -f - input" \
	"re\n2\n" \
	"do re mi\n" \
	'{print $2; print ARGC;}' \

optional FEATURE_AWK_GNU_EXTENSIONS
testing "awk -e and ARGC" \
	"awk -e '{print \$2; print ARGC;}' input" \
	"re\n2\n" \
	"do re mi\n" \
	""
SKIP=

testing "awk break" \
	"awk -f - 2>&1; echo \$?" \
	"awk: -:1: 'break' not in a loop\n1\n" \
	"" \
	'BEGIN { if (1) break; else a = 1 }'
testing "awk continue" \
	"awk -f - 2>&1; echo \$?" \
	"awk: -:1: 'continue' not in a loop\n1\n" \
	"" \
	'BEGIN { if (1) continue; else a = 1 }'

optional FEATURE_AWK_GNU_EXTENSIONS
testing "awk handles invalid for loop" \
	"awk -e '{ for() }' 2>&1" "awk: cmd. line:1: Unexpected token\n" "" ""
SKIP=

optional FEATURE_AWK_GNU_EXTENSIONS
testing "awk handles colon not preceded by ternary" \
	"awk -e foo:bar: 2>&1" "awk: cmd. line:1: Unexpected token\n" "" ""
SKIP=

optional FEATURE_AWK_GNU_EXTENSIONS
testing "awk errors on missing delete arg" \
	"awk -e '{delete}' 2>&1" "awk: cmd. line:1: Too few arguments\n" "" ""
SKIP=

optional FEATURE_AWK_GNU_EXTENSIONS
testing "awk printf('%c') can output NUL" \
	"awk '{printf(\"hello%c null\n\", 0)}'" "hello\0 null\n" "" "\n"
SKIP=

optional FEATURE_AWK_GNU_EXTENSIONS DESKTOP
testing "awk printf('%-10c') can output NUL" \
	"awk 'BEGIN { printf \"[%-10c]\n\", 0 }' | od -tx1" "\
0000000 5b 00 20 20 20 20 20 20 20 20 20 5d 0a
0000015
" "" ""
SKIP=

# testing "description" "command" "result" "infile" "stdin"
testing 'awk negative field access' \
	'awk 2>&1 -- '\''{ $(-1) }'\' \
	"awk: cmd. line:1: Access to negative field\n" \
	'' \
	'anything'

# was misinterpreted as (("str"++) i) instead of ("str" (++i))
# (and was executed: "str"++ is "0", thus concatenating "0" and "1"):
testing 'awk do not allow "str"++' \
	'awk -v i=1 "BEGIN {print \"str\" ++i}"' \
	"str2\n" \
	'' \
	'anything'

# gawk compat: FS regex matches only non-empty separators:
# with -*, the splitting is NOT f o o b a r, but foo bar:
testing 'awk FS regex which can match empty string' \
	"awk -F '-*' '{print \$1 \"-\" \$2 \"=\" \$3 \"*\" \$4}'" \
	"foo-bar=*\n" \
	'' \
	'foo--bar'

# last+1 field should be empty (had a bug where it wasn't)
testing 'awk $NF is empty' \
	"awk -F '=+' '{print \$NF}'" \
	"\n" \
	'' \
	'a=====123='

testing "awk exit N propagates through END's exit" \
	"awk 'BEGIN { exit 42 } END { exit }'; echo \$?" \
	"42\n" \
	'' ''

testing "awk print + redirect" \
	"awk 'BEGIN { print \"STDERR %s\" >\"/dev/stderr\" }' 2>&1" \
	"STDERR %s\n" \
	'' ''

testing "awk \"cmd\" | getline" \
	"awk 'BEGIN { \"echo HELLO\" | getline; print }'" \
	"HELLO\n" \
	'' ''

# printf %% should print one % (had a bug where it didn't)
testing 'awk printf %% prints one %' \
	"awk 'BEGIN { printf \"%%\n\" }'" \
	"%\n" \
	'' ''

testing 'awk backslash+newline eaten with no trace' \
	"awk 'BEGIN { printf \"Hello\\
 world\n\" }'" \
	"Hello world\n" \
	'' ''

<<<<<<< HEAD
testing 'awk assign while test' \
	"awk '\$1==\$1=\"foo\" {print \$1}'" \
	"foo\n" \
	"" \
	"foo"

optional PLATFORM_MINGW32
testing 'awk match line ending' \
	"awk '/world$/'" \
	"world\n" \
	"" \
	"hello\r\nworld\r\n"

testing 'awk backslash+CRLF eaten with no trace' \
	"awk -f -" \
	"Hello world\n" \
	'' \
	'BEGIN { printf "Hello\\\r\n world\\n" }\n'
SKIP=

=======
>>>>>>> 0af28b84
# User-supplied bug (SEGV) example, was causing use-after-realloc
testing 'awk assign while assign' \
	"awk '\$5=\$\$5=\$0'; echo \$?" \
	"\
─ process timing ────────────────────────────────────┬─ ─ process timing ────────────────────────────────────┬─ overall results ────┐ results ────┐
│ run time : │        run time : 0 days, 0 hrs, 0 min, 56 sec      │  cycles done : 0     │ days, 0 hrs, 0 min, 56 sec │ cycles done : 0 │
│ last new find │   last new find : 0 days, 0 hrs, 0 min, 1 sec       │ corpus count : 208   │ 0 days, 0 hrs, 0 min, 1 sec │ corpus count : 208 │
│last saved crash : │last saved crash : none seen yet                     │saved crashes : 0     │ seen yet │saved crashes : 0 │
│ last saved hang │ last saved hang : none seen yet                     │  saved hangs : 0     │ none seen yet │ saved hangs : 0 │
├─ cycle progress ─────────────────────┬─ ├─ cycle progress ─────────────────────┬─ map coverage┴──────────────────────┤ coverage┴──────────────────────┤
│ now processing : │  now processing : 184.1 (88.5%)      │    map density : 0.30% / 0.52%      │ (88.5%) │ map density : 0.30% / 0.52% │                                                                                                                                                                          │  now processing : 184.1 (88.5%)      │    map density : 0.30% / 0.52%      │
│ runs timed out │  runs timed out : 0 (0.00%)          │ count coverage : 2.18 bits/tuple    │ 0 (0.00%) │ count coverage : 2.18 bits/tuple │
├─ stage progress ─────────────────────┼─ ├─ stage progress ─────────────────────┼─ findings in depth ─────────────────┤ in depth ─────────────────┤
│ now trying : │  now trying : havoc                  │ favored items : 43 (20.67%)         │ │ favored items : 43 (20.67%) │
│ stage execs : │ stage execs : 11.2k/131k (8.51%)     │  new edges on : 52 (25.00%)         │ (8.51%) │ new edges on │ stage execs : 11.2k/131k (8.51%)     │  new edges on : 52 (25.00%)         │ 52 (25.00%) │
│ total execs : │ total execs : 179k                   │ total crashes : 0 (0 saved)         │ │ total crashes : 0 (0 saved) │                                                                                                                                                                      │ total execs : 179k                   │ total crashes : 0 (0 saved)         │
│ exec speed : │  exec speed : 3143/sec               │  total tmouts : 0 (0 saved)         │ │ total tmouts : 0 (0 saved) │                                                                                                                                                                                                                                                                                                                                                                                                                                                                                                                                                                                                                                                                                                                                                                                                                                                                                                                                                                                                                                                                                                                                                                                                                                                                                                                                                                                                                                                                                                                                                                                                                                                                                                                                                                                                                                                                                                                                                                                                                                                                                                                                                                                                                                                                                                                                                                                                                                                                                                                                                                                                                                                                                                                                                                                                                                                                                                                                                                                                                                                                                                                                                                                                                                                          │  exec speed : 3143/sec               │  total tmouts : 0 (0 saved)         │
├─ fuzzing strategy yields ├─ fuzzing strategy yields ────────────┴─────────────┬─ item geometry ───────┤ item geometry ───────┤
│ bit flips : │   bit flips : 11/648, 4/638, 5/618                 │    levels : 4         │ 4/638, 5/618 │ levels : │   bit flips : 11/648, 4/638, 5/618                 │    levels : 4         │ │
│ byte flips : │  byte flips : 0/81, 0/71, 0/52                     │   pending : 199       │ 0/71, 0/52 │ pending : 199 │
│ arithmetics : 11/4494, │ arithmetics : 11/4494, 0/1153, 0/0                 │  pend fav : 35        │ 0/0 │ pend fav : 35 │
│  known ints : 1/448, 0/1986, 0/2288                │ own finds : 207       │ known ints : │  known ints : 1/448, 0/1986, 0/2288                │ own finds : 207       │ 0/1986, 0/2288 │ own finds : 207 │
│ dictionary : 0/0, │  dictionary : 0/0, 0/0, 0/0, 0/0                   │  imported : 0         │ 0/0, 0/0 │ imported : 0 │
│havoc/splice : 142/146k, 23/7616 │havoc/splice : 142/146k, 23/7616                    │ stability : 100.00%   │ stability : 100.00% │
│py/custom/rq : unused, unused, │py/custom/rq : unused, unused, unused, unused       ├───────────────────────┘ unused ├───────────────────────┘
│ trim/eff : 57.02%/26, │    trim/eff : 57.02%/26, 0.00%                     │          [cpu000:100%] │ [cpu000:100%]
└────────────────────────────────────────────────────┘^C    └────────────────────────────────────────────────────┘^C
0
" \
	"" \
	"\
─ process timing ────────────────────────────────────┬─ overall results ────┐
│        run time : 0 days, 0 hrs, 0 min, 56 sec      │  cycles done : 0     │
│   last new find : 0 days, 0 hrs, 0 min, 1 sec       │ corpus count : 208   │
│last saved crash : none seen yet                     │saved crashes : 0     │
│ last saved hang : none seen yet                     │  saved hangs : 0     │
├─ cycle progress ─────────────────────┬─ map coverage┴──────────────────────┤
│  now processing : 184.1 (88.5%)      │    map density : 0.30% / 0.52%      │
│  runs timed out : 0 (0.00%)          │ count coverage : 2.18 bits/tuple    │
├─ stage progress ─────────────────────┼─ findings in depth ─────────────────┤
│  now trying : havoc                  │ favored items : 43 (20.67%)         │
│ stage execs : 11.2k/131k (8.51%)     │  new edges on : 52 (25.00%)         │
│ total execs : 179k                   │ total crashes : 0 (0 saved)         │
│  exec speed : 3143/sec               │  total tmouts : 0 (0 saved)         │
├─ fuzzing strategy yields ────────────┴─────────────┬─ item geometry ───────┤
│   bit flips : 11/648, 4/638, 5/618                 │    levels : 4         │
│  byte flips : 0/81, 0/71, 0/52                     │   pending : 199       │
│ arithmetics : 11/4494, 0/1153, 0/0                 │  pend fav : 35        │
│  known ints : 1/448, 0/1986, 0/2288                │ own finds : 207       │
│  dictionary : 0/0, 0/0, 0/0, 0/0                   │  imported : 0         │
│havoc/splice : 142/146k, 23/7616                    │ stability : 100.00%   │
│py/custom/rq : unused, unused, unused, unused       ├───────────────────────┘
│    trim/eff : 57.02%/26, 0.00%                     │          [cpu000:100%]
└────────────────────────────────────────────────────┘^C"

# If field separator FS=' ' (default), fields are split only on
# space or tab or linefeed, NOT other whitespace.
testing 'awk does not split on CR (char 13)' \
	'awk '$sq'{ $1=$0; print }'$sq \
	'word1 word2 word3\r word2 word3\r\n' \
	'' 'word1 word2 word3\r'

# No, it seems a bug in gawk parser.
#testing "awk = has higher precedence than == (despite what gawk manpage claims)" \
#	"awk 'BEGIN { v=1; print 2==v; print 2==v=2; print v; print v=3==3; print v}'" \
#	'0\n1\n2\n1\n3\n' \
#	'' ''
#
#testing 'awk assign while test' \
#	'awk '$sq'$1==$1="foo" {print $1}'$sq \
#	"foo\n" \
#	"" \
#	"foo"

testing "awk = and ?: precedence" \
	'awk '$sq'BEGIN { a=0?"bug":"ok"; print a}'$sq \
	'ok\n' \
	'' ''

# TODO: gawk can do this: awk 'BEGIN { u=v=w=1; print u=0?v=4:w=5; print u,v,w}'
# and even this: u=0?v=4?5:6:w=7?8:9

testing 'awk gensub backslashes \' \
	'awk '$sq'BEGIN { s="\\"; print "s=" s; print gensub("a", s, "g", "a|a") }'$sq \
	's=\\
\\|\\
' '' ''
testing 'awk gensub backslashes \\' \
	'awk '$sq'BEGIN { s="\\\\"; print "s=" s; print gensub("a", s, "g", "a|a") }'$sq \
	's=\\\\
\\|\\
' '' ''
# gawk 5.1.1 handles trailing unpaired \ inconsistently.
# If replace string is single \, it is used verbatim,
# but if it is \\\ (three slashes), gawk uses "\<NUL>" (!!!), not "\\" as you would expect.
testing 'awk gensub backslashes \\\' \
	'awk '$sq'BEGIN { s="\\\\\\"; print "s=" s; print gensub("a", s, "g", "a|a") }'$sq \
	's=\\\\\\
\\\\|\\\\
' '' ''
testing 'awk gensub backslashes \\\\' \
	'awk '$sq'BEGIN { s="\\\\\\\\"; print "s=" s; print gensub("a", s, "g", "a|a") }'$sq \
	's=\\\\\\\\
\\\\|\\\\
' '' ''
testing 'awk gensub backslashes \&' \
	'awk '$sq'BEGIN { s="\\&"; print "s=" s; print gensub("a", s, "g", "a|a") }'$sq \
	's=\\&
&|&
' '' ''
testing 'awk gensub backslashes \0' \
	'awk '$sq'BEGIN { s="\\0"; print "s=" s; print gensub("a", s, "g", "a|a") }'$sq \
	's=\\0
a|a
' '' ''
testing 'awk gensub backslashes \\0' \
	'awk '$sq'BEGIN { s="\\\\0"; print "s=" s; print gensub("a", s, "g", "a|a") }'$sq \
	's=\\\\0
\\0|\\0
' '' ''

# References to empty (not provided in the input) fields in first versus subsequent lines
testing 'awk references to empty fields' \
	'awk '$sq'$2 != 0'$sq \
	'a
b
' '' 'a\nb\n'

# The "b" in "abc" should not match <b* pattern.
# Currently we use REG_STARTEND ("This flag is a BSD extension, not present in POSIX")
# to implement the code to handle this correctly, but if your libc has no REG_STARTEND,
# the alternative code mishandles this case.
testing 'awk gsub erroneous word start match' \
	"awk 'BEGIN { a=\"abc\"; gsub(/\<b*/,\"\",a); print a }'" \
	'abc\n' \
	'' ''

exit $FAILCOUNT<|MERGE_RESOLUTION|>--- conflicted
+++ resolved
@@ -480,13 +480,6 @@
 	"Hello world\n" \
 	'' ''
 
-<<<<<<< HEAD
-testing 'awk assign while test' \
-	"awk '\$1==\$1=\"foo\" {print \$1}'" \
-	"foo\n" \
-	"" \
-	"foo"
-
 optional PLATFORM_MINGW32
 testing 'awk match line ending' \
 	"awk '/world$/'" \
@@ -501,8 +494,6 @@
 	'BEGIN { printf "Hello\\\r\n world\\n" }\n'
 SKIP=
 
-=======
->>>>>>> 0af28b84
 # User-supplied bug (SEGV) example, was causing use-after-realloc
 testing 'awk assign while assign' \
 	"awk '\$5=\$\$5=\$0'; echo \$?" \
