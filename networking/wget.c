/* vi: set sw=4 ts=4: */
/*
 * wget - retrieve a file using HTTP or FTP
 *
 * Chip Rosenthal Covad Communications <chip@laserlink.net>
 * Licensed under GPLv2, see file LICENSE in this source tree.
 *
 * Copyright (C) 2010 Bradley M. Kuhn <bkuhn@ebb.org>
 * Kuhn's copyrights are licensed GPLv2-or-later.  File as a whole remains GPLv2.
 */

//config:config WGET
//config:	bool "wget"
//config:	default y
//config:	help
//config:	  wget is a utility for non-interactive download of files from HTTP
//config:	  and FTP servers.
//config:
//config:config FEATURE_WGET_STATUSBAR
//config:	bool "Enable a nifty process meter (+2k)"
//config:	default y
//config:	depends on WGET
//config:	help
//config:	  Enable the transfer progress bar for wget transfers.
//config:
//config:config FEATURE_WGET_AUTHENTICATION
//config:	bool "Enable HTTP authentication"
//config:	default y
//config:	depends on WGET
//config:	help
//config:	  Support authenticated HTTP transfers.
//config:
//config:config FEATURE_WGET_LONG_OPTIONS
//config:	bool "Enable long options"
//config:	default y
//config:	depends on WGET && LONG_OPTS
//config:	help
//config:	  Support long options for the wget applet.
//config:
//config:config FEATURE_WGET_TIMEOUT
//config:	bool "Enable timeout option -T SEC"
//config:	default y
//config:	depends on WGET
//config:	help
//config:	  Supports network read and connect timeouts for wget,
//config:	  so that wget will give up and timeout, through the -T
//config:	  command line option.
//config:
//config:	  Currently only connect and network data read timeout are
//config:	  supported (i.e., timeout is not applied to the DNS query). When
//config:	  FEATURE_WGET_LONG_OPTIONS is also enabled, the --timeout option
//config:	  will work in addition to -T.
//config:
//config:config FEATURE_WGET_OPENSSL
//config:	bool "Try to connect to HTTPS using openssl"
//config:	default y
//config:	depends on WGET
//config:	help
//config:	  Choose how wget establishes SSL connection for https:// URLs.
//config:
//config:	  Busybox itself contains no SSL code. wget will spawn
//config:	  a helper program to talk over HTTPS.
//config:
//config:	  OpenSSL has a simple SSL client for debug purposes.
//config:	  If you select "openssl" helper, wget will effectively call
//config:	  "openssl s_client -quiet -connect IP:443 2>/dev/null"
//config:	  and pipe its data through it.
//config:	  Note inconvenient API: host resolution is done twice,
//config:	  and there is no guarantee openssl's idea of IPv6 address
//config:	  format is the same as ours.
//config:	  Another problem is that s_client prints debug information
//config:	  to stderr, and it needs to be suppressed. This means
//config:	  all error messages get suppressed too.
//config:	  openssl is also a big binary, often dynamically linked
//config:	  against ~15 libraries.
//config:
//config:config FEATURE_WGET_SSL_HELPER
//config:	bool "Try to connect to HTTPS using ssl_helper"
//config:	default y
//config:	depends on WGET
//config:	help
//config:	  Choose how wget establishes SSL connection for https:// URLs.
//config:
//config:	  Busybox itself contains no SSL code. wget will spawn
//config:	  a helper program to talk over HTTPS.
//config:
//config:	  ssl_helper is a tool which can be built statically
//config:	  from busybox sources against a small embedded SSL library.
//config:	  Please see networking/ssl_helper/README.
//config:	  It does not require double host resolution and emits
//config:	  error messages to stderr.
//config:
//config:	  Precompiled static binary may be available at
//config:	  http://busybox.net/downloads/binaries/

//applet:IF_WGET(APPLET(wget, BB_DIR_USR_BIN, BB_SUID_DROP))

//kbuild:lib-$(CONFIG_WGET) += wget.o

//usage:#define wget_trivial_usage
//usage:	IF_FEATURE_WGET_LONG_OPTIONS(
//usage:       "[-c|--continue] [-s|--spider] [-q|--quiet] [-O|--output-document FILE]\n"
//usage:       "	[--header 'header: value'] [-Y|--proxy on/off] [-P DIR]\n"
/* Since we ignore these opts, we don't show them in --help */
/* //usage:    "	[--no-check-certificate] [--no-cache]" */
//usage:       "	[-U|--user-agent AGENT]" IF_FEATURE_WGET_TIMEOUT(" [-T SEC]") " URL..."
//usage:	)
//usage:	IF_NOT_FEATURE_WGET_LONG_OPTIONS(
//usage:       "[-csq] [-O FILE] [-Y on/off] [-P DIR] [-U AGENT]"
//usage:			IF_FEATURE_WGET_TIMEOUT(" [-T SEC]") " URL..."
//usage:	)
//usage:#define wget_full_usage "\n\n"
//usage:       "Retrieve files via HTTP or FTP\n"
//usage:     "\n	-s	Spider mode - only check file existence"
//usage:     "\n	-c	Continue retrieval of aborted transfer"
//usage:     "\n	-q	Quiet"
//usage:     "\n	-P DIR	Save to DIR (default .)"
//usage:	IF_FEATURE_WGET_TIMEOUT(
//usage:     "\n	-T SEC	Network read timeout is SEC seconds"
//usage:	)
//usage:     "\n	-O FILE	Save to FILE ('-' for stdout)"
//usage:     "\n	-U STR	Use STR for User-Agent header"
//usage:     "\n	-Y	Use proxy ('on' or 'off')"

#include "libbb.h"

#if 0
# define log_io(...) bb_error_msg(__VA_ARGS__)
# define SENDFMT(fp, fmt, ...) \
	do { \
		log_io("> " fmt, ##__VA_ARGS__); \
		fprintf(fp, fmt, ##__VA_ARGS__); \
	} while (0);
#else
# define log_io(...) ((void)0)
# define SENDFMT(fp, fmt, ...) fprintf(fp, fmt, ##__VA_ARGS__)
#endif


struct host_info {
	char *allocated;
	const char *path;
	char       *user;
	const char *protocol;
	char       *host;
	int         port;
};
static const char P_FTP[] = "ftp";
static const char P_HTTP[] = "http";
#if ENABLE_FEATURE_WGET_OPENSSL || ENABLE_FEATURE_WGET_SSL_HELPER
static const char P_HTTPS[] = "https";
#endif

#if ENABLE_FEATURE_WGET_LONG_OPTIONS
/* User-specified headers prevent using our corresponding built-in headers.  */
enum {
	HDR_HOST          = (1<<0),
	HDR_USER_AGENT    = (1<<1),
	HDR_RANGE         = (1<<2),
	HDR_AUTH          = (1<<3) * ENABLE_FEATURE_WGET_AUTHENTICATION,
	HDR_PROXY_AUTH    = (1<<4) * ENABLE_FEATURE_WGET_AUTHENTICATION,
};
static const char wget_user_headers[] ALIGN1 =
	"Host:\0"
	"User-Agent:\0"
	"Range:\0"
# if ENABLE_FEATURE_WGET_AUTHENTICATION
	"Authorization:\0"
	"Proxy-Authorization:\0"
# endif
	;
# define USR_HEADER_HOST       (G.user_headers & HDR_HOST)
# define USR_HEADER_USER_AGENT (G.user_headers & HDR_USER_AGENT)
# define USR_HEADER_RANGE      (G.user_headers & HDR_RANGE)
# define USR_HEADER_AUTH       (G.user_headers & HDR_AUTH)
# define USR_HEADER_PROXY_AUTH (G.user_headers & HDR_PROXY_AUTH)
#else /* No long options, no user-headers :( */
# define USR_HEADER_HOST       0
# define USR_HEADER_USER_AGENT 0
# define USR_HEADER_RANGE      0
# define USR_HEADER_AUTH       0
# define USR_HEADER_PROXY_AUTH 0
#endif

/* Globals */
struct globals {
	off_t content_len;        /* Content-length of the file */
	off_t beg_range;          /* Range at which continue begins */
#if ENABLE_FEATURE_WGET_STATUSBAR
	off_t transferred;        /* Number of bytes transferred so far */
	const char *curfile;      /* Name of current file being transferred */
	bb_progress_t pmt;
#endif
	char *dir_prefix;
#if ENABLE_FEATURE_WGET_LONG_OPTIONS
	char *post_data;
	char *extra_headers;
	unsigned char user_headers; /* Headers mentioned by the user */
#endif
	char *fname_out;        /* where to direct output (-O) */
	const char *proxy_flag; /* Use proxies if env vars are set */
	const char *user_agent; /* "User-Agent" header field */
#if ENABLE_FEATURE_WGET_TIMEOUT
	unsigned timeout_seconds;
	bool connecting;
#endif
	int output_fd;
	int o_flags;
	smallint chunked;         /* chunked transfer encoding */
	smallint got_clen;        /* got content-length: from server  */
	/* Local downloads do benefit from big buffer.
	 * With 512 byte buffer, it was measured to be
	 * an order of magnitude slower than with big one.
	 */
	uint64_t just_to_align_next_member;
	char wget_buf[CONFIG_FEATURE_COPYBUF_KB*1024];
} FIX_ALIASING;
#define G (*ptr_to_globals)
#define INIT_G() do { \
	SET_PTR_TO_GLOBALS(xzalloc(sizeof(G))); \
} while (0)
#define FINI_G() do { \
	FREE_PTR_TO_GLOBALS(); \
} while (0)


/* Must match option string! */
enum {
	WGET_OPT_CONTINUE   = (1 << 0),
	WGET_OPT_SPIDER     = (1 << 1),
	WGET_OPT_QUIET      = (1 << 2),
	WGET_OPT_OUTNAME    = (1 << 3),
	WGET_OPT_PREFIX     = (1 << 4),
	WGET_OPT_PROXY      = (1 << 5),
	WGET_OPT_USER_AGENT = (1 << 6),
	WGET_OPT_NETWORK_READ_TIMEOUT = (1 << 7),
	WGET_OPT_RETRIES    = (1 << 8),
	WGET_OPT_PASSIVE    = (1 << 9),
	WGET_OPT_HEADER     = (1 << 10) * ENABLE_FEATURE_WGET_LONG_OPTIONS,
	WGET_OPT_POST_DATA  = (1 << 11) * ENABLE_FEATURE_WGET_LONG_OPTIONS,
};

enum {
	PROGRESS_START = -1,
	PROGRESS_END   = 0,
	PROGRESS_BUMP  = 1,
};
#if ENABLE_FEATURE_WGET_STATUSBAR
static void progress_meter(int flag)
{
	if (option_mask32 & WGET_OPT_QUIET)
		return;

	if (flag == PROGRESS_START)
		bb_progress_init(&G.pmt, G.curfile);

	bb_progress_update(&G.pmt,
			G.beg_range,
			G.transferred,
			(G.chunked || !G.got_clen) ? 0 : G.beg_range + G.transferred + G.content_len
	);

	if (flag == PROGRESS_END) {
		bb_progress_free(&G.pmt);
		bb_putchar_stderr('\n');
		G.transferred = 0;
	}
}
#else
static ALWAYS_INLINE void progress_meter(int flag UNUSED_PARAM) { }
#endif


/* IPv6 knows scoped address types i.e. link and site local addresses. Link
 * local addresses can have a scope identifier to specify the
 * interface/link an address is valid on (e.g. fe80::1%eth0). This scope
 * identifier is only valid on a single node.
 *
 * RFC 4007 says that the scope identifier MUST NOT be sent across the wire,
 * unless all nodes agree on the semantic. Apache e.g. regards zone identifiers
 * in the Host header as invalid requests, see
 * https://issues.apache.org/bugzilla/show_bug.cgi?id=35122
 */
static void strip_ipv6_scope_id(char *host)
{
	char *scope, *cp;

	/* bbox wget actually handles IPv6 addresses without [], like
	 * wget "http://::1/xxx", but this is not standard.
	 * To save code, _here_ we do not support it. */

	if (host[0] != '[')
		return; /* not IPv6 */

	scope = strchr(host, '%');
	if (!scope)
		return;

	/* Remove the IPv6 zone identifier from the host address */
	cp = strchr(host, ']');
	if (!cp || (cp[1] != ':' && cp[1] != '\0')) {
		/* malformed address (not "[xx]:nn" or "[xx]") */
		return;
	}

	/* cp points to "]...", scope points to "%eth0]..." */
	overlapping_strcpy(scope, cp);
}

#if ENABLE_FEATURE_WGET_AUTHENTICATION
/* Base64-encode character string. */
static char *base64enc(const char *str)
{
	unsigned len = strlen(str);
	if (len > sizeof(G.wget_buf)/4*3 - 10) /* paranoia */
		len = sizeof(G.wget_buf)/4*3 - 10;
	bb_uuencode(G.wget_buf, str, len, bb_uuenc_tbl_base64);
	return G.wget_buf;
}
#endif

static char* sanitize_string(char *s)
{
	unsigned char *p = (void *) s;
	while (*p >= ' ')
		p++;
	*p = '\0';
	return s;
}

#if ENABLE_FEATURE_WGET_TIMEOUT
static void alarm_handler(int sig UNUSED_PARAM)
{
	/* This is theoretically unsafe (uses stdio and malloc in signal handler) */
	if (G.connecting)
		bb_error_msg_and_die("download timed out");
}
#endif

static FILE *open_socket(len_and_sockaddr *lsa)
{
	int fd;
	FILE *fp;

	IF_FEATURE_WGET_TIMEOUT(alarm(G.timeout_seconds); G.connecting = 1;)
	fd = xconnect_stream(lsa);
	IF_FEATURE_WGET_TIMEOUT(G.connecting = 0;)

	/* glibc 2.4 seems to try seeking on it - ??! */
	/* hopefully it understands what ESPIPE means... */
	fp = fdopen(fd, "r+");
	if (!fp)
		bb_perror_msg_and_die(bb_msg_memory_exhausted);

	return fp;
}

/* Returns '\n' if it was seen, else '\0'. Trims at first '\r' or '\n' */
/* FIXME: does not respect FEATURE_WGET_TIMEOUT and -T N: */
static char fgets_and_trim(FILE *fp)
{
	char c;
	char *buf_ptr;

	if (fgets(G.wget_buf, sizeof(G.wget_buf) - 1, fp) == NULL)
		bb_perror_msg_and_die("error getting response");

	buf_ptr = strchrnul(G.wget_buf, '\n');
	c = *buf_ptr;
	*buf_ptr = '\0';
	buf_ptr = strchrnul(G.wget_buf, '\r');
	*buf_ptr = '\0';

	log_io("< %s", G.wget_buf);

	return c;
}

static int ftpcmd(const char *s1, const char *s2, FILE *fp)
{
	int result;
	if (s1) {
		if (!s2)
			s2 = "";
		fprintf(fp, "%s%s\r\n", s1, s2);
		fflush(fp);
		log_io("> %s%s", s1, s2);
#if ENABLE_PLATFORM_MINGW32
		fseek(fp, 0L, SEEK_CUR);
#endif
	}

	do {
		fgets_and_trim(fp);
	} while (!isdigit(G.wget_buf[0]) || G.wget_buf[3] != ' ');
#if ENABLE_PLATFORM_MINGW32
	fseek(fp, 0L, SEEK_CUR);
#endif

	G.wget_buf[3] = '\0';
	result = xatoi_positive(G.wget_buf);
	G.wget_buf[3] = ' ';
	return result;
}

static void parse_url(const char *src_url, struct host_info *h)
{
	char *url, *p, *sp;

	free(h->allocated);
	h->allocated = url = xstrdup(src_url);

	h->protocol = P_FTP;
	p = strstr(url, "://");
	if (p) {
		*p = '\0';
		h->host = p + 3;
		if (strcmp(url, P_FTP) == 0) {
			h->port = bb_lookup_port(P_FTP, "tcp", 21);
		} else
<<<<<<< HEAD
#if !ENABLE_PLATFORM_MINGW32
=======
#if ENABLE_FEATURE_WGET_OPENSSL || ENABLE_FEATURE_WGET_SSL_HELPER
>>>>>>> 4d0c1ea4
		if (strcmp(url, P_HTTPS) == 0) {
			h->port = bb_lookup_port(P_HTTPS, "tcp", 443);
			h->protocol = P_HTTPS;
		} else
#endif
		if (strcmp(url, P_HTTP) == 0) {
 http:
			h->port = bb_lookup_port(P_HTTP, "tcp", 80);
			h->protocol = P_HTTP;
		} else {
			*p = ':';
			bb_error_msg_and_die("not an http or ftp url: %s", sanitize_string(url));
		}
	} else {
		// GNU wget is user-friendly and falls back to http://
		h->host = url;
		goto http;
	}

	// FYI:
	// "Real" wget 'http://busybox.net?var=a/b' sends this request:
	//   'GET /?var=a/b HTTP 1.0'
	//   and saves 'index.html?var=a%2Fb' (we save 'b')
	// wget 'http://busybox.net?login=john@doe':
	//   request: 'GET /?login=john@doe HTTP/1.0'
	//   saves: 'index.html?login=john@doe' (we save '?login=john@doe')
	// wget 'http://busybox.net#test/test':
	//   request: 'GET / HTTP/1.0'
	//   saves: 'index.html' (we save 'test')
	//
	// We also don't add unique .N suffix if file exists...
	sp = strchr(h->host, '/');
	p = strchr(h->host, '?'); if (!sp || (p && sp > p)) sp = p;
	p = strchr(h->host, '#'); if (!sp || (p && sp > p)) sp = p;
	if (!sp) {
		h->path = "";
	} else if (*sp == '/') {
		*sp = '\0';
		h->path = sp + 1;
	} else { // '#' or '?'
		// http://busybox.net?login=john@doe is a valid URL
		// memmove converts to:
		// http:/busybox.nett?login=john@doe...
		memmove(h->host - 1, h->host, sp - h->host);
		h->host--;
		sp[-1] = '\0';
		h->path = sp;
	}

	sp = strrchr(h->host, '@');
	if (sp != NULL) {
		// URL-decode "user:password" string before base64-encoding:
		// wget http://test:my%20pass@example.com should send
		// Authorization: Basic dGVzdDpteSBwYXNz
		// which decodes to "test:my pass".
		// Standard wget and curl do this too.
		*sp = '\0';
		free(h->user);
		h->user = xstrdup(percent_decode_in_place(h->host, /*strict:*/ 0));
		h->host = sp + 1;
	}
	/* else: h->user remains NULL, or as set by original request
	 * before redirect (if we are here after a redirect).
	 */
}

static char *gethdr(FILE *fp)
{
	char *s, *hdrval;
	int c;

	/* retrieve header line */
	c = fgets_and_trim(fp);

	/* end of the headers? */
	if (G.wget_buf[0] == '\0')
		return NULL;

	/* convert the header name to lower case */
	for (s = G.wget_buf; isalnum(*s) || *s == '-' || *s == '.' || *s == '_'; ++s) {
		/*
		 * No-op for 20-3f and 60-7f. "0-9a-z-." are in these ranges.
		 * 40-5f range ("@A-Z[\]^_") maps to 60-7f.
		 * "A-Z" maps to "a-z".
		 * "@[\]" can't occur in header names.
		 * "^_" maps to "~,DEL" (which is wrong).
		 * "^" was never seen yet, "_" was seen from web.archive.org
		 * (x-archive-orig-x_commoncrawl_Signature: HEXSTRING).
		 */
		*s |= 0x20;
	}

	/* verify we are at the end of the header name */
	if (*s != ':')
		bb_error_msg_and_die("bad header line: %s", sanitize_string(G.wget_buf));

	/* locate the start of the header value */
	*s++ = '\0';
	hdrval = skip_whitespace(s);

	if (c != '\n') {
		/* Rats! The buffer isn't big enough to hold the entire header value */
		while (c = getc(fp), c != EOF && c != '\n')
			continue;
	}

	return hdrval;
}

static void reset_beg_range_to_zero(void)
{
	bb_error_msg("restart failed");
	G.beg_range = 0;
	xlseek(G.output_fd, 0, SEEK_SET);
	/* Done at the end instead: */
	/* ftruncate(G.output_fd, 0); */
}

static FILE* prepare_ftp_session(FILE **dfpp, struct host_info *target, len_and_sockaddr *lsa)
{
	FILE *sfp;
	char *str;
	int port;

	if (!target->user)
		target->user = xstrdup("anonymous:busybox@");

	sfp = open_socket(lsa);
	if (ftpcmd(NULL, NULL, sfp) != 220)
		bb_error_msg_and_die("%s", sanitize_string(G.wget_buf + 4));

	/*
	 * Splitting username:password pair,
	 * trying to log in
	 */
	str = strchr(target->user, ':');
	if (str)
		*str++ = '\0';
	switch (ftpcmd("USER ", target->user, sfp)) {
	case 230:
		break;
	case 331:
		if (ftpcmd("PASS ", str, sfp) == 230)
			break;
		/* fall through (failed login) */
	default:
		bb_error_msg_and_die("ftp login: %s", sanitize_string(G.wget_buf + 4));
	}

	ftpcmd("TYPE I", NULL, sfp);

	/*
	 * Querying file size
	 */
	if (ftpcmd("SIZE ", target->path, sfp) == 213) {
		G.content_len = BB_STRTOOFF(G.wget_buf + 4, NULL, 10);
		if (G.content_len < 0 || errno) {
			bb_error_msg_and_die("SIZE value is garbage");
		}
		G.got_clen = 1;
	}

	/*
	 * Entering passive mode
	 */
	if (ftpcmd("PASV", NULL, sfp) != 227) {
 pasv_error:
		bb_error_msg_and_die("bad response to %s: %s", "PASV", sanitize_string(G.wget_buf));
	}
	// Response is "227 garbageN1,N2,N3,N4,P1,P2[)garbage]
	// Server's IP is N1.N2.N3.N4 (we ignore it)
	// Server's port for data connection is P1*256+P2
	str = strrchr(G.wget_buf, ')');
	if (str) str[0] = '\0';
	str = strrchr(G.wget_buf, ',');
	if (!str) goto pasv_error;
	port = xatou_range(str+1, 0, 255);
	*str = '\0';
	str = strrchr(G.wget_buf, ',');
	if (!str) goto pasv_error;
	port += xatou_range(str+1, 0, 255) * 256;
	set_nport(&lsa->u.sa, htons(port));

	*dfpp = open_socket(lsa);

	if (G.beg_range != 0) {
		sprintf(G.wget_buf, "REST %"OFF_FMT"u", G.beg_range);
		if (ftpcmd(G.wget_buf, NULL, sfp) == 350)
			G.content_len -= G.beg_range;
		else
			reset_beg_range_to_zero();
	}

	if (ftpcmd("RETR ", target->path, sfp) > 150)
		bb_error_msg_and_die("bad response to %s: %s", "RETR", sanitize_string(G.wget_buf));

	return sfp;
}

<<<<<<< HEAD
#if !ENABLE_PLATFORM_MINGW32
static int spawn_https_helper(const char *host, unsigned port)
=======
#if ENABLE_FEATURE_WGET_OPENSSL
static int spawn_https_helper_openssl(const char *host, unsigned port)
>>>>>>> 4d0c1ea4
{
	char *allocated = NULL;
	int sp[2];
	int pid;
	IF_FEATURE_WGET_SSL_HELPER(volatile int child_failed = 0;)

	if (socketpair(AF_UNIX, SOCK_STREAM, 0, sp) != 0)
		/* Kernel can have AF_UNIX support disabled */
		bb_perror_msg_and_die("socketpair");

	if (!strchr(host, ':'))
		host = allocated = xasprintf("%s:%u", host, port);

	fflush_all();
	pid = xvfork();
	if (pid == 0) {
		/* Child */
		char *argv[6];

		close(sp[0]);
		xmove_fd(sp[1], 0);
		xdup2(0, 1);
		/*
		 * openssl s_client -quiet -connect www.kernel.org:443 2>/dev/null
		 * It prints some debug stuff on stderr, don't know how to suppress it.
		 * Work around by dev-nulling stderr. We lose all error messages :(
		 */
		xmove_fd(2, 3);
		xopen("/dev/null", O_RDWR);
		argv[0] = (char*)"openssl";
		argv[1] = (char*)"s_client";
		argv[2] = (char*)"-quiet";
		argv[3] = (char*)"-connect";
		argv[4] = (char*)host;
		argv[5] = NULL;
		BB_EXECVP(argv[0], argv);
		xmove_fd(3, 2);
# if ENABLE_FEATURE_WGET_SSL_HELPER
		child_failed = 1;
		xfunc_die();
# else
		bb_perror_msg_and_die("can't execute '%s'", argv[0]);
# endif
		/* notreached */
	}

	/* Parent */
	free(allocated);
	close(sp[1]);
# if ENABLE_FEATURE_WGET_SSL_HELPER
	if (child_failed) {
		close(sp[0]);
		return -1;
	}
# endif
	return sp[0];
}
#endif

/* See networking/ssl_helper/README how to build one */
#if ENABLE_FEATURE_WGET_SSL_HELPER
static void spawn_https_helper_small(int network_fd)
{
	int sp[2];
	int pid;

	if (socketpair(AF_UNIX, SOCK_STREAM, 0, sp) != 0)
		/* Kernel can have AF_UNIX support disabled */
		bb_perror_msg_and_die("socketpair");

	pid = BB_MMU ? xfork() : xvfork();
	if (pid == 0) {
		/* Child */
		char *argv[3];

		close(sp[0]);
		xmove_fd(sp[1], 0);
		xdup2(0, 1);
		xmove_fd(network_fd, 3);
		/*
		 * A simple ssl/tls helper
		 */
		argv[0] = (char*)"ssl_helper";
		argv[1] = (char*)"-d3";
		argv[2] = NULL;
		BB_EXECVP(argv[0], argv);
		bb_perror_msg_and_die("can't execute '%s'", argv[0]);
		/* notreached */
	}

	/* Parent */
	close(sp[1]);
	xmove_fd(sp[0], network_fd);
}
#endif

static void NOINLINE retrieve_file_data(FILE *dfp)
{
#if ENABLE_FEATURE_WGET_STATUSBAR || ENABLE_FEATURE_WGET_TIMEOUT
# if ENABLE_FEATURE_WGET_TIMEOUT
	unsigned second_cnt = G.timeout_seconds;
# endif
	struct pollfd polldata;

	polldata.fd = fileno(dfp);
	polldata.events = POLLIN | POLLPRI;
#endif
	progress_meter(PROGRESS_START);

	if (G.chunked)
		goto get_clen;

	/* Loops only if chunked */
	while (1) {

#if ENABLE_FEATURE_WGET_STATUSBAR || ENABLE_FEATURE_WGET_TIMEOUT
		/* Must use nonblocking I/O, otherwise fread will loop
		 * and *block* until it reads full buffer,
		 * which messes up progress bar and/or timeout logic.
		 * Because of nonblocking I/O, we need to dance
		 * very carefully around EAGAIN. See explanation at
		 * clearerr() calls.
		 */
		ndelay_on(polldata.fd);
#endif
		while (1) {
			int n;
			unsigned rdsz;

#if ENABLE_FEATURE_WGET_STATUSBAR || ENABLE_FEATURE_WGET_TIMEOUT
			/* fread internally uses read loop, which in our case
			 * is usually exited when we get EAGAIN.
			 * In this case, libc sets error marker on the stream.
			 * Need to clear it before next fread to avoid possible
			 * rare false positive ferror below. Rare because usually
			 * fread gets more than zero bytes, and we don't fall
			 * into if (n <= 0) ...
			 */
			clearerr(dfp);
#endif
			errno = 0;
			rdsz = sizeof(G.wget_buf);
			if (G.got_clen) {
				if (G.content_len < (off_t)sizeof(G.wget_buf)) {
					if ((int)G.content_len <= 0)
						break;
					rdsz = (unsigned)G.content_len;
				}
			}
			n = fread(G.wget_buf, 1, rdsz, dfp);

			if (n > 0) {
				xwrite(G.output_fd, G.wget_buf, n);
#if ENABLE_FEATURE_WGET_STATUSBAR
				G.transferred += n;
#endif
				if (G.got_clen) {
					G.content_len -= n;
					if (G.content_len == 0)
						break;
				}
#if ENABLE_FEATURE_WGET_TIMEOUT
				second_cnt = G.timeout_seconds;
#endif
				goto bump;
			}

			/* n <= 0.
			 * man fread:
			 * If error occurs, or EOF is reached, the return value
			 * is a short item count (or zero).
			 * fread does not distinguish between EOF and error.
			 */
			if (errno != EAGAIN) {
				if (ferror(dfp)) {
					progress_meter(PROGRESS_END);
					bb_perror_msg_and_die(bb_msg_read_error);
				}
				break; /* EOF, not error */
			}

#if ENABLE_FEATURE_WGET_STATUSBAR || ENABLE_FEATURE_WGET_TIMEOUT
			/* It was EAGAIN. There is no data. Wait up to one second
			 * then abort if timed out, or update the bar and try reading again.
			 */
			if (safe_poll(&polldata, 1, 1000) == 0) {
# if ENABLE_FEATURE_WGET_TIMEOUT
				if (second_cnt != 0 && --second_cnt == 0) {
					progress_meter(PROGRESS_END);
					bb_error_msg_and_die("download timed out");
				}
# endif
				/* We used to loop back to poll here,
				 * but there is no great harm in letting fread
				 * to try reading anyway.
				 */
			}
#endif
 bump:
			/* Need to do it _every_ second for "stalled" indicator
			 * to be shown properly.
			 */
			progress_meter(PROGRESS_BUMP);
		} /* while (reading data) */

#if ENABLE_FEATURE_WGET_STATUSBAR || ENABLE_FEATURE_WGET_TIMEOUT
		clearerr(dfp);
		ndelay_off(polldata.fd); /* else fgets can get very unhappy */
#endif
		if (!G.chunked)
			break;

		fgets_and_trim(dfp); /* Eat empty line */
 get_clen:
		fgets_and_trim(dfp);
		G.content_len = STRTOOFF(G.wget_buf, NULL, 16);
		/* FIXME: error check? */
		if (G.content_len == 0)
			break; /* all done! */
		G.got_clen = 1;
		/*
		 * Note that fgets may result in some data being buffered in dfp.
		 * We loop back to fread, which will retrieve this data.
		 * Also note that code has to be arranged so that fread
		 * is done _before_ one-second poll wait - poll doesn't know
		 * about stdio buffering and can result in spurious one second waits!
		 */
	}

	/* If -c failed, we restart from the beginning,
	 * but we do not truncate file then, we do it only now, at the end.
	 * This lets user to ^C if his 99% complete 10 GB file download
	 * failed to restart *without* losing the almost complete file.
	 */
	{
		off_t pos = lseek(G.output_fd, 0, SEEK_CUR);
		if (pos != (off_t)-1)
			ftruncate(G.output_fd, pos);
	}

	/* Draw full bar and free its resources */
	G.chunked = 0;  /* makes it show 100% even for chunked download */
	G.got_clen = 1; /* makes it show 100% even for download of (formerly) unknown size */
	progress_meter(PROGRESS_END);
}

static void download_one_url(const char *url)
{
	bool use_proxy;                 /* Use proxies if env vars are set  */
	int redir_limit;
	len_and_sockaddr *lsa;
	FILE *sfp;                      /* socket to web/ftp server         */
	FILE *dfp;                      /* socket to ftp server (data)      */
	char *proxy = NULL;
	char *fname_out_alloc;
	char *redirected_path = NULL;
	struct host_info server;
	struct host_info target;

	server.allocated = NULL;
	target.allocated = NULL;
	server.user = NULL;
	target.user = NULL;

	parse_url(url, &target);

	/* Use the proxy if necessary */
	use_proxy = (strcmp(G.proxy_flag, "off") != 0);
	if (use_proxy) {
		proxy = getenv(target.protocol == P_FTP ? "ftp_proxy" : "http_proxy");
//FIXME: what if protocol is https? Ok to use http_proxy?
		use_proxy = (proxy && proxy[0]);
		if (use_proxy)
			parse_url(proxy, &server);
	}
	if (!use_proxy) {
		server.port = target.port;
		if (ENABLE_FEATURE_IPV6) {
			//free(server.allocated); - can't be non-NULL
			server.host = server.allocated = xstrdup(target.host);
		} else {
			server.host = target.host;
		}
	}

	if (ENABLE_FEATURE_IPV6)
		strip_ipv6_scope_id(target.host);

	/* If there was no -O FILE, guess output filename */
	fname_out_alloc = NULL;
	if (!(option_mask32 & WGET_OPT_OUTNAME)) {
		G.fname_out = bb_get_last_path_component_nostrip(target.path);
		/* handle "wget http://kernel.org//" */
		if (G.fname_out[0] == '/' || !G.fname_out[0])
			G.fname_out = (char*)"index.html";
		/* -P DIR is considered only if there was no -O FILE */
		if (G.dir_prefix)
			G.fname_out = fname_out_alloc = concat_path_file(G.dir_prefix, G.fname_out);
		else {
			/* redirects may free target.path later, need to make a copy */
			G.fname_out = fname_out_alloc = xstrdup(G.fname_out);
		}
	}
#if ENABLE_FEATURE_WGET_STATUSBAR
	G.curfile = bb_get_last_path_component_nostrip(G.fname_out);
#endif

	/* Determine where to start transfer */
	G.beg_range = 0;
	if (option_mask32 & WGET_OPT_CONTINUE) {
		G.output_fd = open(G.fname_out, O_WRONLY);
		if (G.output_fd >= 0) {
			G.beg_range = xlseek(G.output_fd, 0, SEEK_END);
		}
		/* File doesn't exist. We do not create file here yet.
		 * We are not sure it exists on remote side */
	}

	redir_limit = 5;
 resolve_lsa:
	lsa = xhost2sockaddr(server.host, server.port);
	if (!(option_mask32 & WGET_OPT_QUIET)) {
		char *s = xmalloc_sockaddr2dotted(&lsa->u.sa);
		fprintf(stderr, "Connecting to %s (%s)\n", server.host, s);
		free(s);
	}
 establish_session:
	/*G.content_len = 0; - redundant, got_clen = 0 is enough */
	G.got_clen = 0;
	G.chunked = 0;
	if (use_proxy || target.protocol != P_FTP) {
		/*
		 *  HTTP session
		 */
		char *str;
		int status;

		/* Open socket to http(s) server */
<<<<<<< HEAD
#if !ENABLE_PLATFORM_MINGW32
=======
#if ENABLE_FEATURE_WGET_OPENSSL
		/* openssl (and maybe ssl_helper) support is configured */
>>>>>>> 4d0c1ea4
		if (target.protocol == P_HTTPS) {
			/* openssl-based helper
			 * Inconvenient API since we can't give it an open fd
			 */
			int fd = spawn_https_helper_openssl(server.host, server.port);
# if ENABLE_FEATURE_WGET_SSL_HELPER
			if (fd < 0) { /* no openssl? try ssl_helper */
				sfp = open_socket(lsa);
				spawn_https_helper_small(fileno(sfp));
				goto socket_opened;
			}
# else
			/* We don't check for exec("openssl") failure in this case */
# endif
			sfp = fdopen(fd, "r+");
			if (!sfp)
				bb_perror_msg_and_die(bb_msg_memory_exhausted);
<<<<<<< HEAD
		} else
#endif
			sfp = open_socket(lsa);
#if SSL_HELPER
=======
			goto socket_opened;
		}
		sfp = open_socket(lsa);
 socket_opened:
#elif ENABLE_FEATURE_WGET_SSL_HELPER
		/* Only ssl_helper support is configured */
		sfp = open_socket(lsa);
>>>>>>> 4d0c1ea4
		if (target.protocol == P_HTTPS)
			spawn_https_helper_small(fileno(sfp));
#else
		/* ssl (https) support is not configured */
		sfp = open_socket(lsa);
#endif
		/* Send HTTP request */
		if (use_proxy) {
			SENDFMT(sfp, "GET %s://%s/%s HTTP/1.1\r\n",
				target.protocol, target.host,
				target.path);
		} else {
			SENDFMT(sfp, "%s /%s HTTP/1.1\r\n",
				(option_mask32 & WGET_OPT_POST_DATA) ? "POST" : "GET",
				target.path);
		}
		if (!USR_HEADER_HOST)
			SENDFMT(sfp, "Host: %s\r\n", target.host);
		if (!USR_HEADER_USER_AGENT)
			SENDFMT(sfp, "User-Agent: %s\r\n", G.user_agent);

		/* Ask server to close the connection as soon as we are done
		 * (IOW: we do not intend to send more requests)
		 */
		SENDFMT(sfp, "Connection: close\r\n");

#if ENABLE_FEATURE_WGET_AUTHENTICATION
		if (target.user && !USR_HEADER_AUTH) {
			SENDFMT(sfp, "Proxy-Authorization: Basic %s\r\n"+6,
				base64enc(target.user));
		}
		if (use_proxy && server.user && !USR_HEADER_PROXY_AUTH) {
			SENDFMT(sfp, "Proxy-Authorization: Basic %s\r\n",
				base64enc(server.user));
		}
#endif

		if (G.beg_range != 0 && !USR_HEADER_RANGE)
			SENDFMT(sfp, "Range: bytes=%"OFF_FMT"u-\r\n", G.beg_range);

#if ENABLE_FEATURE_WGET_LONG_OPTIONS
		if (G.extra_headers) {
			log_io(G.extra_headers);
			fputs(G.extra_headers, sfp);
		}

		if (option_mask32 & WGET_OPT_POST_DATA) {
			SENDFMT(sfp,
				"Content-Type: application/x-www-form-urlencoded\r\n"
				"Content-Length: %u\r\n"
				"\r\n"
				"%s",
				(int) strlen(G.post_data), G.post_data
			);
		} else
#endif
		{
			SENDFMT(sfp, "\r\n");
		}

		fflush(sfp);

		/*
		 * Retrieve HTTP response line and check for "200" status code.
		 */
 read_response:
		fgets_and_trim(sfp);

		str = G.wget_buf;
		str = skip_non_whitespace(str);
		str = skip_whitespace(str);
		// FIXME: no error check
		// xatou wouldn't work: "200 OK"
		status = atoi(str);
		switch (status) {
		case 0:
		case 100:
			while (gethdr(sfp) != NULL)
				/* eat all remaining headers */;
			goto read_response;
		case 200:
/*
Response 204 doesn't say "null file", it says "metadata
has changed but data didn't":

"10.2.5 204 No Content
The server has fulfilled the request but does not need to return
an entity-body, and might want to return updated metainformation.
The response MAY include new or updated metainformation in the form
of entity-headers, which if present SHOULD be associated with
the requested variant.

If the client is a user agent, it SHOULD NOT change its document
view from that which caused the request to be sent. This response
is primarily intended to allow input for actions to take place
without causing a change to the user agent's active document view,
although any new or updated metainformation SHOULD be applied
to the document currently in the user agent's active view.

The 204 response MUST NOT include a message-body, and thus
is always terminated by the first empty line after the header fields."

However, in real world it was observed that some web servers
(e.g. Boa/0.94.14rc21) simply use code 204 when file size is zero.
*/
		case 204:
			if (G.beg_range != 0) {
				/* "Range:..." was not honored by the server.
				 * Restart download from the beginning.
				 */
				reset_beg_range_to_zero();
			}
			break;
		case 300:  /* redirection */
		case 301:
		case 302:
		case 303:
			break;
		case 206: /* Partial Content */
			if (G.beg_range != 0)
				/* "Range:..." worked. Good. */
				break;
			/* Partial Content even though we did not ask for it??? */
			/* fall through */
		default:
			bb_error_msg_and_die("server returned error: %s", sanitize_string(G.wget_buf));
		}

		/*
		 * Retrieve HTTP headers.
		 */
		while ((str = gethdr(sfp)) != NULL) {
			static const char keywords[] ALIGN1 =
				"content-length\0""transfer-encoding\0""location\0";
			enum {
				KEY_content_length = 1, KEY_transfer_encoding, KEY_location
			};
			smalluint key;

			/* gethdr converted "FOO:" string to lowercase */

			/* strip trailing whitespace */
			char *s = strchrnul(str, '\0') - 1;
			while (s >= str && (*s == ' ' || *s == '\t')) {
				*s = '\0';
				s--;
			}
			key = index_in_strings(keywords, G.wget_buf) + 1;
			if (key == KEY_content_length) {
				G.content_len = BB_STRTOOFF(str, NULL, 10);
				if (G.content_len < 0 || errno) {
					bb_error_msg_and_die("content-length %s is garbage", sanitize_string(str));
				}
				G.got_clen = 1;
				continue;
			}
			if (key == KEY_transfer_encoding) {
				if (strcmp(str_tolower(str), "chunked") != 0)
					bb_error_msg_and_die("transfer encoding '%s' is not supported", sanitize_string(str));
				G.chunked = 1;
			}
			if (key == KEY_location && status >= 300) {
				if (--redir_limit == 0)
					bb_error_msg_and_die("too many redirections");
				fclose(sfp);
				if (str[0] == '/') {
					free(redirected_path);
					target.path = redirected_path = xstrdup(str+1);
					/* lsa stays the same: it's on the same server */
				} else {
					parse_url(str, &target);
					if (!use_proxy) {
						/* server.user remains untouched */
						free(server.allocated);
						server.allocated = NULL;
						server.host = target.host;
						/* strip_ipv6_scope_id(target.host); - no! */
						/* we assume remote never gives us IPv6 addr with scope id */
						server.port = target.port;
						free(lsa);
						goto resolve_lsa;
					} /* else: lsa stays the same: we use proxy */
				}
				goto establish_session;
			}
		}
//		if (status >= 300)
//			bb_error_msg_and_die("bad redirection (no Location: header from server)");

		/* For HTTP, data is pumped over the same connection */
		dfp = sfp;
	} else {
		/*
		 *  FTP session
		 */
		sfp = prepare_ftp_session(&dfp, &target, lsa);
	}

	free(lsa);

	if (!(option_mask32 & WGET_OPT_SPIDER)) {
		if (G.output_fd < 0)
			G.output_fd = xopen(G.fname_out, G.o_flags);
		retrieve_file_data(dfp);
		if (!(option_mask32 & WGET_OPT_OUTNAME)) {
			xclose(G.output_fd);
			G.output_fd = -1;
		}
	}

	if (dfp != sfp) {
		/* It's ftp. Close data connection properly */
		fclose(dfp);
		if (ftpcmd(NULL, NULL, sfp) != 226)
			bb_error_msg_and_die("ftp error: %s", sanitize_string(G.wget_buf + 4));
		/* ftpcmd("QUIT", NULL, sfp); - why bother? */
	}
	fclose(sfp);

	free(server.allocated);
	free(target.allocated);
	free(server.user);
	free(target.user);
	free(fname_out_alloc);
	free(redirected_path);
}

int wget_main(int argc, char **argv) MAIN_EXTERNALLY_VISIBLE;
int wget_main(int argc UNUSED_PARAM, char **argv)
{
#if ENABLE_FEATURE_WGET_LONG_OPTIONS
	static const char wget_longopts[] ALIGN1 =
		/* name, has_arg, val */
		"continue\0"         No_argument       "c"
//FIXME: -s isn't --spider, it's --save-headers!
		"spider\0"           No_argument       "s"
		"quiet\0"            No_argument       "q"
		"output-document\0"  Required_argument "O"
		"directory-prefix\0" Required_argument "P"
		"proxy\0"            Required_argument "Y"
		"user-agent\0"       Required_argument "U"
#if ENABLE_FEATURE_WGET_TIMEOUT
		"timeout\0"          Required_argument "T"
#endif
		/* Ignored: */
		// "tries\0"            Required_argument "t"
		/* Ignored (we always use PASV): */
		"passive-ftp\0"      No_argument       "\xff"
		"header\0"           Required_argument "\xfe"
		"post-data\0"        Required_argument "\xfd"
		/* Ignored (we don't do ssl) */
		"no-check-certificate\0" No_argument   "\xfc"
		/* Ignored (we don't support caching) */
		"no-cache\0"         No_argument       "\xfb"
		;
#endif

#if ENABLE_FEATURE_WGET_LONG_OPTIONS
	llist_t *headers_llist = NULL;
#endif

	INIT_G();

#if ENABLE_FEATURE_WGET_TIMEOUT
	G.timeout_seconds = 900;
	signal(SIGALRM, alarm_handler);
#endif
	G.proxy_flag = "on";   /* use proxies if env vars are set */
	G.user_agent = "Wget"; /* "User-Agent" header field */

#if ENABLE_FEATURE_WGET_LONG_OPTIONS
	applet_long_options = wget_longopts;
#endif
	opt_complementary = "-1"
			IF_FEATURE_WGET_TIMEOUT(":T+")
			IF_FEATURE_WGET_LONG_OPTIONS(":\xfe::");
	getopt32(argv, "csqO:P:Y:U:T:" /*ignored:*/ "t:",
		&G.fname_out, &G.dir_prefix,
		&G.proxy_flag, &G.user_agent,
		IF_FEATURE_WGET_TIMEOUT(&G.timeout_seconds) IF_NOT_FEATURE_WGET_TIMEOUT(NULL),
		NULL /* -t RETRIES */
		IF_FEATURE_WGET_LONG_OPTIONS(, &headers_llist)
		IF_FEATURE_WGET_LONG_OPTIONS(, &G.post_data)
	);
	argv += optind;

#if ENABLE_FEATURE_WGET_LONG_OPTIONS
	if (headers_llist) {
		int size = 0;
		char *hdr;
		llist_t *ll = headers_llist;
		while (ll) {
			size += strlen(ll->data) + 2;
			ll = ll->link;
		}
		G.extra_headers = hdr = xmalloc(size + 1);
		while (headers_llist) {
			int bit;
			const char *words;

			size = sprintf(hdr, "%s\r\n",
					(char*)llist_pop(&headers_llist));
			/* a bit like index_in_substrings but don't match full key */
			bit = 1;
			words = wget_user_headers;
			while (*words) {
				if (strstr(hdr, words) == hdr) {
					G.user_headers |= bit;
					break;
				}
				bit <<= 1;
				words += strlen(words) + 1;
			}
			hdr += size;
		}
	}
#endif

	G.output_fd = -1;
	G.o_flags = O_WRONLY | O_CREAT | O_TRUNC | O_EXCL;
	if (G.fname_out) { /* -O FILE ? */
		if (LONE_DASH(G.fname_out)) { /* -O - ? */
			G.output_fd = 1;
			option_mask32 &= ~WGET_OPT_CONTINUE;
		}
		/* compat with wget: -O FILE can overwrite */
		G.o_flags = O_WRONLY | O_CREAT | O_TRUNC;
	}

	while (*argv)
		download_one_url(*argv++);

	if (G.output_fd >= 0)
		xclose(G.output_fd);

#if ENABLE_FEATURE_CLEAN_UP && ENABLE_FEATURE_WGET_LONG_OPTIONS
	free(G.extra_headers);
#endif
	FINI_G();

	return EXIT_SUCCESS;
}<|MERGE_RESOLUTION|>--- conflicted
+++ resolved
@@ -418,11 +418,7 @@
 		if (strcmp(url, P_FTP) == 0) {
 			h->port = bb_lookup_port(P_FTP, "tcp", 21);
 		} else
-<<<<<<< HEAD
-#if !ENABLE_PLATFORM_MINGW32
-=======
 #if ENABLE_FEATURE_WGET_OPENSSL || ENABLE_FEATURE_WGET_SSL_HELPER
->>>>>>> 4d0c1ea4
 		if (strcmp(url, P_HTTPS) == 0) {
 			h->port = bb_lookup_port(P_HTTPS, "tcp", 443);
 			h->protocol = P_HTTPS;
@@ -622,13 +618,8 @@
 	return sfp;
 }
 
-<<<<<<< HEAD
-#if !ENABLE_PLATFORM_MINGW32
-static int spawn_https_helper(const char *host, unsigned port)
-=======
 #if ENABLE_FEATURE_WGET_OPENSSL
 static int spawn_https_helper_openssl(const char *host, unsigned port)
->>>>>>> 4d0c1ea4
 {
 	char *allocated = NULL;
 	int sp[2];
@@ -967,12 +958,8 @@
 		int status;
 
 		/* Open socket to http(s) server */
-<<<<<<< HEAD
-#if !ENABLE_PLATFORM_MINGW32
-=======
 #if ENABLE_FEATURE_WGET_OPENSSL
 		/* openssl (and maybe ssl_helper) support is configured */
->>>>>>> 4d0c1ea4
 		if (target.protocol == P_HTTPS) {
 			/* openssl-based helper
 			 * Inconvenient API since we can't give it an open fd
@@ -990,12 +977,6 @@
 			sfp = fdopen(fd, "r+");
 			if (!sfp)
 				bb_perror_msg_and_die(bb_msg_memory_exhausted);
-<<<<<<< HEAD
-		} else
-#endif
-			sfp = open_socket(lsa);
-#if SSL_HELPER
-=======
 			goto socket_opened;
 		}
 		sfp = open_socket(lsa);
@@ -1003,7 +984,6 @@
 #elif ENABLE_FEATURE_WGET_SSL_HELPER
 		/* Only ssl_helper support is configured */
 		sfp = open_socket(lsa);
->>>>>>> 4d0c1ea4
 		if (target.protocol == P_HTTPS)
 			spawn_https_helper_small(fileno(sfp));
 #else
