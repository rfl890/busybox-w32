/*
 * "Optimize" a list of dependencies as spit out by gcc -MD
 * for the kernel build
 * ===========================================================================
 *
 * Author       Kai Germaschewski
 * Copyright    2002 by Kai Germaschewski  <kai.germaschewski@gmx.de>
 *
 * This software may be used and distributed according to the terms
 * of the GNU General Public License, incorporated herein by reference.
 *
 *
 * Introduction:
 *
 * gcc produces a very nice and correct list of dependencies which
 * tells make when to remake a file.
 *
 * To use this list as-is however has the drawback that virtually
 * every file in the kernel includes <linux/config.h> which then again
 * includes <linux/autoconf.h>
 *
 * If the user re-runs make *config, linux/autoconf.h will be
 * regenerated.  make notices that and will rebuild every file which
 * includes autoconf.h, i.e. basically all files. This is extremely
 * annoying if the user just changed CONFIG_HIS_DRIVER from n to m.
 *
 * So we play the same trick that "mkdep" played before. We replace
 * the dependency on linux/autoconf.h by a dependency on every config
 * option which is mentioned in any of the listed prequisites.
 *
 * To be exact, split-include populates a tree in include/config/,
 * e.g. include/config/his/driver.h, which contains the #define/#undef
 * for the CONFIG_HIS_DRIVER option.
 *
 * So if the user changes his CONFIG_HIS_DRIVER option, only the objects
 * which depend on "include/linux/config/his/driver.h" will be rebuilt,
 * so most likely only his driver ;-)
 *
 * The idea above dates, by the way, back to Michael E Chastain, AFAIK.
 *
 * So to get dependencies right, there are two issues:
 * o if any of the files the compiler read changed, we need to rebuild
 * o if the command line given to the compile the file changed, we
 *   better rebuild as well.
 *
 * The former is handled by using the -MD output, the later by saving
 * the command line used to compile the old object and comparing it
 * to the one we would now use.
 *
 * Again, also this idea is pretty old and has been discussed on
 * kbuild-devel a long time ago. I don't have a sensibly working
 * internet connection right now, so I rather don't mention names
 * without double checking.
 *
 * This code here has been based partially based on mkdep.c, which
 * says the following about its history:
 *
 *   Copyright abandoned, Michael Chastain, <mailto:mec@shout.net>.
 *   This is a C version of syncdep.pl by Werner Almesberger.
 *
 *
 * It is invoked as
 *
 *   fixdep <depfile> <target> <cmdline>
 *
 * and will read the dependency file <depfile>
 *
 * The transformed dependency snipped is written to stdout.
 *
 * It first generates a line
 *
 *   cmd_<target> = <cmdline>
 *
 * and then basically copies the .<target>.d file to stdout, in the
 * process filtering out the dependency on linux/autoconf.h and adding
 * dependencies on include/config/my/option.h for every
 * CONFIG_MY_OPTION encountered in any of the prequisites.
 *
 * It will also filter out all the dependencies on *.ver. We need
 * to make sure that the generated version checksum are globally up
 * to date before even starting the recursive build, so it's too late
 * at this point anyway.
 *
 * The algorithm to grep for "CONFIG_..." is bit unusual, but should
 * be fast ;-) We don't even try to really parse the header files, but
 * merely grep, i.e. if CONFIG_FOO is mentioned in a comment, it will
 * be picked up as well. It's not a problem with respect to
 * correctness, since that can only give too many dependencies, thus
 * we cannot miss a rebuild. Since people tend to not mention totally
 * unrelated CONFIG_ options all over the place, it's not an
 * efficiency problem either.
 *
 * (Note: it'd be easy to port over the complete mkdep state machine,
 *  but I don't think the added complexity is worth it)
 */
/*
 * Note 2: if somebody writes HELLO_CONFIG_BOOM in a file, it will depend onto
 * CONFIG_BOOM. This could seem a bug (not too hard to fix), but please do not
 * fix it! Some UserModeLinux files (look at arch/um/) call CONFIG_BOOM as
 * UML_CONFIG_BOOM, to avoid conflicts with /usr/include/linux/autoconf.h,
 * through arch/um/include/uml-config.h; this fixdep "bug" makes sure that
 * those files will have correct dependencies.
 */

#include <sys/types.h>
#include <sys/stat.h>
#ifndef __MINGW32__
#include <sys/mman.h>
#endif
#include <unistd.h>
#include <fcntl.h>
#include <string.h>
#include <stdlib.h>
#include <stdio.h>
#include <limits.h>
#include <ctype.h>
#ifndef __MINGW32__
#include <arpa/inet.h>
#endif
//bbox disabled: #include <alloca.h>

/* bbox: not needed
#define INT_CONF ntohl(0x434f4e46)
#define INT_ONFI ntohl(0x4f4e4649)
#define INT_NFIG ntohl(0x4e464947)
#define INT_FIG_ ntohl(0x4649475f)
*/

#ifndef O_BINARY
#define O_BINARY 0
#endif

#ifdef __MINGW32__
#define UNUSED __attribute__ ((__unused__))

/* Workaround specifically for fixdep */
#define PROT_READ 0
#define MAP_PRIVATE 0
void *mmap(void *start UNUSED, size_t size, int prot UNUSED,
	   int flags UNUSED, int fd, off_t offset UNUSED)
{
	void *p;
	void *curP;
	ssize_t readB;

	p = malloc(size);
	if (!p)
		return (void*)((long)-1);

	curP = p;

	while (size > 0)
	{
		readB = read(fd, curP, size);

		if (readB == 0)
		{
			/* EOF reached */
			break;
		}
		else if (readB < 0)
		{
			perror("fixdep: read config");
			free(p);
			return (void*)((long)-1);
		}

		size -= readB;
		curP += readB;
	}

	return p;
}
void munmap(void *p, size_t size UNUSED)
{
	free(p);
}
#endif

char *target;
char *depfile;
char *cmdline;

void usage(void)

{
	fprintf(stderr, "Usage: fixdep <depfile> <target> <cmdline>\n");
	exit(1);
}

/*
 * Print out the commandline prefixed with cmd_<target filename> :=
 */
void print_cmdline(void)
{
	printf("cmd_%s := %s\n\n", target, cmdline);
}

char * str_config  = NULL;
int    size_config = 0;
int    len_config  = 0;

/*
 * Grow the configuration string to a desired length.
 * Usually the first growth is plenty.
 */
void grow_config(int len)
{
	while (len_config + len > size_config) {
		if (size_config == 0)
			size_config = 2048;
		str_config = realloc(str_config, size_config *= 2);
		if (str_config == NULL)
			{ perror("fixdep:malloc"); exit(1); }
	}
}



/*
 * Lookup a value in the configuration string.
 */
int is_defined_config(const char * name, int len)
{
	const char * pconfig;
	const char * plast = str_config + len_config - len;
	for ( pconfig = str_config + 1; pconfig < plast; pconfig++ ) {
		if (pconfig[ -1] == '\n'
		&&  pconfig[len] == '\n'
		&&  !memcmp(pconfig, name, len))
			return 1;
	}
	return 0;
}

/*
 * Add a new value to the configuration string.
 */
void define_config(const char * name, int len)
{
	grow_config(len + 1);

	memcpy(str_config+len_config, name, len);
	len_config += len;
	str_config[len_config++] = '\n';
}

/*
 * Clear the set of configuration strings.
 */
void clear_config(void)
{
	len_config = 0;
	define_config("", 0);
}

/*
 * Record the use of a CONFIG_* word.
 */
void use_config(char *m, int slen)
{
	char *s = alloca(slen+1);
	char *p;

	if (is_defined_config(m, slen))
	    return;

	define_config(m, slen);

	memcpy(s, m, slen); s[slen] = 0;

	for (p = s; p < s + slen; p++) {
		if (*p == '_')
			*p = '/';
		else
			*p = tolower((int)*p);
	}
	printf("    $(wildcard include/config/%s.h) \\\n", s);
}

void parse_config_file(char *map, size_t len)
{
	/* modified for bbox */
	unsigned char *end_3 = (unsigned char *)map + len - 3; /* 3 == length of "IF_" */
	unsigned char *end_7 = (unsigned char *)map + len - 7;
	unsigned char *p = (unsigned char *)map;
	unsigned char *q;
	int off;

	for (; p <= end_3; p++) {
		/* Find next identifier's beginning */
		if (!(isalnum(*p) || *p == '_'))
			continue;

		/* Check it */
		if (p < end_7 && p[6] == '_') {
			if (!memcmp(p, "CONFIG", 6)) goto conf7;
			if (!memcmp(p, "ENABLE", 6)) goto conf7;
			if (!memcmp(p, "IF_NOT", 6)) goto conf7;
		}
		/* we have at least 3 chars because of p <= end_3 */
		/*if (!memcmp(p, "IF_", 3)) ...*/
		if (p[0] == 'I' && p[1] == 'F' && p[2] == '_') {
			off = 3;
			goto conf;
		}

		/* This identifier is not interesting, skip it */
		while (p <= end_3 && (isalnum(*p) || *p == '_'))
			p++;
		continue;

	conf7:	off = 7;
	conf:
		p += off;
		for (q = p; q < end_3+3; q++) {
			if (!(isalnum(*q) || *q == '_'))
				break;
		}
		if (q != p) {
			use_config((char*)p, q - p);
		}
	}
}

/* test is s ends in sub */
int strrcmp(char *s, char *sub)
{
	int slen = strlen(s);
	int sublen = strlen(sub);

	if (sublen > slen)
		return 1;

	return memcmp(s + slen - sublen, sub, sublen);
}

void do_config_file(char *filename)
{
	struct stat st;
	int fd;
	void *map;

	fd = open(filename, O_RDONLY | O_BINARY);
	if (fd < 0) {
		fprintf(stderr, "fixdep: ");
		perror(filename);
		exit(2);
	}
	fstat(fd, &st);
	if (st.st_size == 0) {
		close(fd);
		return;
	}
	map = mmap(NULL, st.st_size, PROT_READ, MAP_PRIVATE, fd, 0);
	if ((intptr_t) map == -1) {
		perror("fixdep: mmap");
		close(fd);
		return;
	}

	parse_config_file(map, st.st_size);

	munmap(map, st.st_size);

	close(fd);
}

void parse_dep_file(void *map, size_t len)
{
	char *m = map;
	char *end = m + len;
	char *p;
	char *s = alloca(len);

	p = memchr(m, ':', len);
	if (!p) {
		fprintf(stderr, "fixdep: parse error\n");
		exit(1);
	}
	memcpy(s, m, p-m); s[p-m] = 0;
	printf("deps_%s := \\\n", target);
	m = p+1;

	clear_config();

	while (m < end) {
		while (m < end && (*m == ' ' || *m == '\\' || *m == '\n' || *m == '\r'))
			m++;
		p = m;
		while (p < end && *p != ' ') p++;
		if (p == m) break;
		if (p == end) {
<<<<<<< HEAD
			do p--; while (p != m && !isalnum(*p));
=======
			do p--; while (!isalnum((unsigned char)*p));
>>>>>>> 7de0ab21
			p++;
		}
		if (p == m) break;
		memcpy(s, m, p-m); s[p-m] = 0;
		if (strrcmp(s, "include/autoconf.h") &&
		    strrcmp(s, "arch/um/include/uml-config.h") &&
		    strrcmp(s, ".ver")) {
			printf("  %s \\\n", s);
			do_config_file(s);
		}
		if (p == end) break;
		m = p + 1;
	}
	printf("\n%s: $(deps_%s)\n\n", target, target);
	printf("$(deps_%s):\n", target);
}

void print_deps(void)
{
	struct stat st;
	int fd;
	void *map;

	fd = open(depfile, O_RDONLY | O_BINARY);
	if (fd < 0) {
		fprintf(stderr, "fixdep: ");
		perror(depfile);
		exit(2);
	}
	fstat(fd, &st);
	if (st.st_size == 0) {
		fprintf(stderr,"fixdep: %s is empty\n",depfile);
		close(fd);
		return;
	}
	map = mmap(NULL, st.st_size, PROT_READ, MAP_PRIVATE, fd, 0);
	if ((intptr_t) map == -1) {
		perror("fixdep: mmap");
		close(fd);
		return;
	}

	parse_dep_file(map, st.st_size);

	munmap(map, st.st_size);

	close(fd);
}

void traps(void)
{
/* bbox: not needed
	static char test[] __attribute__((aligned(sizeof(int)))) = "CONF";

	if (*(int *)test != INT_CONF) {
		fprintf(stderr, "fixdep: sizeof(int) != 4 or wrong endianess? %#x\n",
			*(int *)test);
		exit(2);
	}
*/
}

int main(int argc, char **argv)
{
	traps();

	if (argc != 4)
		usage();

	depfile = argv[1];
	target = argv[2];
	cmdline = argv[3];

	print_cmdline();
	print_deps();

	return 0;
}<|MERGE_RESOLUTION|>--- conflicted
+++ resolved
@@ -391,11 +391,7 @@
 		while (p < end && *p != ' ') p++;
 		if (p == m) break;
 		if (p == end) {
-<<<<<<< HEAD
-			do p--; while (p != m && !isalnum(*p));
-=======
-			do p--; while (!isalnum((unsigned char)*p));
->>>>>>> 7de0ab21
+			do p--; while (p != m && !isalnum((unsigned char)*p));
 			p++;
 		}
 		if (p == m) break;
