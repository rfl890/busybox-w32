/*
 * "Optimize" a list of dependencies as spit out by gcc -MD
 * for the kernel build
 * ===========================================================================
 *
 * Author       Kai Germaschewski
 * Copyright    2002 by Kai Germaschewski  <kai.germaschewski@gmx.de>
 *
 * This software may be used and distributed according to the terms
 * of the GNU General Public License, incorporated herein by reference.
 *
 *
 * Introduction:
 *
 * gcc produces a very nice and correct list of dependencies which
 * tells make when to remake a file.
 *
 * To use this list as-is however has the drawback that virtually
 * every file in the kernel includes <linux/config.h> which then again
 * includes <linux/autoconf.h>
 *
 * If the user re-runs make *config, linux/autoconf.h will be
 * regenerated.  make notices that and will rebuild every file which
 * includes autoconf.h, i.e. basically all files. This is extremely
 * annoying if the user just changed CONFIG_HIS_DRIVER from n to m.
 *
 * So we play the same trick that "mkdep" played before. We replace
 * the dependency on linux/autoconf.h by a dependency on every config
 * option which is mentioned in any of the listed prequisites.
 *
 * To be exact, split-include populates a tree in include/config/,
 * e.g. include/config/his/driver.h, which contains the #define/#undef
 * for the CONFIG_HIS_DRIVER option.
 *
 * So if the user changes his CONFIG_HIS_DRIVER option, only the objects
 * which depend on "include/linux/config/his/driver.h" will be rebuilt,
 * so most likely only his driver ;-)
 *
 * The idea above dates, by the way, back to Michael E Chastain, AFAIK.
 *
 * So to get dependencies right, there are two issues:
 * o if any of the files the compiler read changed, we need to rebuild
 * o if the command line given to the compile the file changed, we
 *   better rebuild as well.
 *
 * The former is handled by using the -MD output, the later by saving
 * the command line used to compile the old object and comparing it
 * to the one we would now use.
 *
 * Again, also this idea is pretty old and has been discussed on
 * kbuild-devel a long time ago. I don't have a sensibly working
 * internet connection right now, so I rather don't mention names
 * without double checking.
 *
 * This code here has been based partially based on mkdep.c, which
 * says the following about its history:
 *
 *   Copyright abandoned, Michael Chastain, <mailto:mec@shout.net>.
 *   This is a C version of syncdep.pl by Werner Almesberger.
 *
 *
 * It is invoked as
 *
 *   fixdep <depfile> <target> <cmdline>
 *
 * and will read the dependency file <depfile>
 *
 * The transformed dependency snipped is written to stdout.
 *
 * It first generates a line
 *
 *   cmd_<target> = <cmdline>
 *
 * and then basically copies the .<target>.d file to stdout, in the
 * process filtering out the dependency on linux/autoconf.h and adding
 * dependencies on include/config/my/option.h for every
 * CONFIG_MY_OPTION encountered in any of the prequisites.
 *
 * It will also filter out all the dependencies on *.ver. We need
 * to make sure that the generated version checksum are globally up
 * to date before even starting the recursive build, so it's too late
 * at this point anyway.
 *
 * The algorithm to grep for "CONFIG_..." is bit unusual, but should
 * be fast ;-) We don't even try to really parse the header files, but
 * merely grep, i.e. if CONFIG_FOO is mentioned in a comment, it will
 * be picked up as well. It's not a problem with respect to
 * correctness, since that can only give too many dependencies, thus
 * we cannot miss a rebuild. Since people tend to not mention totally
 * unrelated CONFIG_ options all over the place, it's not an
 * efficiency problem either.
 *
 * (Note: it'd be easy to port over the complete mkdep state machine,
 *  but I don't think the added complexity is worth it)
 */
/*
 * Note 2: if somebody writes HELLO_CONFIG_BOOM in a file, it will depend onto
 * CONFIG_BOOM. This could seem a bug (not too hard to fix), but please do not
 * fix it! Some UserModeLinux files (look at arch/um/) call CONFIG_BOOM as
 * UML_CONFIG_BOOM, to avoid conflicts with /usr/include/linux/autoconf.h,
 * through arch/um/include/uml-config.h; this fixdep "bug" makes sure that
 * those files will have correct dependencies.
 */

#include <sys/types.h>
#include <sys/stat.h>
#ifndef __MINGW32__
#include <sys/mman.h>
#endif
#include <unistd.h>
#include <fcntl.h>
#include <string.h>
#include <stdlib.h>
#include <stdio.h>
#include <limits.h>
#include <ctype.h>
#ifndef __MINGW32__
#include <arpa/inet.h>
#endif
//bbox disabled: #include <alloca.h>

/* bbox: not needed
#define INT_CONF ntohl(0x434f4e46)
#define INT_ONFI ntohl(0x4f4e4649)
#define INT_NFIG ntohl(0x4e464947)
#define INT_FIG_ ntohl(0x4649475f)
*/

#ifndef O_BINARY
#define O_BINARY 0
#endif

#ifdef __MINGW32__
#define UNUSED __attribute__ ((__unused__))

/* Workaround specifically for fixdep */
#define PROT_READ 0
#define MAP_PRIVATE 0
void *mmap(void *start UNUSED, size_t size, int prot UNUSED,
	   int flags UNUSED, int fd, off_t offset UNUSED)
{
	void *p;
	void *curP;
	ssize_t readB;

	p = malloc(size);
	if (!p)
		return (void*)((long)-1);

	curP = p;

	while (size > 0)
	{
		readB = read(fd, curP, size);

		if (readB == 0)
		{
			/* EOF reached */
			break;
		}
		else if (readB < 0)
		{
			perror("fixdep: read config");
			free(p);
			return (void*)((long)-1);
		}

		size -= readB;
		curP += readB;
	}

	return p;
}
void munmap(void *p, size_t size UNUSED)
{
	free(p);
}
#endif

char *target;
char *depfile;
char *cmdline;

void usage(void)

{
	fprintf(stderr, "Usage: fixdep <depfile> <target> <cmdline>\n");
	exit(1);
}

/*
 * Print out the commandline prefixed with cmd_<target filename> :=
 */
void print_cmdline(void)
{
	printf("cmd_%s := %s\n\n", target, cmdline);
}

char * str_config  = NULL;
int    size_config = 0;
int    len_config  = 0;

/*
 * Grow the configuration string to a desired length.
 * Usually the first growth is plenty.
 */
void grow_config(int len)
{
	while (len_config + len > size_config) {
		if (size_config == 0)
			size_config = 2048;
		str_config = realloc(str_config, size_config *= 2);
		if (str_config == NULL)
			{ perror("fixdep:malloc"); exit(1); }
	}
}



/*
 * Lookup a value in the configuration string.
 */
int is_defined_config(const char * name, int len)
{
	const char * pconfig;
	const char * plast = str_config + len_config - len;
	for ( pconfig = str_config + 1; pconfig < plast; pconfig++ ) {
		if (pconfig[ -1] == '\n'
		&&  pconfig[len] == '\n'
		&&  !memcmp(pconfig, name, len))
			return 1;
	}
	return 0;
}

/*
 * Add a new value to the configuration string.
 */
void define_config(const char * name, int len)
{
	grow_config(len + 1);

	memcpy(str_config+len_config, name, len);
	len_config += len;
	str_config[len_config++] = '\n';
}

/*
 * Clear the set of configuration strings.
 */
void clear_config(void)
{
	len_config = 0;
	define_config("", 0);
}

/*
 * Record the use of a CONFIG_* word.
 */
void use_config(char *m, int slen)
{
	char *s = alloca(slen+1);
	char *p;

	if (is_defined_config(m, slen))
	    return;

	define_config(m, slen);

	memcpy(s, m, slen); s[slen] = 0;

	for (p = s; p < s + slen; p++) {
		if (*p == '_')
			*p = '/';
		else
			*p = tolower((int)*p);
	}
	printf("    $(wildcard include/config/%s.h) \\\n", s);
}

void parse_config_file(char *map, size_t len)
{
	/* modified for bbox */
	unsigned char *end_3 = (unsigned char *)map + len - 3; /* 3 == length of "IF_" */
	unsigned char *end_7 = (unsigned char *)map + len - 7;
	unsigned char *p = (unsigned char *)map;
	unsigned char *q;
	int off;

	for (; p <= end_3; p++) {
		/* Find next identifier's beginning */
		if (!(isalnum(*p) || *p == '_'))
			continue;

		/* Check it */
		if (p < end_7 && p[6] == '_') {
			if (!memcmp(p, "CONFIG", 6)) goto conf7;
			if (!memcmp(p, "ENABLE", 6)) goto conf7;
			if (!memcmp(p, "IF_NOT", 6)) goto conf7;
		}
		/* we have at least 3 chars because of p <= end_3 */
		/*if (!memcmp(p, "IF_", 3)) ...*/
		if (p[0] == 'I' && p[1] == 'F' && p[2] == '_') {
			off = 3;
			goto conf;
		}

		/* This identifier is not interesting, skip it */
		while (p <= end_3 && (isalnum(*p) || *p == '_'))
			p++;
		continue;

	conf7:	off = 7;
	conf:
		p += off;
		for (q = p; q < end_3+3; q++) {
			if (!(isalnum(*q) || *q == '_'))
				break;
		}
		if (q != p) {
			use_config((char*)p, q - p);
		}
	}
}

/* test is s ends in sub */
int strrcmp(char *s, char *sub)
{
	int slen = strlen(s);
	int sublen = strlen(sub);

	if (sublen > slen)
		return 1;

	return memcmp(s + slen - sublen, sub, sublen);
}

void do_config_file(char *filename)
{
	struct stat st;
	int fd;
	void *map;

	fd = open(filename, O_RDONLY | O_BINARY);
	if (fd < 0) {
		fprintf(stderr, "fixdep: ");
		perror(filename);
		exit(2);
	}
	fstat(fd, &st);
	if (st.st_size == 0) {
		close(fd);
		return;
	}
	map = mmap(NULL, st.st_size, PROT_READ, MAP_PRIVATE, fd, 0);
	if ((intptr_t) map == -1) {
		perror("fixdep: mmap");
		close(fd);
		return;
	}

	parse_config_file(map, st.st_size);

	munmap(map, st.st_size);

	close(fd);
}

void parse_dep_file(void *map, size_t len)
{
	char *m = map;
	char *end = m + len;
	char *p;
	char *s = alloca(len);

	p = memchr(m, ':', len);
	if (!p) {
		fprintf(stderr, "fixdep: parse error\n");
		exit(1);
	}
	memcpy(s, m, p-m); s[p-m] = 0;
	printf("deps_%s := \\\n", target);
	m = p+1;

	clear_config();

	while (m < end) {
		while (m < end && (*m == ' ' || *m == '\\' || *m == '\n' || *m == '\r'))
			m++;
		p = m;
		while (p < end && *p != ' ') p++;
		if (p == m) break;
		if (p == end) {
			do p--; while (p != m && !isalnum((unsigned char)*p));
			p++;
		}
<<<<<<< HEAD
		if (p == m) break;
=======
		if (p < m) {
			/* we've consumed the last filename of this list
			   already.  */
			break;
		}
>>>>>>> a26711a2
		memcpy(s, m, p-m); s[p-m] = 0;
		if (strrcmp(s, "include/autoconf.h") &&
		    strrcmp(s, "arch/um/include/uml-config.h") &&
		    strrcmp(s, ".ver")) {
			printf("  %s \\\n", s);
			do_config_file(s);
		}
		if (p == end) break;
		m = p + 1;
	}
	printf("\n%s: $(deps_%s)\n\n", target, target);
	printf("$(deps_%s):\n", target);
}

void print_deps(void)
{
	struct stat st;
	int fd;
	void *map;

	fd = open(depfile, O_RDONLY | O_BINARY);
	if (fd < 0) {
		fprintf(stderr, "fixdep: ");
		perror(depfile);
		exit(2);
	}
	fstat(fd, &st);
	if (st.st_size == 0) {
		fprintf(stderr,"fixdep: %s is empty\n",depfile);
		close(fd);
		return;
	}
	map = mmap(NULL, st.st_size, PROT_READ, MAP_PRIVATE, fd, 0);
	if ((intptr_t) map == -1) {
		perror("fixdep: mmap");
		close(fd);
		return;
	}

	parse_dep_file(map, st.st_size);

	munmap(map, st.st_size);

	close(fd);
}

void traps(void)
{
/* bbox: not needed
	static char test[] __attribute__((aligned(sizeof(int)))) = "CONF";

	if (*(int *)test != INT_CONF) {
		fprintf(stderr, "fixdep: sizeof(int) != 4 or wrong endianess? %#x\n",
			*(int *)test);
		exit(2);
	}
*/
}

int main(int argc, char **argv)
{
	traps();

	if (argc != 4)
		usage();

	depfile = argv[1];
	target = argv[2];
	cmdline = argv[3];

	print_cmdline();
	print_deps();

	return 0;
}<|MERGE_RESOLUTION|>--- conflicted
+++ resolved
@@ -394,15 +394,11 @@
 			do p--; while (p != m && !isalnum((unsigned char)*p));
 			p++;
 		}
-<<<<<<< HEAD
-		if (p == m) break;
-=======
 		if (p < m) {
 			/* we've consumed the last filename of this list
 			   already.  */
 			break;
 		}
->>>>>>> a26711a2
 		memcpy(s, m, p-m); s[p-m] = 0;
 		if (strrcmp(s, "include/autoconf.h") &&
 		    strrcmp(s, "arch/um/include/uml-config.h") &&
