--- conflicted
+++ resolved
@@ -867,24 +867,19 @@
 	npaths = 1;
 	path1[0] = (char*)".";
 
-<<<<<<< HEAD
-	pfind = strrchr(command, '/');
+	basecmd = strrchr(command, '/');
 #if ENABLE_PLATFORM_MINGW32
-	if (!pfind && has_dos_drive_prefix(command) && command[2] != '\0') {
+	if (!basecmd && has_dos_drive_prefix(command) && command[2] != '\0') {
 		char buffer[PATH_MAX];
 
 		/* path is of form c:path with no '/' */
 		if (get_drive_cwd(command, buffer, PATH_MAX)) {
-			pfind = command + 2;
+			basecmd = command + 2;
 			path1[0] = dirbuf = xstrdup(buffer);
 		}
 	} else
 #endif
-	if (!pfind) {
-=======
-	basecmd = strrchr(command, '/');
 	if (!basecmd) {
->>>>>>> 2b7c1aa9
 		if (type == FIND_EXE_ONLY)
 			npaths = path_parse(&paths);
 		basecmd = command;
@@ -930,13 +925,10 @@
 		struct dirent *next;
 		struct stat st;
 		char *found;
-
-<<<<<<< HEAD
 #if ENABLE_PLATFORM_MINGW32
-		char *lpath = auto_string(alloc_system_drive(paths[i]));
-		dir = opendir(lpath);
-#else
-=======
+		char *lpath;
+#endif
+
 		if (paths[i] == NULL) { /* path_parse()'s last component? */
 			/* in PATH completion, current dir's subdir names
 			 * can be completions (but only subdirs, not files).
@@ -945,7 +937,10 @@
 			paths[i] = (char *)".";
 		}
 
->>>>>>> 2b7c1aa9
+#if ENABLE_PLATFORM_MINGW32
+		lpath = auto_string(alloc_system_drive(paths[i]));
+		dir = opendir(lpath);
+#else
 		dir = opendir(paths[i]);
 #endif
 		if (!dir)
