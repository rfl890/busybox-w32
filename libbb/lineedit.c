/* vi: set sw=4 ts=4: */
/*
 * Command line editing.
 *
 * Copyright (c) 1986-2003 may safely be consumed by a BSD or GPL license.
 * Written by:   Vladimir Oleynik <dzo@simtreas.ru>
 *
 * Used ideas:
 *      Adam Rogoyski    <rogoyski@cs.utexas.edu>
 *      Dave Cinege      <dcinege@psychosis.com>
 *      Jakub Jelinek (c) 1995
 *      Erik Andersen    <andersen@codepoet.org> (Majorly adjusted for busybox)
 *
 * This code is 'as is' with no warranty.
 */

/*
 * Usage and known bugs:
 * Terminal key codes are not extensive, more needs to be added.
 * This version was created on Debian GNU/Linux 2.x.
 * Delete, Backspace, Home, End, and the arrow keys were tested
 * to work in an Xterm and console. Ctrl-A also works as Home.
 * Ctrl-E also works as End.
 *
 * The following readline-like commands are not implemented:
 * ESC-b -- Move back one word
 * ESC-f -- Move forward one word
 * ESC-d -- Delete forward one word
 * CTL-t -- Transpose two characters
 *
 * lineedit does not know that the terminal escape sequences do not
 * take up space on the screen. The redisplay code assumes, unless
 * told otherwise, that each character in the prompt is a printable
 * character that takes up one character position on the screen.
 * You need to tell lineedit that some sequences of characters
 * in the prompt take up no screen space. Compatibly with readline,
 * use the \[ escape to begin a sequence of non-printing characters,
 * and the \] escape to signal the end of such a sequence. Example:
 *
 * PS1='\[\033[01;32m\]\u@\h\[\033[01;34m\] \w \$\[\033[00m\] '
 *
 * Unicode in PS1 is not fully supported: prompt length calulation is wrong,
 * resulting in line wrap problems with long (multi-line) input.
 *
 * Multi-line PS1 (e.g. PS1="\n[\w]\n$ ") has problems with history
 * browsing: up/down arrows result in scrolling.
 * It stems from simplistic "cmdedit_y = cmdedit_prmt_len / cmdedit_termw"
 * calculation of how many lines the prompt takes.
 */
#include "busybox.h"
#include "NUM_APPLETS.h"
#include "unicode.h"
#ifndef _POSIX_VDISABLE
# define _POSIX_VDISABLE '\0'
#endif


#ifdef TEST
# define ENABLE_FEATURE_EDITING 0
# define ENABLE_FEATURE_TAB_COMPLETION 0
# define ENABLE_FEATURE_USERNAME_COMPLETION 0
#endif


/* Entire file (except TESTing part) sits inside this #if */
#if ENABLE_FEATURE_EDITING


#define ENABLE_USERNAME_OR_HOMEDIR \
	(ENABLE_FEATURE_USERNAME_COMPLETION || ENABLE_FEATURE_EDITING_FANCY_PROMPT)
#define IF_USERNAME_OR_HOMEDIR(...)
#if ENABLE_USERNAME_OR_HOMEDIR
# undef IF_USERNAME_OR_HOMEDIR
# define IF_USERNAME_OR_HOMEDIR(...) __VA_ARGS__
#endif


#undef CHAR_T
#if ENABLE_UNICODE_SUPPORT
# define BB_NUL ((wchar_t)0)
# define CHAR_T wchar_t
static bool BB_isspace(CHAR_T c) { return ((unsigned)c < 256 && isspace(c)); }
# if ENABLE_FEATURE_EDITING_VI
static bool BB_isalnum(CHAR_T c) { return ((unsigned)c < 256 && isalnum(c)); }
# endif
static bool BB_ispunct(CHAR_T c) { return ((unsigned)c < 256 && ispunct(c)); }
# undef isspace
# undef isalnum
# undef ispunct
# undef isprint
# define isspace isspace_must_not_be_used
# define isalnum isalnum_must_not_be_used
# define ispunct ispunct_must_not_be_used
# define isprint isprint_must_not_be_used
#else
# define BB_NUL '\0'
# define CHAR_T char
# define BB_isspace(c) isspace(c)
# define BB_isalnum(c) isalnum(c)
# define BB_ispunct(c) ispunct(c)
#endif
#if ENABLE_UNICODE_PRESERVE_BROKEN
# define unicode_mark_raw_byte(wc)   ((wc) | 0x20000000)
# define unicode_is_raw_byte(wc)     ((wc) & 0x20000000)
#else
# define unicode_is_raw_byte(wc)     0
#endif


#define ESC "\033"

#define SEQ_CLEAR_TILL_END_OF_SCREEN  ESC"[J"
//#define SEQ_CLEAR_TILL_END_OF_LINE  ESC"[K"


enum {
	MAX_LINELEN = CONFIG_FEATURE_EDITING_MAX_LEN < 0x7ff0
	              ? CONFIG_FEATURE_EDITING_MAX_LEN
	              : 0x7ff0
};

#if ENABLE_USERNAME_OR_HOMEDIR
static const char null_str[] ALIGN1 = "";
#endif

/* We try to minimize both static and stack usage. */
struct lineedit_statics {
	line_input_t *state;

	volatile unsigned cmdedit_termw; /* = 80; */ /* actual terminal width */
	sighandler_t previous_SIGWINCH_handler;

	unsigned cmdedit_x;        /* real x (col) terminal position */
	unsigned cmdedit_y;        /* pseudoreal y (row) terminal position */
	unsigned cmdedit_prmt_len; /* length of prompt (without colors etc) */

	unsigned cursor;
	int command_len; /* must be signed */
	/* signed maxsize: we want x in "if (x > S.maxsize)"
	 * to _not_ be promoted to unsigned */
	int maxsize;
	CHAR_T *command_ps;

	const char *cmdedit_prompt;

#if ENABLE_USERNAME_OR_HOMEDIR
	char *user_buf;
	char *home_pwd_buf; /* = (char*)null_str; */
#endif

#if ENABLE_FEATURE_TAB_COMPLETION
	char **matches;
	unsigned num_matches;
#endif

#if ENABLE_FEATURE_EDITING_VI
# define DELBUFSIZ 128
	CHAR_T *delptr;
	smallint newdelflag;     /* whether delbuf should be reused yet */
	CHAR_T delbuf[DELBUFSIZ];  /* a place to store deleted characters */
#endif
#if ENABLE_FEATURE_EDITING_ASK_TERMINAL
	smallint sent_ESC_br6n;
#endif
};

/* See lineedit_ptr_hack.c */
extern struct lineedit_statics *const lineedit_ptr_to_statics;

#define S (*lineedit_ptr_to_statics)
#define state            (S.state           )
#define cmdedit_termw    (S.cmdedit_termw   )
#define previous_SIGWINCH_handler (S.previous_SIGWINCH_handler)
#define cmdedit_x        (S.cmdedit_x       )
#define cmdedit_y        (S.cmdedit_y       )
#define cmdedit_prmt_len (S.cmdedit_prmt_len)
#define cursor           (S.cursor          )
#define command_len      (S.command_len     )
#define command_ps       (S.command_ps      )
#define cmdedit_prompt   (S.cmdedit_prompt  )
#define user_buf         (S.user_buf        )
#define home_pwd_buf     (S.home_pwd_buf    )
#define matches          (S.matches         )
#define num_matches      (S.num_matches     )
#define delptr           (S.delptr          )
#define newdelflag       (S.newdelflag      )
#define delbuf           (S.delbuf          )

#define INIT_S() do { \
	(*(struct lineedit_statics**)&lineedit_ptr_to_statics) = xzalloc(sizeof(S)); \
	barrier(); \
	cmdedit_termw = 80; \
	IF_USERNAME_OR_HOMEDIR(home_pwd_buf = (char*)null_str;) \
	IF_FEATURE_EDITING_VI(delptr = delbuf;) \
} while (0)

static void deinit_S(void)
{
#if ENABLE_FEATURE_EDITING_FANCY_PROMPT
	/* This one is allocated only if FANCY_PROMPT is on
	 * (otherwise it points to verbatim prompt (NOT malloced)) */
	free((char*)cmdedit_prompt);
#endif
#if ENABLE_USERNAME_OR_HOMEDIR
	free(user_buf);
	if (home_pwd_buf != null_str)
		free(home_pwd_buf);
#endif
	free(lineedit_ptr_to_statics);
}
#define DEINIT_S() deinit_S()


#if ENABLE_UNICODE_SUPPORT
static size_t load_string(const char *src)
{
	if (unicode_status == UNICODE_ON) {
		ssize_t len = mbstowcs(command_ps, src, S.maxsize - 1);
		if (len < 0)
			len = 0;
		command_ps[len] = BB_NUL;
		return len;
	} else {
		unsigned i = 0;
		while (src[i] && i < S.maxsize - 1) {
			command_ps[i] = src[i];
			i++;
		}
		command_ps[i] = BB_NUL;
		return i;
	}
}
static unsigned save_string(char *dst, unsigned maxsize)
{
	if (unicode_status == UNICODE_ON) {
# if !ENABLE_UNICODE_PRESERVE_BROKEN
		ssize_t len = wcstombs(dst, command_ps, maxsize - 1);
		if (len < 0)
			len = 0;
		dst[len] = '\0';
		return len;
# else
		unsigned dstpos = 0;
		unsigned srcpos = 0;

		maxsize--;
		while (dstpos < maxsize) {
			wchar_t wc;
			int n = srcpos;

			/* Convert up to 1st invalid byte (or up to end) */
			while ((wc = command_ps[srcpos]) != BB_NUL
			    && !unicode_is_raw_byte(wc)
			) {
				srcpos++;
			}
			command_ps[srcpos] = BB_NUL;
			n = wcstombs(dst + dstpos, command_ps + n, maxsize - dstpos);
			if (n < 0) /* should not happen */
				break;
			dstpos += n;
			if (wc == BB_NUL) /* usually is */
				break;

			/* We do have invalid byte here! */
			command_ps[srcpos] = wc; /* restore it */
			srcpos++;
			if (dstpos == maxsize)
				break;
			dst[dstpos++] = (char) wc;
		}
		dst[dstpos] = '\0';
		return dstpos;
# endif
	} else {
		unsigned i = 0;
		while ((dst[i] = command_ps[i]) != 0)
			i++;
		return i;
	}
}
/* I thought just fputwc(c, stdout) would work. But no... */
static void BB_PUTCHAR(wchar_t c)
{
	if (unicode_status == UNICODE_ON) {
		char buf[MB_CUR_MAX + 1];
		mbstate_t mbst = { 0 };
		ssize_t len = wcrtomb(buf, c, &mbst);
		if (len > 0) {
			buf[len] = '\0';
			fputs(buf, stdout);
		}
	} else {
		/* In this case, c is always one byte */
		putchar(c);
	}
}
# if ENABLE_UNICODE_COMBINING_WCHARS || ENABLE_UNICODE_WIDE_WCHARS
static wchar_t adjust_width_and_validate_wc(unsigned *width_adj, wchar_t wc)
# else
static wchar_t adjust_width_and_validate_wc(wchar_t wc)
#  define adjust_width_and_validate_wc(width_adj, wc) \
	((*(width_adj))++, adjust_width_and_validate_wc(wc))
# endif
{
	int w = 1;

	if (unicode_status == UNICODE_ON) {
		if (wc > CONFIG_LAST_SUPPORTED_WCHAR) {
			/* note: also true for unicode_is_raw_byte(wc) */
			goto subst;
		}
		w = wcwidth(wc);
		if ((ENABLE_UNICODE_COMBINING_WCHARS && w < 0)
		 || (!ENABLE_UNICODE_COMBINING_WCHARS && w <= 0)
		 || (!ENABLE_UNICODE_WIDE_WCHARS && w > 1)
		) {
 subst:
			w = 1;
			wc = CONFIG_SUBST_WCHAR;
		}
	}

# if ENABLE_UNICODE_COMBINING_WCHARS || ENABLE_UNICODE_WIDE_WCHARS
	*width_adj += w;
#endif
	return wc;
}
#else /* !UNICODE */
static size_t load_string(const char *src)
{
	safe_strncpy(command_ps, src, S.maxsize);
	return strlen(command_ps);
}
# if ENABLE_FEATURE_TAB_COMPLETION
static void save_string(char *dst, unsigned maxsize)
{
	safe_strncpy(dst, command_ps, maxsize);
}
# endif
# define BB_PUTCHAR(c) bb_putchar(c)
/* Should never be called: */
int adjust_width_and_validate_wc(unsigned *width_adj, int wc);
#endif


/* Put 'command_ps[cursor]', cursor++.
 * Advance cursor on screen. If we reached right margin, scroll text up
 * and remove terminal margin effect by printing 'next_char' */
#define HACK_FOR_WRONG_WIDTH 1 && !ENABLE_PLATFORM_MINGW32
static void put_cur_glyph_and_inc_cursor(void)
{
	CHAR_T c = command_ps[cursor];
	unsigned width = 0;
	int ofs_to_right;

	if (c == BB_NUL) {
		/* erase character after end of input string */
		c = ' ';
	} else {
		/* advance cursor only if we aren't at the end yet */
		cursor++;
		if (unicode_status == UNICODE_ON) {
			IF_UNICODE_WIDE_WCHARS(width = cmdedit_x;)
			c = adjust_width_and_validate_wc(&cmdedit_x, c);
			IF_UNICODE_WIDE_WCHARS(width = cmdedit_x - width;)
		} else {
			cmdedit_x++;
		}
	}

	ofs_to_right = cmdedit_x - cmdedit_termw;
	if (!ENABLE_UNICODE_WIDE_WCHARS || ofs_to_right <= 0) {
		/* c fits on this line */
		BB_PUTCHAR(c);
	}

	if (ofs_to_right >= 0) {
		/* we go to the next line */
#if HACK_FOR_WRONG_WIDTH
		/* This works better if our idea of term width is wrong
		 * and it is actually wider (often happens on serial lines).
		 * Printing CR,LF *forces* cursor to next line.
		 * OTOH if terminal width is correct AND terminal does NOT
		 * have automargin (IOW: it is moving cursor to next line
		 * by itself (which is wrong for VT-10x terminals)),
		 * this will break things: there will be one extra empty line */
		puts("\r"); /* + implicit '\n' */
#else
		/* VT-10x terminals don't wrap cursor to next line when last char
		 * on the line is printed - cursor stays "over" this char.
		 * Need to print _next_ char too (first one to appear on next line)
		 * to make cursor move down to next line.
		 */
		/* Works ok only if cmdedit_termw is correct. */
		c = command_ps[cursor];
		if (c == BB_NUL)
			c = ' ';
		BB_PUTCHAR(c);
		bb_putchar('\b');
#endif
		cmdedit_y++;
		if (!ENABLE_UNICODE_WIDE_WCHARS || ofs_to_right == 0) {
			width = 0;
		} else { /* ofs_to_right > 0 */
			/* wide char c didn't fit on prev line */
			BB_PUTCHAR(c);
		}
		cmdedit_x = width;
	}
}

#if ENABLE_PLATFORM_MINGW32
static void inc_cursor(void)
{
	CHAR_T c = command_ps[cursor];
	unsigned width = 0;
	int ofs_to_right;

	/* advance cursor */
	cursor++;
	if (unicode_status == UNICODE_ON) {
		IF_UNICODE_WIDE_WCHARS(width = cmdedit_x;)
		c = adjust_width_and_validate_wc(&cmdedit_x, c);
		IF_UNICODE_WIDE_WCHARS(width = cmdedit_x - width;)
	} else {
		cmdedit_x++;
	}

	ofs_to_right = cmdedit_x - cmdedit_termw;
	if (!ENABLE_UNICODE_WIDE_WCHARS || ofs_to_right <= 0) {
		/* cursor remains on this line */
		printf(ESC"[1C");
	}

	if (ofs_to_right >= 0) {
		/* we go to the next line */
		printf(ESC"[1B");
		bb_putchar('\r');
		cmdedit_y++;
		if (!ENABLE_UNICODE_WIDE_WCHARS || ofs_to_right == 0) {
			width = 0;
		}
		cmdedit_x = width;
	}
}
#endif

/* Move to end of line (by printing all chars till the end) */
static void put_till_end_and_adv_cursor(void)
{
	while (cursor < command_len)
		put_cur_glyph_and_inc_cursor();
}

/* Go to the next line */
static void goto_new_line(void)
{
	put_till_end_and_adv_cursor();
	if (cmdedit_x != 0)
		bb_putchar('\n');
}

static void beep(void)
{
	bb_putchar('\007');
}

static void put_prompt(void)
{
	unsigned w;

	fputs(cmdedit_prompt, stdout);
	fflush_all();
	cursor = 0;
	w = cmdedit_termw; /* read volatile var once */
	cmdedit_y = cmdedit_prmt_len / w; /* new quasireal y */
	cmdedit_x = cmdedit_prmt_len % w;
}

/* Move back one character */
/* (optimized for slow terminals) */
static void input_backward(unsigned num)
{
	if (num > cursor)
		num = cursor;
	if (num == 0)
		return;
	cursor -= num;

	if ((ENABLE_UNICODE_COMBINING_WCHARS || ENABLE_UNICODE_WIDE_WCHARS)
	 && unicode_status == UNICODE_ON
	) {
		/* correct NUM to be equal to _screen_ width */
		int n = num;
		num = 0;
		while (--n >= 0)
			adjust_width_and_validate_wc(&num, command_ps[cursor + n]);
		if (num == 0)
			return;
	}

	if (cmdedit_x >= num) {
		cmdedit_x -= num;
#if !ENABLE_PLATFORM_MINGW32
		if (num <= 4) {
			/* This is longer by 5 bytes on x86.
			 * Also gets miscompiled for ARM users
			 * (busybox.net/bugs/view.php?id=2274).
			 * printf(("\b\b\b\b" + 4) - num);
			 * return;
			 */
			do {
				bb_putchar('\b');
			} while (--num);
			return;
		}
#endif
		printf(ESC"[%uD", num);
		return;
	}

	/* Need to go one or more lines up */
	if (ENABLE_UNICODE_WIDE_WCHARS) {
		/* With wide chars, it is hard to "backtrack"
		 * and reliably figure out where to put cursor.
		 * Example (<> is a wide char; # is an ordinary char, _ cursor):
		 * |prompt: <><> |
		 * |<><><><><><> |
		 * |_            |
		 * and user presses left arrow. num = 1, cmdedit_x = 0,
		 * We need to go up one line, and then - how do we know that
		 * we need to go *10* positions to the right? Because
		 * |prompt: <>#<>|
		 * |<><><>#<><><>|
		 * |_            |
		 * in this situation we need to go *11* positions to the right.
		 *
		 * A simpler thing to do is to redraw everything from the start
		 * up to new cursor position (which is already known):
		 */
		unsigned sv_cursor;
		/* go to 1st column; go up to first line */
		printf("\r" ESC"[%uA", cmdedit_y);
		cmdedit_y = 0;
		sv_cursor = cursor;
		put_prompt(); /* sets cursor to 0 */
		while (cursor < sv_cursor)
			put_cur_glyph_and_inc_cursor();
	} else {
		int lines_up;
		unsigned width;
		/* num = chars to go back from the beginning of current line: */
		num -= cmdedit_x;
		width = cmdedit_termw; /* read volatile var once */
		/* num=1...w: one line up, w+1...2w: two, etc: */
		lines_up = 1 + (num - 1) / width;
		cmdedit_x = (width * cmdedit_y - num) % width;
		cmdedit_y -= lines_up;
		/* go to 1st column; go up */
		printf("\r" ESC"[%uA", lines_up);
		/* go to correct column.
		 * xterm, konsole, Linux VT interpret 0 as 1 below! wow.
		 * need to *make sure* we skip it if cmdedit_x == 0 */
		if (cmdedit_x)
			printf(ESC"[%uC", cmdedit_x);
	}
}

/* draw prompt, editor line, and clear tail */
static void redraw(int y, int back_cursor)
{
	if (y > 0) /* up y lines */
		printf(ESC"[%uA", y);
	bb_putchar('\r');
	put_prompt();
	put_till_end_and_adv_cursor();
	printf(SEQ_CLEAR_TILL_END_OF_SCREEN);
	input_backward(back_cursor);
}

/* Delete the char in front of the cursor, optionally saving it
 * for later putback */
#if !ENABLE_FEATURE_EDITING_VI
static void input_delete(void)
#define input_delete(save) input_delete()
#else
static void input_delete(int save)
#endif
{
	int j = cursor;

	if (j == (int)command_len)
		return;

#if ENABLE_FEATURE_EDITING_VI
	if (save) {
		if (newdelflag) {
			delptr = delbuf;
			newdelflag = 0;
		}
		if ((delptr - delbuf) < DELBUFSIZ)
			*delptr++ = command_ps[j];
	}
#endif

	memmove(command_ps + j, command_ps + j + 1,
			/* (command_len + 1 [because of NUL]) - (j + 1)
			 * simplified into (command_len - j) */
			(command_len - j) * sizeof(command_ps[0]));
	command_len--;
	put_till_end_and_adv_cursor();
	/* Last char is still visible, erase it (and more) */
	printf(SEQ_CLEAR_TILL_END_OF_SCREEN);
	input_backward(cursor - j);     /* back to old pos cursor */
}

#if ENABLE_FEATURE_EDITING_VI
static void put(void)
{
	int ocursor;
	int j = delptr - delbuf;

	if (j == 0)
		return;
	ocursor = cursor;
	/* open hole and then fill it */
	memmove(command_ps + cursor + j, command_ps + cursor,
			(command_len - cursor + 1) * sizeof(command_ps[0]));
	memcpy(command_ps + cursor, delbuf, j * sizeof(command_ps[0]));
	command_len += j;
	put_till_end_and_adv_cursor();
	input_backward(cursor - ocursor - j + 1); /* at end of new text */
}
#endif

/* Delete the char in back of the cursor */
static void input_backspace(void)
{
	if (cursor > 0) {
		input_backward(1);
		input_delete(0);
	}
}

/* Move forward one character */
static void input_forward(void)
{
	if (cursor < command_len)
#if !ENABLE_PLATFORM_MINGW32
		put_cur_glyph_and_inc_cursor();
#else
		inc_cursor();
#endif
}

#if ENABLE_FEATURE_TAB_COMPLETION

//FIXME:
//needs to be more clever: currently it thinks that "foo\ b<TAB>
//matches the file named "foo bar", which is untrue.
//Also, perhaps "foo b<TAB> needs to complete to "foo bar" <cursor>,
//not "foo bar <cursor>...

static void free_tab_completion_data(void)
{
	if (matches) {
		while (num_matches)
			free(matches[--num_matches]);
		free(matches);
		matches = NULL;
	}
}

static void add_match(char *matched)
{
	matches = xrealloc_vector(matches, 4, num_matches);
	matches[num_matches] = matched;
	num_matches++;
}

# if ENABLE_FEATURE_USERNAME_COMPLETION
/* Replace "~user/..." with "/homedir/...".
 * The parameter is malloced, free it or return it
 * unchanged if no user is matched.
 */
static char *username_path_completion(char *ud)
{
	struct passwd *entry;
	char *tilde_name = ud;
	char *home = NULL;

	ud++; /* skip ~ */
	if (*ud == '/') {       /* "~/..." */
		home = home_pwd_buf;
	} else {
		/* "~user/..." */
		ud = strchr(ud, '/');
		*ud = '\0';           /* "~user" */
		entry = getpwnam(tilde_name + 1);
		*ud = '/';            /* restore "~user/..." */
		if (entry)
			home = entry->pw_dir;
	}
	if (home) {
		ud = concat_path_file(home, ud);
		free(tilde_name);
		tilde_name = ud;
	}
	return tilde_name;
}

/* ~use<tab> - find all users with this prefix.
 * Return the length of the prefix used for matching.
 */
static NOINLINE unsigned complete_username(const char *ud)
{
	struct passwd *pw;
	unsigned userlen;

	ud++; /* skip ~ */
	userlen = strlen(ud);

	setpwent();
	while ((pw = getpwent()) != NULL) {
		/* Null usernames should result in all users as possible completions. */
		if (/* !ud[0] || */ is_prefixed_with(pw->pw_name, ud)) {
			add_match(xasprintf("~%s/", pw->pw_name));
		}
	}
	endpwent(); /* don't keep password file open */

	return 1 + userlen;
}
# endif  /* FEATURE_USERNAME_COMPLETION */

enum {
	FIND_EXE_ONLY = 0,
	FIND_DIR_ONLY = 1,
	FIND_FILE_ONLY = 2,
};

static int path_parse(char ***p)
{
	int npth;
	const char *pth;
	char *tmp;
	char **res;

	if (state->flags & WITH_PATH_LOOKUP)
		pth = state->path_lookup;
	else
		pth = getenv("PATH");

	/* PATH="" or PATH=":"? */
	if (!pth || !pth[0] || LONE_CHAR(pth, ':'))
		return 1;

	tmp = (char*)pth;
	npth = 1; /* path component count */
	while (1) {
#if ENABLE_PLATFORM_MINGW32
		tmp = (char *)next_path_sep(tmp);
#else
		tmp = strchr(tmp, ':');
#endif
		if (!tmp)
			break;
		tmp++;
		if (*tmp == '\0')
			break;  /* :<empty> */
		npth++;
	}

	*p = res = xmalloc(npth * sizeof(res[0]));
	res[0] = tmp = xstrdup(pth);
	npth = 1;
	while (1) {
#if ENABLE_PLATFORM_MINGW32
		tmp = (char *)next_path_sep(tmp);
#else
		tmp = strchr(tmp, ':');
#endif
		if (!tmp)
			break;
		*tmp++ = '\0'; /* ':' -> '\0' */
		if (*tmp == '\0')
			break; /* :<empty> */
		res[npth++] = tmp;
	}
	return npth;
}

/* Complete command, directory or file name.
 * Return the length of the prefix used for matching.
 */
static NOINLINE unsigned complete_cmd_dir_file(const char *command, int type)
{
	char *path1[1];
	char **paths = path1;
	int npaths;
	int i;
	unsigned pf_len;
	const char *pfind;
	char *dirbuf = NULL;

	npaths = 1;
	path1[0] = (char*)".";

	pfind = strrchr(command, '/');
	if (!pfind) {
		if (type == FIND_EXE_ONLY)
			npaths = path_parse(&paths);
		pfind = command;
	} else {
		/* point to 'l' in "..../last_component" */
		pfind++;
		/* dirbuf = ".../.../.../" */
		dirbuf = xstrndup(command, pfind - command);
# if ENABLE_FEATURE_USERNAME_COMPLETION
		if (dirbuf[0] == '~')   /* ~/... or ~user/... */
			dirbuf = username_path_completion(dirbuf);
# endif
		path1[0] = dirbuf;
	}
	pf_len = strlen(pfind);

#if ENABLE_FEATURE_SH_STANDALONE && NUM_APPLETS != 1
	if (type == FIND_EXE_ONLY) {
		const char *p = applet_names;

<<<<<<< HEAD
		for (i=0; i < NUM_APPLETS; i++) {
			if (strncmp(pfind, p, pf_len) == 0)
				add_match(xstrdup(p));
			p += strlen(p) + 1;
=======
		i = 0;
		while (i < NUM_APPLETS) {
			if (strncmp(pfind, p, pf_len) == 0)
				add_match(xstrdup(p));
			p += strlen(p) + 1;
			i++;
>>>>>>> 6bd3fff5
		}
	}
#endif

	for (i = 0; i < npaths; i++) {
		DIR *dir;
		struct dirent *next;
		struct stat st;
		char *found;

		dir = opendir(paths[i]);
		if (!dir)
			continue; /* don't print an error */

		while ((next = readdir(dir)) != NULL) {
			unsigned len;
			const char *name_found = next->d_name;

			/* .../<tab>: bash 3.2.0 shows dotfiles, but not . and .. */
			if (!pfind[0] && DOT_OR_DOTDOT(name_found))
				continue;
			/* match? */
			if (!is_prefixed_with(name_found, pfind))
				continue; /* no */

			found = concat_path_file(paths[i], name_found);
			/* NB: stat() first so that we see is it a directory;
			 * but if that fails, use lstat() so that
			 * we still match dangling links */
			if (stat(found, &st) && lstat(found, &st))
				goto cont; /* hmm, remove in progress? */

			if (type == FIND_EXE_ONLY && !file_is_executable(found))
				goto cont;

			/* Save only name */
			len = strlen(name_found);
			found = xrealloc(found, len + 2); /* +2: for slash and NUL */
			strcpy(found, name_found);

			if (S_ISDIR(st.st_mode)) {
				/* name is a directory, add slash */
				found[len] = '/';
				found[len + 1] = '\0';
			} else {
				/* skip files if looking for dirs only (example: cd) */
				if (type == FIND_DIR_ONLY)
					goto cont;
			}
			/* add it to the list */
			add_match(found);
			continue;
 cont:
			free(found);
		}
		closedir(dir);
	} /* for every path */

	if (paths != path1) {
		free(paths[0]); /* allocated memory is only in first member */
		free(paths);
	}
	free(dirbuf);

	return pf_len;
}

/* build_match_prefix:
 * On entry, match_buf contains everything up to cursor at the moment <tab>
 * was pressed. This function looks at it, figures out what part of it
 * constitutes the command/file/directory prefix to use for completion,
 * and rewrites match_buf to contain only that part.
 */
#define dbg_bmp 0
/* Helpers: */
/* QUOT is used on elements of int_buf[], which are bytes,
 * not Unicode chars. Therefore it works correctly even in Unicode mode.
 */
#define QUOT (UCHAR_MAX+1)
static void remove_chunk(int16_t *int_buf, int beg, int end)
{
	/* beg must be <= end */
	if (beg == end)
		return;

	while ((int_buf[beg] = int_buf[end]) != 0)
		beg++, end++;

	if (dbg_bmp) {
		int i;
		for (i = 0; int_buf[i]; i++)
			bb_putchar((unsigned char)int_buf[i]);
		bb_putchar('\n');
	}
}
/* Caller ensures that match_buf points to a malloced buffer
 * big enough to hold strlen(match_buf)*2 + 2
 */
static NOINLINE int build_match_prefix(char *match_buf)
{
	int i, j;
	int command_mode;
	int16_t *int_buf = (int16_t*)match_buf;

	if (dbg_bmp) printf("\n%s\n", match_buf);

	/* Copy in reverse order, since they overlap */
	i = strlen(match_buf);
	do {
		int_buf[i] = (unsigned char)match_buf[i];
		i--;
	} while (i >= 0);

	/* Mark every \c as "quoted c" */
	for (i = 0; int_buf[i]; i++) {
		if (int_buf[i] == '\\') {
			remove_chunk(int_buf, i, i + 1);
			int_buf[i] |= QUOT;
		}
	}
	/* Quote-mark "chars" and 'chars', drop delimiters */
	{
		int in_quote = 0;
		i = 0;
		while (int_buf[i]) {
			int cur = int_buf[i];
			if (!cur)
				break;
			if (cur == '\'' || cur == '"') {
				if (!in_quote || (cur == in_quote)) {
					in_quote ^= cur;
					remove_chunk(int_buf, i, i + 1);
					continue;
				}
			}
			if (in_quote)
				int_buf[i] = cur | QUOT;
			i++;
		}
	}

	/* Remove everything up to command delimiters:
	 * ';' ';;' '&' '|' '&&' '||',
	 * but careful with '>&' '<&' '>|'
	 */
	for (i = 0; int_buf[i]; i++) {
		int cur = int_buf[i];
		if (cur == ';' || cur == '&' || cur == '|') {
			int prev = i ? int_buf[i - 1] : 0;
			if (cur == '&' && (prev == '>' || prev == '<')) {
				continue;
			} else if (cur == '|' && prev == '>') {
				continue;
			}
			remove_chunk(int_buf, 0, i + 1 + (cur == int_buf[i + 1]));
			i = -1;  /* back to square 1 */
		}
	}
	/* Remove all `cmd` */
	for (i = 0; int_buf[i]; i++) {
		if (int_buf[i] == '`') {
			for (j = i + 1; int_buf[j]; j++) {
				if (int_buf[j] == '`') {
					/* `cmd` should count as a word:
					 * `cmd` c<tab> should search for files c*,
					 * not commands c*. Therefore we don't drop
					 * `cmd` entirely, we replace it with single `.
					 */
					remove_chunk(int_buf, i, j);
					goto next;
				}
			}
			/* No closing ` - command mode, remove all up to ` */
			remove_chunk(int_buf, 0, i + 1);
			break;
 next: ;
		}
	}

	/* Remove "cmd (" and "cmd {"
	 * Example: "if { c<tab>"
	 * In this example, c should be matched as command pfx.
	 */
	for (i = 0; int_buf[i]; i++) {
		if (int_buf[i] == '(' || int_buf[i] == '{') {
			remove_chunk(int_buf, 0, i + 1);
			i = -1;  /* back to square 1 */
		}
	}

	/* Remove leading unquoted spaces */
	for (i = 0; int_buf[i]; i++)
		if (int_buf[i] != ' ')
			break;
	remove_chunk(int_buf, 0, i);

	/* Determine completion mode */
	command_mode = FIND_EXE_ONLY;
	for (i = 0; int_buf[i]; i++) {
		if (int_buf[i] == ' ' || int_buf[i] == '<' || int_buf[i] == '>') {
			if (int_buf[i] == ' '
			 && command_mode == FIND_EXE_ONLY
			 && (char)int_buf[0] == 'c'
			 && (char)int_buf[1] == 'd'
			 && i == 2 /* -> int_buf[2] == ' ' */
			) {
				command_mode = FIND_DIR_ONLY;
			} else {
				command_mode = FIND_FILE_ONLY;
				break;
			}
		}
	}
	if (dbg_bmp) printf("command_mode(0:exe/1:dir/2:file):%d\n", command_mode);

	/* Remove everything except last word */
	for (i = 0; int_buf[i]; i++) /* quasi-strlen(int_buf) */
		continue;
	for (--i; i >= 0; i--) {
		int cur = int_buf[i];
		if (cur == ' ' || cur == '<' || cur == '>' || cur == '|' || cur == '&') {
			remove_chunk(int_buf, 0, i + 1);
			break;
		}
	}

	/* Convert back to string of _chars_ */
	i = 0;
	while ((match_buf[i] = int_buf[i]) != '\0')
		i++;

	if (dbg_bmp) printf("final match_buf:'%s'\n", match_buf);

	return command_mode;
}

/*
 * Display by column (original idea from ls applet,
 * very optimized by me [Vladimir] :)
 */
static void showfiles(void)
{
	int ncols, row;
	int column_width = 0;
	int nfiles = num_matches;
	int nrows = nfiles;
	int l;

	/* find the longest file name - use that as the column width */
	for (row = 0; row < nrows; row++) {
		l = unicode_strwidth(matches[row]);
		if (column_width < l)
			column_width = l;
	}
	column_width += 2;              /* min space for columns */
	ncols = cmdedit_termw / column_width;

	if (ncols > 1) {
		nrows /= ncols;
		if (nfiles % ncols)
			nrows++;        /* round up fractionals */
	} else {
		ncols = 1;
	}
	for (row = 0; row < nrows; row++) {
		int n = row;
		int nc;

		for (nc = 1; nc < ncols && n+nrows < nfiles; n += nrows, nc++) {
			printf("%s%-*s", matches[n],
				(int)(column_width - unicode_strwidth(matches[n])), ""
			);
		}
		if (ENABLE_UNICODE_SUPPORT)
			puts(printable_string(NULL, matches[n]));
		else
			puts(matches[n]);
	}
}

static const char *is_special_char(char c)
{
	return strchr(" `\"#$%^&*()=+{}[]:;'|\\<>", c);
}

static char *quote_special_chars(char *found)
{
	int l = 0;
	char *s = xzalloc((strlen(found) + 1) * 2);

	while (*found) {
		if (is_special_char(*found))
			s[l++] = '\\';
		s[l++] = *found++;
	}
	/* s[l] = '\0'; - already is */
	return s;
}

/* Do TAB completion */
static NOINLINE void input_tab(smallint *lastWasTab)
{
	char *chosen_match;
	char *match_buf;
	size_t len_found;
	/* Length of string used for matching */
	unsigned match_pfx_len = match_pfx_len;
	int find_type;
# if ENABLE_UNICODE_SUPPORT
	/* cursor pos in command converted to multibyte form */
	int cursor_mb;
# endif
	if (!(state->flags & TAB_COMPLETION))
		return;

	if (*lastWasTab) {
		/* The last char was a TAB too.
		 * Print a list of all the available choices.
		 */
		if (num_matches > 0) {
			/* cursor will be changed by goto_new_line() */
			int sav_cursor = cursor;
			goto_new_line();
			showfiles();
			redraw(0, command_len - sav_cursor);
		}
		return;
	}

	*lastWasTab = 1;
	chosen_match = NULL;

	/* Make a local copy of the string up to the position of the cursor.
	 * build_match_prefix will expand it into int16_t's, need to allocate
	 * twice as much as the string_len+1.
	 * (we then also (ab)use this extra space later - see (**))
	 */
	match_buf = xmalloc(MAX_LINELEN * sizeof(int16_t));
# if !ENABLE_UNICODE_SUPPORT
	save_string(match_buf, cursor + 1); /* +1 for NUL */
# else
	{
		CHAR_T wc = command_ps[cursor];
		command_ps[cursor] = BB_NUL;
		save_string(match_buf, MAX_LINELEN);
		command_ps[cursor] = wc;
		cursor_mb = strlen(match_buf);
	}
# endif
	find_type = build_match_prefix(match_buf);

	/* Free up any memory already allocated */
	free_tab_completion_data();

# if ENABLE_FEATURE_USERNAME_COMPLETION
	/* If the word starts with ~ and there is no slash in the word,
	 * then try completing this word as a username. */
	if (state->flags & USERNAME_COMPLETION)
		if (match_buf[0] == '~' && strchr(match_buf, '/') == NULL)
			match_pfx_len = complete_username(match_buf);
# endif
	/* If complete_username() did not match,
	 * try to match a command in $PATH, or a directory, or a file */
	if (!matches)
		match_pfx_len = complete_cmd_dir_file(match_buf, find_type);

	/* Account for backslashes which will be inserted
	 * by quote_special_chars() later */
	{
		const char *e = match_buf + strlen(match_buf);
		const char *s = e - match_pfx_len;
		while (s < e)
			if (is_special_char(*s++))
				match_pfx_len++;
	}

	/* Remove duplicates */
	if (matches) {
		unsigned i, n = 0;
		qsort_string_vector(matches, num_matches);
		for (i = 0; i < num_matches - 1; ++i) {
			//if (matches[i] && matches[i+1]) { /* paranoia */
				if (strcmp(matches[i], matches[i+1]) == 0) {
					free(matches[i]);
					//matches[i] = NULL; /* paranoia */
				} else {
					matches[n++] = matches[i];
				}
			//}
		}
		matches[n++] = matches[i];
		num_matches = n;
	}

	/* Did we find exactly one match? */
	if (num_matches != 1) { /* no */
		char *cp;
		beep();
		if (!matches)
			goto ret; /* no matches at all */
		/* Find common prefix */
		chosen_match = xstrdup(matches[0]);
		for (cp = chosen_match; *cp; cp++) {
			unsigned n;
			for (n = 1; n < num_matches; n++) {
				if (matches[n][cp - chosen_match] != *cp) {
					goto stop;
				}
			}
		}
 stop:
		if (cp == chosen_match) { /* have unique prefix? */
			goto ret; /* no */
		}
		*cp = '\0';
		cp = quote_special_chars(chosen_match);
		free(chosen_match);
		chosen_match = cp;
		len_found = strlen(chosen_match);
	} else {                        /* exactly one match */
		/* Next <tab> is not a double-tab */
		*lastWasTab = 0;

		chosen_match = quote_special_chars(matches[0]);
		len_found = strlen(chosen_match);
		if (chosen_match[len_found-1] != '/') {
			chosen_match[len_found] = ' ';
			chosen_match[++len_found] = '\0';
		}
	}

# if !ENABLE_UNICODE_SUPPORT
	/* Have space to place the match? */
	/* The result consists of three parts with these lengths: */
	/* cursor + (len_found - match_pfx_len) + (command_len - cursor) */
	/* it simplifies into: */
	if ((int)(len_found - match_pfx_len + command_len) < S.maxsize) {
		int pos;
		/* save tail */
		strcpy(match_buf, &command_ps[cursor]);
		/* add match and tail */
		sprintf(&command_ps[cursor], "%s%s", chosen_match + match_pfx_len, match_buf);
		command_len = strlen(command_ps);
		/* new pos */
		pos = cursor + len_found - match_pfx_len;
		/* write out the matched command */
		redraw(cmdedit_y, command_len - pos);
	}
# else
	{
		/* Use 2nd half of match_buf as scratch space - see (**) */
		char *command = match_buf + MAX_LINELEN;
		int len = save_string(command, MAX_LINELEN);
		/* Have space to place the match? */
		/* cursor_mb + (len_found - match_pfx_len) + (len - cursor_mb) */
		if ((int)(len_found - match_pfx_len + len) < MAX_LINELEN) {
			int pos;
			/* save tail */
			strcpy(match_buf, &command[cursor_mb]);
			/* where do we want to have cursor after all? */
			strcpy(&command[cursor_mb], chosen_match + match_pfx_len);
			len = load_string(command);
			/* add match and tail */
			sprintf(&command[cursor_mb], "%s%s", chosen_match + match_pfx_len, match_buf);
			command_len = load_string(command);
			/* write out the matched command */
			/* paranoia: load_string can return 0 on conv error,
			 * prevent passing pos = (0 - 12) to redraw */
			pos = command_len - len;
			redraw(cmdedit_y, pos >= 0 ? pos : 0);
		}
	}
# endif
 ret:
	free(chosen_match);
	free(match_buf);
}

#endif  /* FEATURE_TAB_COMPLETION */


line_input_t* FAST_FUNC new_line_input_t(int flags)
{
	line_input_t *n = xzalloc(sizeof(*n));
	n->flags = flags;
#if MAX_HISTORY > 0
	n->max_history = MAX_HISTORY;
#endif
	return n;
}


#if MAX_HISTORY > 0

unsigned FAST_FUNC size_from_HISTFILESIZE(const char *hp)
{
	int size = MAX_HISTORY;
	if (hp) {
		size = atoi(hp);
		if (size <= 0)
			return 1;
		if (size > MAX_HISTORY)
			return MAX_HISTORY;
	}
	return size;
}

static void save_command_ps_at_cur_history(void)
{
	if (command_ps[0] != BB_NUL) {
		int cur = state->cur_history;
		free(state->history[cur]);

# if ENABLE_UNICODE_SUPPORT
		{
			char tbuf[MAX_LINELEN];
			save_string(tbuf, sizeof(tbuf));
			state->history[cur] = xstrdup(tbuf);
		}
# else
		state->history[cur] = xstrdup(command_ps);
# endif
	}
}

/* state->flags is already checked to be nonzero */
static int get_previous_history(void)
{
	if ((state->flags & DO_HISTORY) && state->cur_history) {
		save_command_ps_at_cur_history();
		state->cur_history--;
		return 1;
	}
	beep();
	return 0;
}

static int get_next_history(void)
{
	if (state->flags & DO_HISTORY) {
		if (state->cur_history < state->cnt_history) {
			save_command_ps_at_cur_history(); /* save the current history line */
			return ++state->cur_history;
		}
	}
	beep();
	return 0;
}

/* Lists command history. Used by shell 'history' builtins */
void FAST_FUNC show_history(const line_input_t *st)
{
	int i;

	if (!st)
		return;
	for (i = 0; i < st->cnt_history; i++)
		printf("%4d %s\n", i, st->history[i]);
}

# if ENABLE_FEATURE_EDITING_SAVEHISTORY
/* We try to ensure that concurrent additions to the history
 * do not overwrite each other.
 * Otherwise shell users get unhappy.
 *
 * History file is trimmed lazily, when it grows several times longer
 * than configured MAX_HISTORY lines.
 */

static void free_line_input_t(line_input_t *n)
{
	int i = n->cnt_history;
	while (i > 0)
		free(n->history[--i]);
	free(n);
}

/* state->flags is already checked to be nonzero */
static void load_history(line_input_t *st_parm)
{
	char *temp_h[MAX_HISTORY];
	char *line;
	FILE *fp;
	unsigned idx, i, line_len;

	/* NB: do not trash old history if file can't be opened */

	fp = fopen_for_read(st_parm->hist_file);
	if (fp) {
		/* clean up old history */
		for (idx = st_parm->cnt_history; idx > 0;) {
			idx--;
			free(st_parm->history[idx]);
			st_parm->history[idx] = NULL;
		}

		/* fill temp_h[], retaining only last MAX_HISTORY lines */
		memset(temp_h, 0, sizeof(temp_h));
		idx = 0;
		st_parm->cnt_history_in_file = 0;
		while ((line = xmalloc_fgetline(fp)) != NULL) {
			if (line[0] == '\0') {
				free(line);
				continue;
			}
			free(temp_h[idx]);
			temp_h[idx] = line;
			st_parm->cnt_history_in_file++;
			idx++;
			if (idx == st_parm->max_history)
				idx = 0;
		}
		fclose(fp);

		/* find first non-NULL temp_h[], if any */
		if (st_parm->cnt_history_in_file) {
			while (temp_h[idx] == NULL) {
				idx++;
				if (idx == st_parm->max_history)
					idx = 0;
			}
		}

		/* copy temp_h[] to st_parm->history[] */
		for (i = 0; i < st_parm->max_history;) {
			line = temp_h[idx];
			if (!line)
				break;
			idx++;
			if (idx == st_parm->max_history)
				idx = 0;
			line_len = strlen(line);
			if (line_len >= MAX_LINELEN)
				line[MAX_LINELEN-1] = '\0';
			st_parm->history[i++] = line;
		}
		st_parm->cnt_history = i;
		if (ENABLE_FEATURE_EDITING_SAVE_ON_EXIT)
			st_parm->cnt_history_in_file = i;
	}
}

#  if ENABLE_FEATURE_EDITING_SAVE_ON_EXIT
void save_history(line_input_t *st)
{
	FILE *fp;

	if (!st->hist_file)
		return;
	if (st->cnt_history <= st->cnt_history_in_file)
		return;

	fp = fopen(st->hist_file, "a");
	if (fp) {
		int i, fd;
		char *new_name;
		line_input_t *st_temp;

		for (i = st->cnt_history_in_file; i < st->cnt_history; i++)
			fprintf(fp, "%s\n", st->history[i]);
		fclose(fp);

		/* we may have concurrently written entries from others.
		 * load them */
		st_temp = new_line_input_t(st->flags);
		st_temp->hist_file = st->hist_file;
		st_temp->max_history = st->max_history;
		load_history(st_temp);

		/* write out temp file and replace hist_file atomically */
		new_name = xasprintf("%s.%u.new", st->hist_file, (int) getpid());
		fd = open(new_name, O_WRONLY | O_CREAT | O_TRUNC, 0600);
		if (fd >= 0) {
			fp = xfdopen_for_write(fd);
			for (i = 0; i < st_temp->cnt_history; i++)
				fprintf(fp, "%s\n", st_temp->history[i]);
			fclose(fp);
			if (rename(new_name, st->hist_file) == 0)
				st->cnt_history_in_file = st_temp->cnt_history;
		}
		free(new_name);
		free_line_input_t(st_temp);
	}
}
#  else
static void save_history(char *str)
{
	int fd;
	int len, len2;

	if (!state->hist_file)
		return;

	fd = open(state->hist_file, O_WRONLY | O_CREAT | O_APPEND, 0600);
	if (fd < 0)
		return;
	xlseek(fd, 0, SEEK_END); /* paranoia */
	len = strlen(str);
	str[len] = '\n'; /* we (try to) do atomic write */
	len2 = full_write(fd, str, len + 1);
	str[len] = '\0';
	close(fd);
	if (len2 != len + 1)
		return; /* "wtf?" */

	/* did we write so much that history file needs trimming? */
	state->cnt_history_in_file++;
	if (state->cnt_history_in_file > state->max_history * 4) {
		char *new_name;
		line_input_t *st_temp;

		/* we may have concurrently written entries from others.
		 * load them */
		st_temp = new_line_input_t(state->flags);
		st_temp->hist_file = state->hist_file;
		st_temp->max_history = state->max_history;
		load_history(st_temp);

		/* write out temp file and replace hist_file atomically */
		new_name = xasprintf("%s.%u.new", state->hist_file, (int) getpid());
		fd = open(new_name, O_WRONLY | O_CREAT | O_TRUNC, 0600);
		if (fd >= 0) {
			FILE *fp;
			int i;

			fp = xfdopen_for_write(fd);
			for (i = 0; i < st_temp->cnt_history; i++)
				fprintf(fp, "%s\n", st_temp->history[i]);
			fclose(fp);
			if (rename(new_name, state->hist_file) == 0)
				state->cnt_history_in_file = st_temp->cnt_history;
		}
		free(new_name);
		free_line_input_t(st_temp);
	}
}
#  endif
# else
#  define load_history(a) ((void)0)
#  define save_history(a) ((void)0)
# endif /* FEATURE_COMMAND_SAVEHISTORY */

static void remember_in_history(char *str)
{
	int i;

	if (!(state->flags & DO_HISTORY))
		return;
	if (str[0] == '\0')
		return;
	i = state->cnt_history;
	/* Don't save dupes */
	if (i && strcmp(state->history[i-1], str) == 0)
		return;

	free(state->history[state->max_history]); /* redundant, paranoia */
	state->history[state->max_history] = NULL; /* redundant, paranoia */

	/* If history[] is full, remove the oldest command */
	/* we need to keep history[state->max_history] empty, hence >=, not > */
	if (i >= state->max_history) {
		free(state->history[0]);
		for (i = 0; i < state->max_history-1; i++)
			state->history[i] = state->history[i+1];
		/* i == state->max_history-1 */
# if ENABLE_FEATURE_EDITING_SAVE_ON_EXIT
		if (state->cnt_history_in_file)
			state->cnt_history_in_file--;
# endif
	}
	/* i <= state->max_history-1 */
	state->history[i++] = xstrdup(str);
	/* i <= state->max_history */
	state->cur_history = i;
	state->cnt_history = i;
# if ENABLE_FEATURE_EDITING_SAVEHISTORY && !ENABLE_FEATURE_EDITING_SAVE_ON_EXIT
	save_history(str);
# endif
}

#else /* MAX_HISTORY == 0 */
# define remember_in_history(a) ((void)0)
#endif /* MAX_HISTORY */


#if ENABLE_FEATURE_EDITING_VI
/*
 * vi mode implemented 2005 by Paul Fox <pgf@foxharp.boston.ma.us>
 */
static void
vi_Word_motion(int eat)
{
	CHAR_T *command = command_ps;

	while (cursor < command_len && !BB_isspace(command[cursor]))
		input_forward();
	if (eat) while (cursor < command_len && BB_isspace(command[cursor]))
		input_forward();
}

static void
vi_word_motion(int eat)
{
	CHAR_T *command = command_ps;

	if (BB_isalnum(command[cursor]) || command[cursor] == '_') {
		while (cursor < command_len
		 && (BB_isalnum(command[cursor+1]) || command[cursor+1] == '_')
		) {
			input_forward();
		}
	} else if (BB_ispunct(command[cursor])) {
		while (cursor < command_len && BB_ispunct(command[cursor+1]))
			input_forward();
	}

	if (cursor < command_len)
		input_forward();

	if (eat) {
		while (cursor < command_len && BB_isspace(command[cursor]))
			input_forward();
	}
}

static void
vi_End_motion(void)
{
	CHAR_T *command = command_ps;

	input_forward();
	while (cursor < command_len && BB_isspace(command[cursor]))
		input_forward();
	while (cursor < command_len-1 && !BB_isspace(command[cursor+1]))
		input_forward();
}

static void
vi_end_motion(void)
{
	CHAR_T *command = command_ps;

	if (cursor >= command_len-1)
		return;
	input_forward();
	while (cursor < command_len-1 && BB_isspace(command[cursor]))
		input_forward();
	if (cursor >= command_len-1)
		return;
	if (BB_isalnum(command[cursor]) || command[cursor] == '_') {
		while (cursor < command_len-1
		 && (BB_isalnum(command[cursor+1]) || command[cursor+1] == '_')
		) {
			input_forward();
		}
	} else if (BB_ispunct(command[cursor])) {
		while (cursor < command_len-1 && BB_ispunct(command[cursor+1]))
			input_forward();
	}
}

static void
vi_Back_motion(void)
{
	CHAR_T *command = command_ps;

	while (cursor > 0 && BB_isspace(command[cursor-1]))
		input_backward(1);
	while (cursor > 0 && !BB_isspace(command[cursor-1]))
		input_backward(1);
}

static void
vi_back_motion(void)
{
	CHAR_T *command = command_ps;

	if (cursor <= 0)
		return;
	input_backward(1);
	while (cursor > 0 && BB_isspace(command[cursor]))
		input_backward(1);
	if (cursor <= 0)
		return;
	if (BB_isalnum(command[cursor]) || command[cursor] == '_') {
		while (cursor > 0
		 && (BB_isalnum(command[cursor-1]) || command[cursor-1] == '_')
		) {
			input_backward(1);
		}
	} else if (BB_ispunct(command[cursor])) {
		while (cursor > 0 && BB_ispunct(command[cursor-1]))
			input_backward(1);
	}
}
#endif

/* Modelled after bash 4.0 behavior of Ctrl-<arrow> */
static void ctrl_left(void)
{
	CHAR_T *command = command_ps;

	while (1) {
		CHAR_T c;

		input_backward(1);
		if (cursor == 0)
			break;
		c = command[cursor];
		if (c != ' ' && !BB_ispunct(c)) {
			/* we reached a "word" delimited by spaces/punct.
			 * go to its beginning */
			while (1) {
				c = command[cursor - 1];
				if (c == ' ' || BB_ispunct(c))
					break;
				input_backward(1);
				if (cursor == 0)
					break;
			}
			break;
		}
	}
}
static void ctrl_right(void)
{
	CHAR_T *command = command_ps;

	while (1) {
		CHAR_T c;

		c = command[cursor];
		if (c == BB_NUL)
			break;
		if (c != ' ' && !BB_ispunct(c)) {
			/* we reached a "word" delimited by spaces/punct.
			 * go to its end + 1 */
			while (1) {
				input_forward();
				c = command[cursor];
				if (c == BB_NUL || c == ' ' || BB_ispunct(c))
					break;
			}
			break;
		}
		input_forward();
	}
}


/*
 * read_line_input and its helpers
 */

#if ENABLE_FEATURE_EDITING_ASK_TERMINAL
static void ask_terminal(void)
{
	/* Ask terminal where is the cursor now.
	 * lineedit_read_key handles response and corrects
	 * our idea of current cursor position.
	 * Testcase: run "echo -n long_line_long_line_long_line",
	 * then type in a long, wrapping command and try to
	 * delete it using backspace key.
	 * Note: we print it _after_ prompt, because
	 * prompt may contain CR. Example: PS1='\[\r\n\]\w '
	 */
	/* Problem: if there is buffered input on stdin,
	 * the response will be delivered later,
	 * possibly to an unsuspecting application.
	 * Testcase: "sleep 1; busybox ash" + press and hold [Enter].
	 * Result:
	 * ~/srcdevel/bbox/fix/busybox.t4 #
	 * ~/srcdevel/bbox/fix/busybox.t4 #
	 * ^[[59;34~/srcdevel/bbox/fix/busybox.t4 #  <-- garbage
	 * ~/srcdevel/bbox/fix/busybox.t4 #
	 *
	 * Checking for input with poll only makes the race narrower,
	 * I still can trigger it. Strace:
	 *
	 * write(1, "~/srcdevel/bbox/fix/busybox.t4 # ", 33) = 33
	 * poll([{fd=0, events=POLLIN}], 1, 0) = 0 (Timeout)  <-- no input exists
	 * write(1, "\33[6n", 4) = 4  <-- send the ESC sequence, quick!
	 * poll([{fd=0, events=POLLIN}], 1, -1) = 1 ([{fd=0, revents=POLLIN}])
	 * read(0, "\n", 1)      = 1  <-- oh crap, user's input got in first
	 */
	struct pollfd pfd;

	pfd.fd = STDIN_FILENO;
	pfd.events = POLLIN;
	if (safe_poll(&pfd, 1, 0) == 0) {
		S.sent_ESC_br6n = 1;
		fputs(ESC"[6n", stdout);
		fflush_all(); /* make terminal see it ASAP! */
	}
}
#else
#define ask_terminal() ((void)0)
#endif

/* Called just once at read_line_input() init time */
#if !ENABLE_FEATURE_EDITING_FANCY_PROMPT
static void parse_and_put_prompt(const char *prmt_ptr)
{
	const char *p;
	cmdedit_prompt = prmt_ptr;
	p = strrchr(prmt_ptr, '\n');
	cmdedit_prmt_len = unicode_strwidth(p ? p+1 : prmt_ptr);
	put_prompt();
}
#else
static void parse_and_put_prompt(const char *prmt_ptr)
{
	int prmt_size = 0;
	char *prmt_mem_ptr = xzalloc(1);
# if ENABLE_USERNAME_OR_HOMEDIR
	char *cwd_buf = NULL;
# endif
	char flg_not_length = '[';
	char cbuf[2];

	/*cmdedit_prmt_len = 0; - already is */

	cbuf[1] = '\0'; /* never changes */

	while (*prmt_ptr) {
		char timebuf[sizeof("HH:MM:SS")];
		char *free_me = NULL;
		char *pbuf;
		char c;

		pbuf = cbuf;
		c = *prmt_ptr++;
		if (c == '\\') {
			const char *cp;
			int l;
/*
 * Supported via bb_process_escape_sequence:
 * \a	ASCII bell character (07)
 * \e	ASCII escape character (033)
 * \n	newline
 * \r	carriage return
 * \\	backslash
 * \nnn	char with octal code nnn
 * Supported:
 * \$	if the effective UID is 0, a #, otherwise a $
 * \w	current working directory, with $HOME abbreviated with a tilde
 *	Note: we do not support $PROMPT_DIRTRIM=n feature
 * \W	basename of the current working directory, with $HOME abbreviated with a tilde
 * \h	hostname up to the first '.'
 * \H	hostname
 * \u	username
 * \[	begin a sequence of non-printing characters
 * \]	end a sequence of non-printing characters
 * \T	current time in 12-hour HH:MM:SS format
 * \@	current time in 12-hour am/pm format
 * \A	current time in 24-hour HH:MM format
 * \t	current time in 24-hour HH:MM:SS format
 *	(all of the above work as \A)
 * Not supported:
 * \!	history number of this command
 * \#	command number of this command
 * \j	number of jobs currently managed by the shell
 * \l	basename of the shell's terminal device name
 * \s	name of the shell, the basename of $0 (the portion following the final slash)
 * \V	release of bash, version + patch level (e.g., 2.00.0)
 * \d	date in "Weekday Month Date" format (e.g., "Tue May 26")
 * \D{format}
 *	format is passed to strftime(3).
 *	An empty format results in a locale-specific time representation.
 *	The braces are required.
 * Mishandled by bb_process_escape_sequence:
 * \v	version of bash (e.g., 2.00)
 */
			cp = prmt_ptr;
			c = *cp;
			if (c != 't') /* don't treat \t as tab */
				c = bb_process_escape_sequence(&prmt_ptr);
			if (prmt_ptr == cp) {
				if (*cp == '\0')
					break;
				c = *prmt_ptr++;

				switch (c) {
# if ENABLE_USERNAME_OR_HOMEDIR
				case 'u':
					pbuf = user_buf ? user_buf : (char*)"";
					break;
# endif
				case 'H':
				case 'h':
					pbuf = free_me = safe_gethostname();
					if (c == 'h')
						strchrnul(pbuf, '.')[0] = '\0';
					break;
				case '$':
					c = (geteuid() == 0 ? '#' : '$');
					break;
				case 'T': /* 12-hour HH:MM:SS format */
				case '@': /* 12-hour am/pm format */
				case 'A': /* 24-hour HH:MM format */
				case 't': /* 24-hour HH:MM:SS format */
					/* We show all of them as 24-hour HH:MM */
					strftime_HHMMSS(timebuf, sizeof(timebuf), NULL)[-3] = '\0';
					pbuf = timebuf;
					break;
# if ENABLE_USERNAME_OR_HOMEDIR
				case 'w': /* current dir */
				case 'W': /* basename of cur dir */
					if (!cwd_buf) {
						cwd_buf = xrealloc_getcwd_or_warn(NULL);
						if (!cwd_buf)
							cwd_buf = (char *)bb_msg_unknown;
						else if (home_pwd_buf[0]) {
							char *after_home_user;

							/* /home/user[/something] -> ~[/something] */
#if !ENABLE_PLATFORM_MINGW32
							after_home_user = is_prefixed_with(cwd_buf, home_pwd_buf);
#else
							after_home_user = NULL;
							l = strlen(home_pwd_buf);
							if (l != 0
							 && strncasecmp(home_pwd_buf, cwd_buf, l) == 0) {
								after_home_user = cwd_buf + l;
							}
#endif
							if (after_home_user
							 && (*after_home_user == '/' || *after_home_user == '\0')
							) {
								cwd_buf[0] = '~';
								overlapping_strcpy(cwd_buf + 1, after_home_user);
							}
						}
					}
					pbuf = cwd_buf;
					if (c == 'w')
						break;
					cp = strrchr(pbuf, '/');
					if (cp)
						pbuf = (char*)cp + 1;
					break;
# endif
// bb_process_escape_sequence does this now:
//				case 'e': case 'E':     /* \e \E = \033 */
//					c = '\033';
//					break;
				case 'x': case 'X': {
					char buf2[4];
					for (l = 0; l < 3;) {
						unsigned h;
						buf2[l++] = *prmt_ptr;
						buf2[l] = '\0';
						h = strtoul(buf2, &pbuf, 16);
						if (h > UCHAR_MAX || (pbuf - buf2) < l) {
							buf2[--l] = '\0';
							break;
						}
						prmt_ptr++;
					}
					c = (char)strtoul(buf2, NULL, 16);
					if (c == 0)
						c = '?';
					pbuf = cbuf;
					break;
				}
				case '[': case ']':
					if (c == flg_not_length) {
						/* Toggle '['/']' hex 5b/5d */
						flg_not_length ^= 6;
						continue;
					}
					break;
				} /* switch */
			} /* if */
		} /* if */
		cbuf[0] = c;
		{
			int n = strlen(pbuf);
			prmt_size += n;
			if (c == '\n')
				cmdedit_prmt_len = 0;
			else if (flg_not_length != ']') {
#if 0 /*ENABLE_UNICODE_SUPPORT*/
/* Won't work, pbuf is one BYTE string here instead of an one Unicode char string. */
/* FIXME */
				cmdedit_prmt_len += unicode_strwidth(pbuf);
#else
				cmdedit_prmt_len += n;
#endif
			}
		}
		prmt_mem_ptr = strcat(xrealloc(prmt_mem_ptr, prmt_size+1), pbuf);
		free(free_me);
	} /* while */

# if ENABLE_USERNAME_OR_HOMEDIR
	if (cwd_buf != (char *)bb_msg_unknown)
		free(cwd_buf);
# endif
	cmdedit_prompt = prmt_mem_ptr;
	put_prompt();
}
#endif

static void cmdedit_setwidth(unsigned w, int redraw_flg)
{
	cmdedit_termw = w;
	if (redraw_flg) {
		/* new y for current cursor */
		int new_y = (cursor + cmdedit_prmt_len) / w;
		/* redraw */
		redraw((new_y >= cmdedit_y ? new_y : cmdedit_y), command_len - cursor);
		fflush_all();
	}
}

static void win_changed(int nsig)
{
	int sv_errno = errno;
	unsigned width;

	get_terminal_width_height(0, &width, NULL);
//FIXME: cmdedit_setwidth() -> redraw() -> printf() -> KABOOM! (we are in signal handler!)
	cmdedit_setwidth(width, /*redraw_flg:*/ nsig);

	errno = sv_errno;
}

static int lineedit_read_key(char *read_key_buffer, int timeout)
{
	int64_t ic;
#if ENABLE_UNICODE_SUPPORT
	char unicode_buf[MB_CUR_MAX + 1];
	int unicode_idx = 0;
#endif

	while (1) {
		/* Wait for input. TIMEOUT = -1 makes read_key wait even
		 * on nonblocking stdin, TIMEOUT = 50 makes sure we won't
		 * insist on full MB_CUR_MAX buffer to declare input like
		 * "\xff\n",pause,"ls\n" invalid and thus won't lose "ls".
		 *
		 * Note: read_key sets errno to 0 on success.
		 */
		ic = read_key(STDIN_FILENO, read_key_buffer, timeout);
		if (errno) {
#if ENABLE_UNICODE_SUPPORT
			if (errno == EAGAIN && unicode_idx != 0)
				goto pushback;
#endif
			break;
		}

#if ENABLE_FEATURE_EDITING_ASK_TERMINAL
		if ((int32_t)ic == KEYCODE_CURSOR_POS
		 && S.sent_ESC_br6n
		) {
			S.sent_ESC_br6n = 0;
			if (cursor == 0) { /* otherwise it may be bogus */
				int col = ((ic >> 32) & 0x7fff) - 1;
				/*
				 * Is col > cmdedit_prmt_len?
				 * If yes (terminal says cursor is farther to the right
				 * of where we think it should be),
				 * the prompt wasn't printed starting at col 1,
				 * there was additional text before it.
				 */
				if ((int)(col - cmdedit_prmt_len) > 0) {
					/* Fix our understanding of current x position */
					cmdedit_x += (col - cmdedit_prmt_len);
					while (cmdedit_x >= cmdedit_termw) {
						cmdedit_x -= cmdedit_termw;
						cmdedit_y++;
					}
				}
			}
			continue;
		}
#endif

#if ENABLE_UNICODE_SUPPORT
		if (unicode_status == UNICODE_ON) {
			wchar_t wc;

			if ((int32_t)ic < 0) /* KEYCODE_xxx */
				break;
			// TODO: imagine sequence like: 0xff,<left-arrow>: we are currently losing 0xff...

			unicode_buf[unicode_idx++] = ic;
			unicode_buf[unicode_idx] = '\0';
			if (mbstowcs(&wc, unicode_buf, 1) != 1) {
				/* Not (yet?) a valid unicode char */
				if (unicode_idx < MB_CUR_MAX) {
					timeout = 50;
					continue;
				}
 pushback:
				/* Invalid sequence. Save all "bad bytes" except first */
				read_key_ungets(read_key_buffer, unicode_buf + 1, unicode_idx - 1);
# if !ENABLE_UNICODE_PRESERVE_BROKEN
				ic = CONFIG_SUBST_WCHAR;
# else
				ic = unicode_mark_raw_byte(unicode_buf[0]);
# endif
			} else {
				/* Valid unicode char, return its code */
				ic = wc;
			}
		}
#endif
		break;
	}

	return ic;
}

#if ENABLE_UNICODE_BIDI_SUPPORT
static int isrtl_str(void)
{
	int idx = cursor;

	while (idx < command_len && unicode_bidi_is_neutral_wchar(command_ps[idx]))
		idx++;
	return unicode_bidi_isrtl(command_ps[idx]);
}
#else
# define isrtl_str() 0
#endif

/* leave out the "vi-mode"-only case labels if vi editing isn't
 * configured. */
#define vi_case(caselabel) IF_FEATURE_EDITING_VI(case caselabel)

/* convert uppercase ascii to equivalent control char, for readability */
#undef CTRL
#define CTRL(a) ((a) & ~0x40)

enum {
	VI_CMDMODE_BIT = 0x40000000,
	/* 0x80000000 bit flags KEYCODE_xxx */
};

#if ENABLE_FEATURE_REVERSE_SEARCH
/* Mimic readline Ctrl-R reverse history search.
 * When invoked, it shows the following prompt:
 * (reverse-i-search)'': user_input [cursor pos unchanged by Ctrl-R]
 * and typing results in search being performed:
 * (reverse-i-search)'tmp': cd /tmp [cursor under t in /tmp]
 * Search is performed by looking at progressively older lines in history.
 * Ctrl-R again searches for the next match in history.
 * Backspace deletes last matched char.
 * Control keys exit search and return to normal editing (at current history line).
 */
static int32_t reverse_i_search(void)
{
	char match_buf[128]; /* for user input */
	char read_key_buffer[KEYCODE_BUFFER_SIZE];
	const char *matched_history_line;
	const char *saved_prompt;
	unsigned saved_prmt_len;
	int32_t ic;

	matched_history_line = NULL;
	read_key_buffer[0] = 0;
	match_buf[0] = '\0';

	/* Save and replace the prompt */
	saved_prompt = cmdedit_prompt;
	saved_prmt_len = cmdedit_prmt_len;
	goto set_prompt;

	while (1) {
		int h;
		unsigned match_buf_len = strlen(match_buf);

		fflush_all();
//FIXME: correct timeout?
		ic = lineedit_read_key(read_key_buffer, -1);

		switch (ic) {
		case CTRL('R'): /* searching for the next match */
			break;

		case '\b':
		case '\x7f':
			/* Backspace */
			if (unicode_status == UNICODE_ON) {
				while (match_buf_len != 0) {
					uint8_t c = match_buf[--match_buf_len];
					if ((c & 0xc0) != 0x80) /* start of UTF-8 char? */
						break; /* yes */
				}
			} else {
				if (match_buf_len != 0)
					match_buf_len--;
			}
			match_buf[match_buf_len] = '\0';
			break;

		default:
			if (ic < ' '
			 || (!ENABLE_UNICODE_SUPPORT && ic >= 256)
			 || (ENABLE_UNICODE_SUPPORT && ic >= VI_CMDMODE_BIT)
			) {
				goto ret;
			}

			/* Append this char */
#if ENABLE_UNICODE_SUPPORT
			if (unicode_status == UNICODE_ON) {
				mbstate_t mbstate = { 0 };
				char buf[MB_CUR_MAX + 1];
				int len = wcrtomb(buf, ic, &mbstate);
				if (len > 0) {
					buf[len] = '\0';
					if (match_buf_len + len < sizeof(match_buf))
						strcpy(match_buf + match_buf_len, buf);
				}
			} else
#endif
			if (match_buf_len < sizeof(match_buf) - 1) {
				match_buf[match_buf_len] = ic;
				match_buf[match_buf_len + 1] = '\0';
			}
			break;
		} /* switch (ic) */

		/* Search in history for match_buf */
		h = state->cur_history;
		if (ic == CTRL('R'))
			h--;
		while (h >= 0) {
			if (state->history[h]) {
				char *match = strstr(state->history[h], match_buf);
				if (match) {
					state->cur_history = h;
					matched_history_line = state->history[h];
					command_len = load_string(matched_history_line);
					cursor = match - matched_history_line;
//FIXME: cursor position for Unicode case

					free((char*)cmdedit_prompt);
 set_prompt:
					cmdedit_prompt = xasprintf("(reverse-i-search)'%s': ", match_buf);
					cmdedit_prmt_len = unicode_strwidth(cmdedit_prompt);
					goto do_redraw;
				}
			}
			h--;
		}

		/* Not found */
		match_buf[match_buf_len] = '\0';
		beep();
		continue;

 do_redraw:
		redraw(cmdedit_y, command_len - cursor);
	} /* while (1) */

 ret:
	if (matched_history_line)
		command_len = load_string(matched_history_line);

	free((char*)cmdedit_prompt);
	cmdedit_prompt = saved_prompt;
	cmdedit_prmt_len = saved_prmt_len;
	redraw(cmdedit_y, command_len - cursor);

	return ic;
}
#endif

/* maxsize must be >= 2.
 * Returns:
 * -1 on read errors or EOF, or on bare Ctrl-D,
 * 0  on ctrl-C (the line entered is still returned in 'command'),
 * >0 length of input string, including terminating '\n'
 */
int FAST_FUNC read_line_input(line_input_t *st, const char *prompt, char *command, int maxsize, int timeout)
{
	int len;
#if ENABLE_FEATURE_TAB_COMPLETION
	smallint lastWasTab = 0;
#endif
	smallint break_out = 0;
#if ENABLE_FEATURE_EDITING_VI
	smallint vi_cmdmode = 0;
#endif
	struct termios initial_settings;
	struct termios new_settings;
	char read_key_buffer[KEYCODE_BUFFER_SIZE];

	INIT_S();

#if ENABLE_PLATFORM_MINGW32
	memset(initial_settings.c_cc, 0, sizeof(initial_settings.c_cc));
	initial_settings.c_cc[VINTR] = CTRL('C');
	initial_settings.c_cc[VEOF] = CTRL('D');
	if (!isatty(0) || !isatty(1)) {
#else
	if (tcgetattr(STDIN_FILENO, &initial_settings) < 0
	 || (initial_settings.c_lflag & (ECHO|ICANON)) == ICANON
	) {
#endif
		/* Happens when e.g. stty -echo was run before.
		 * But if ICANON is not set, we don't come here.
		 * (example: interactive python ^Z-backgrounded,
		 * tty is still in "raw mode").
		 */
		parse_and_put_prompt(prompt);
		/* fflush_all(); - done by parse_and_put_prompt */
		if (fgets(command, maxsize, stdin) == NULL)
			len = -1; /* EOF or error */
		else
			len = strlen(command);
		DEINIT_S();
		return len;
	}

	init_unicode();

// FIXME: audit & improve this
	if (maxsize > MAX_LINELEN)
		maxsize = MAX_LINELEN;
	S.maxsize = maxsize;

	/* With zero flags, no other fields are ever used */
	state = st ? st : (line_input_t*) &const_int_0;
#if MAX_HISTORY > 0
# if ENABLE_FEATURE_EDITING_SAVEHISTORY
	if (state->hist_file)
		if (state->cnt_history == 0)
			load_history(state);
# endif
	if (state->flags & DO_HISTORY)
		state->cur_history = state->cnt_history;
#endif

	/* prepare before init handlers */
	cmdedit_y = 0;  /* quasireal y, not true if line > xt*yt */
	command_len = 0;
#if ENABLE_UNICODE_SUPPORT
	command_ps = xzalloc(maxsize * sizeof(command_ps[0]));
#else
	command_ps = command;
	command[0] = '\0';
#endif
#define command command_must_not_be_used

	new_settings = initial_settings;
	/* ~ICANON: unbuffered input (most c_cc[] are disabled, VMIN/VTIME are enabled) */
	/* ~ECHO, ~ECHONL: turn off echoing, including newline echoing */
	/* ~ISIG: turn off INTR (ctrl-C), QUIT, SUSP */
	new_settings.c_lflag &= ~(ICANON | ECHO | ECHONL | ISIG);
	/* reads would block only if < 1 char is available */
	new_settings.c_cc[VMIN] = 1;
	/* no timeout (reads block forever) */
	new_settings.c_cc[VTIME] = 0;
	/* Should be not needed if ISIG is off: */
	/* Turn off CTRL-C */
	/* new_settings.c_cc[VINTR] = _POSIX_VDISABLE; */
	tcsetattr_stdin_TCSANOW(&new_settings);

#if ENABLE_USERNAME_OR_HOMEDIR
	{
		struct passwd *entry;

		entry = getpwuid(geteuid());
		if (entry) {
			user_buf = xstrdup(entry->pw_name);
			home_pwd_buf = xstrdup(entry->pw_dir);
		}
	}
#endif

#if 0
	for (i = 0; i <= state->max_history; i++)
		bb_error_msg("history[%d]:'%s'", i, state->history[i]);
	bb_error_msg("cur_history:%d cnt_history:%d", state->cur_history, state->cnt_history);
#endif

	/* Print out the command prompt, optionally ask where cursor is */
	parse_and_put_prompt(prompt);
	ask_terminal();

	/* Install window resize handler (NB: after *all* init is complete) */
//FIXME: save entire sigaction!
	previous_SIGWINCH_handler = signal(SIGWINCH, win_changed);
	win_changed(0); /* get initial window size */

	read_key_buffer[0] = 0;
	while (1) {
		/*
		 * The emacs and vi modes share much of the code in the big
		 * command loop.  Commands entered when in vi's command mode
		 * (aka "escape mode") get an extra bit added to distinguish
		 * them - this keeps them from being self-inserted. This
		 * clutters the big switch a bit, but keeps all the code
		 * in one place.
		 */
		int32_t ic, ic_raw;

		fflush_all();
		ic = ic_raw = lineedit_read_key(read_key_buffer, timeout);

#if ENABLE_FEATURE_REVERSE_SEARCH
 again:
#endif
#if ENABLE_FEATURE_EDITING_VI
		newdelflag = 1;
		if (vi_cmdmode) {
			/* btw, since KEYCODE_xxx are all < 0, this doesn't
			 * change ic if it contains one of them: */
			ic |= VI_CMDMODE_BIT;
		}
#endif

		switch (ic) {
		case '\n':
		case '\r':
		vi_case('\n'|VI_CMDMODE_BIT:)
		vi_case('\r'|VI_CMDMODE_BIT:)
			/* Enter */
			goto_new_line();
			break_out = 1;
			break;
		case CTRL('A'):
		vi_case('0'|VI_CMDMODE_BIT:)
			/* Control-a -- Beginning of line */
			input_backward(cursor);
			break;
		case CTRL('B'):
		vi_case('h'|VI_CMDMODE_BIT:)
		vi_case('\b'|VI_CMDMODE_BIT:) /* ^H */
		vi_case('\x7f'|VI_CMDMODE_BIT:) /* DEL */
			input_backward(1); /* Move back one character */
			break;
		case CTRL('E'):
		vi_case('$'|VI_CMDMODE_BIT:)
			/* Control-e -- End of line */
			put_till_end_and_adv_cursor();
			break;
		case CTRL('F'):
		vi_case('l'|VI_CMDMODE_BIT:)
		vi_case(' '|VI_CMDMODE_BIT:)
			input_forward(); /* Move forward one character */
			break;
		case '\b':   /* ^H */
		case '\x7f': /* DEL */
			if (!isrtl_str())
				input_backspace();
			else
				input_delete(0);
			break;
		case KEYCODE_DELETE:
			if (!isrtl_str())
				input_delete(0);
			else
				input_backspace();
			break;
#if ENABLE_FEATURE_TAB_COMPLETION
		case '\t':
			input_tab(&lastWasTab);
			break;
#endif
		case CTRL('K'):
			/* Control-k -- clear to end of line */
			command_ps[cursor] = BB_NUL;
			command_len = cursor;
			printf(SEQ_CLEAR_TILL_END_OF_SCREEN);
			break;
		case CTRL('L'):
		vi_case(CTRL('L')|VI_CMDMODE_BIT:)
			/* Control-l -- clear screen */
			printf(ESC"[H"); /* cursor to top,left */
			redraw(0, command_len - cursor);
			break;
#if MAX_HISTORY > 0
		case CTRL('N'):
		vi_case(CTRL('N')|VI_CMDMODE_BIT:)
		vi_case('j'|VI_CMDMODE_BIT:)
			/* Control-n -- Get next command in history */
			if (get_next_history())
				goto rewrite_line;
			break;
		case CTRL('P'):
		vi_case(CTRL('P')|VI_CMDMODE_BIT:)
		vi_case('k'|VI_CMDMODE_BIT:)
			/* Control-p -- Get previous command from history */
			if (get_previous_history())
				goto rewrite_line;
			break;
#endif
		case CTRL('U'):
		vi_case(CTRL('U')|VI_CMDMODE_BIT:)
			/* Control-U -- Clear line before cursor */
			if (cursor) {
				command_len -= cursor;
				memmove(command_ps, command_ps + cursor,
					(command_len + 1) * sizeof(command_ps[0]));
				redraw(cmdedit_y, command_len);
			}
			break;
		case CTRL('W'):
		vi_case(CTRL('W')|VI_CMDMODE_BIT:)
			/* Control-W -- Remove the last word */
			while (cursor > 0 && BB_isspace(command_ps[cursor-1]))
				input_backspace();
			while (cursor > 0 && !BB_isspace(command_ps[cursor-1]))
				input_backspace();
			break;
#if ENABLE_FEATURE_REVERSE_SEARCH
		case CTRL('R'):
			ic = ic_raw = reverse_i_search();
			goto again;
#endif

#if ENABLE_FEATURE_EDITING_VI
		case 'i'|VI_CMDMODE_BIT:
			vi_cmdmode = 0;
			break;
		case 'I'|VI_CMDMODE_BIT:
			input_backward(cursor);
			vi_cmdmode = 0;
			break;
		case 'a'|VI_CMDMODE_BIT:
			input_forward();
			vi_cmdmode = 0;
			break;
		case 'A'|VI_CMDMODE_BIT:
			put_till_end_and_adv_cursor();
			vi_cmdmode = 0;
			break;
		case 'x'|VI_CMDMODE_BIT:
			input_delete(1);
			break;
		case 'X'|VI_CMDMODE_BIT:
			if (cursor > 0) {
				input_backward(1);
				input_delete(1);
			}
			break;
		case 'W'|VI_CMDMODE_BIT:
			vi_Word_motion(1);
			break;
		case 'w'|VI_CMDMODE_BIT:
			vi_word_motion(1);
			break;
		case 'E'|VI_CMDMODE_BIT:
			vi_End_motion();
			break;
		case 'e'|VI_CMDMODE_BIT:
			vi_end_motion();
			break;
		case 'B'|VI_CMDMODE_BIT:
			vi_Back_motion();
			break;
		case 'b'|VI_CMDMODE_BIT:
			vi_back_motion();
			break;
		case 'C'|VI_CMDMODE_BIT:
			vi_cmdmode = 0;
			/* fall through */
		case 'D'|VI_CMDMODE_BIT:
			goto clear_to_eol;

		case 'c'|VI_CMDMODE_BIT:
			vi_cmdmode = 0;
			/* fall through */
		case 'd'|VI_CMDMODE_BIT: {
			int nc, sc;

			ic = lineedit_read_key(read_key_buffer, timeout);
			if (errno) /* error */
				goto return_error_indicator;
			if (ic == ic_raw) { /* "cc", "dd" */
				input_backward(cursor);
				goto clear_to_eol;
				break;
			}

			sc = cursor;
			switch (ic) {
			case 'w':
			case 'W':
			case 'e':
			case 'E':
				switch (ic) {
				case 'w':   /* "dw", "cw" */
					vi_word_motion(vi_cmdmode);
					break;
				case 'W':   /* 'dW', 'cW' */
					vi_Word_motion(vi_cmdmode);
					break;
				case 'e':   /* 'de', 'ce' */
					vi_end_motion();
					input_forward();
					break;
				case 'E':   /* 'dE', 'cE' */
					vi_End_motion();
					input_forward();
					break;
				}
				nc = cursor;
				input_backward(cursor - sc);
				while (nc-- > cursor)
					input_delete(1);
				break;
			case 'b':  /* "db", "cb" */
			case 'B':  /* implemented as B */
				if (ic == 'b')
					vi_back_motion();
				else
					vi_Back_motion();
				while (sc-- > cursor)
					input_delete(1);
				break;
			case ' ':  /* "d ", "c " */
				input_delete(1);
				break;
			case '$':  /* "d$", "c$" */
 clear_to_eol:
				while (cursor < command_len)
					input_delete(1);
				break;
			}
			break;
		}
		case 'p'|VI_CMDMODE_BIT:
			input_forward();
			/* fallthrough */
		case 'P'|VI_CMDMODE_BIT:
			put();
			break;
		case 'r'|VI_CMDMODE_BIT:
//FIXME: unicode case?
			ic = lineedit_read_key(read_key_buffer, timeout);
			if (errno) /* error */
				goto return_error_indicator;
			if (ic < ' ' || ic > 255) {
				beep();
			} else {
				command_ps[cursor] = ic;
				bb_putchar(ic);
				bb_putchar('\b');
			}
			break;
		case '\x1b': /* ESC */
			if (state->flags & VI_MODE) {
				/* insert mode --> command mode */
				vi_cmdmode = 1;
				input_backward(1);
			}
			/* Handle a few ESC-<key> combinations the same way
			 * standard readline bindings (IOW: bash) do.
			 * Often, Alt-<key> generates ESC-<key>.
			 */
			ic = lineedit_read_key(read_key_buffer, 20);
			switch (ic) {
				//case KEYCODE_LEFT: - bash doesn't do this
				case 'b':
					ctrl_left();
					break;
				//case KEYCODE_RIGHT: - bash doesn't do this
				case 'f':
					ctrl_right();
					break;
				//case KEYCODE_DELETE: - bash doesn't do this
				case 'd':  /* Alt-D */
				{
					/* Delete word forward */
					int nc, sc = cursor;
					ctrl_right();
					nc = cursor - sc;
					input_backward(nc);
					while (--nc >= 0)
						input_delete(1);
					break;
				}
				case '\b':   /* Alt-Backspace(?) */
				case '\x7f': /* Alt-Backspace(?) */
				//case 'w': - bash doesn't do this
				{
					/* Delete word backward */
					int sc = cursor;
					ctrl_left();
					while (sc-- > cursor)
						input_delete(1);
					break;
				}
			}
			break;
#endif /* FEATURE_COMMAND_EDITING_VI */

#if MAX_HISTORY > 0
		case KEYCODE_UP:
			if (get_previous_history())
				goto rewrite_line;
			beep();
			break;
		case KEYCODE_DOWN:
			if (!get_next_history())
				break;
 rewrite_line:
			/* Rewrite the line with the selected history item */
			/* change command */
			command_len = load_string(state->history[state->cur_history] ?
					state->history[state->cur_history] : "");
			/* redraw and go to eol (bol, in vi) */
			redraw(cmdedit_y, (state->flags & VI_MODE) ? 9999 : 0);
			break;
#endif
		case KEYCODE_RIGHT:
			input_forward();
			break;
		case KEYCODE_LEFT:
			input_backward(1);
			break;
		case KEYCODE_CTRL_LEFT:
		case KEYCODE_ALT_LEFT: /* bash doesn't do it */
			ctrl_left();
			break;
		case KEYCODE_CTRL_RIGHT:
		case KEYCODE_ALT_RIGHT: /* bash doesn't do it */
			ctrl_right();
			break;
		case KEYCODE_HOME:
			input_backward(cursor);
			break;
		case KEYCODE_END:
			put_till_end_and_adv_cursor();
			break;

		default:
			if (initial_settings.c_cc[VINTR] != 0
			 && ic_raw == initial_settings.c_cc[VINTR]
			) {
				/* Ctrl-C (usually) - stop gathering input */
				goto_new_line();
				command_len = 0;
				break_out = -1; /* "do not append '\n'" */
				break;
			}
			if (initial_settings.c_cc[VEOF] != 0
			 && ic_raw == initial_settings.c_cc[VEOF]
			) {
				/* Ctrl-D (usually) - delete one character,
				 * or exit if len=0 and no chars to delete */
				if (command_len == 0) {
					errno = 0;

		case -1: /* error (e.g. EIO when tty is destroyed) */
 IF_FEATURE_EDITING_VI(return_error_indicator:)
					break_out = command_len = -1;
					break;
				}
				input_delete(0);
				break;
			}
//			/* Control-V -- force insert of next char */
//			if (c == CTRL('V')) {
//				if (safe_read(STDIN_FILENO, &c, 1) < 1)
//					goto return_error_indicator;
//				if (c == 0) {
//					beep();
//					break;
//				}
//			}
			if (ic < ' '
			 || (!ENABLE_UNICODE_SUPPORT && ic >= 256)
			 || (ENABLE_UNICODE_SUPPORT && ic >= VI_CMDMODE_BIT)
			) {
				/* If VI_CMDMODE_BIT is set, ic is >= 256
				 * and vi mode ignores unexpected chars.
				 * Otherwise, we are here if ic is a
				 * control char or an unhandled ESC sequence,
				 * which is also ignored.
				 */
				break;
			}
			if ((int)command_len >= (maxsize - 2)) {
				/* Not enough space for the char and EOL */
				break;
			}

			command_len++;
			if (cursor == (command_len - 1)) {
				/* We are at the end, append */
				command_ps[cursor] = ic;
				command_ps[cursor + 1] = BB_NUL;
				put_cur_glyph_and_inc_cursor();
				if (unicode_bidi_isrtl(ic))
					input_backward(1);
			} else {
				/* In the middle, insert */
				int sc = cursor;

				memmove(command_ps + sc + 1, command_ps + sc,
					(command_len - sc) * sizeof(command_ps[0]));
				command_ps[sc] = ic;
				/* is right-to-left char, or neutral one (e.g. comma) was just added to rtl text? */
				if (!isrtl_str())
					sc++; /* no */
				put_till_end_and_adv_cursor();
				/* to prev x pos + 1 */
				input_backward(cursor - sc);
			}
			break;
		} /* switch (ic) */

		if (break_out)
			break;

#if ENABLE_FEATURE_TAB_COMPLETION
		if (ic_raw != '\t')
			lastWasTab = 0;
#endif
	} /* while (1) */

#if ENABLE_FEATURE_EDITING_ASK_TERMINAL
	if (S.sent_ESC_br6n) {
		/* "sleep 1; busybox ash" + hold [Enter] to trigger.
		 * We sent "ESC [ 6 n", but got '\n' first, and
		 * KEYCODE_CURSOR_POS response is now buffered from terminal.
		 * It's bad already and not much can be done with it
		 * (it _will_ be visible for the next process to read stdin),
		 * but without this delay it even shows up on the screen
		 * as garbage because we restore echo settings with tcsetattr
		 * before it comes in. UGLY!
		 */
		usleep(20*1000);
	}
#endif

/* End of bug-catching "command_must_not_be_used" trick */
#undef command

#if ENABLE_UNICODE_SUPPORT
	command[0] = '\0';
	if (command_len > 0)
		command_len = save_string(command, maxsize - 1);
	free(command_ps);
#endif

	if (command_len > 0) {
		remember_in_history(command);
	}

	if (break_out > 0) {
		command[command_len++] = '\n';
		command[command_len] = '\0';
	}

#if ENABLE_FEATURE_TAB_COMPLETION
	free_tab_completion_data();
#endif

	/* restore initial_settings */
	tcsetattr_stdin_TCSANOW(&initial_settings);
	/* restore SIGWINCH handler */
	signal(SIGWINCH, previous_SIGWINCH_handler);
	fflush_all();

	len = command_len;
	DEINIT_S();

	return len; /* can't return command_len, DEINIT_S() destroys it */
}

#else  /* !FEATURE_EDITING */

#undef read_line_input
int FAST_FUNC read_line_input(const char* prompt, char* command, int maxsize)
{
	fputs(prompt, stdout);
	fflush_all();
	if (!fgets(command, maxsize, stdin))
		return -1;
	return strlen(command);
}

#endif  /* !FEATURE_EDITING */


/*
 * Testing
 */

#ifdef TEST

#include <locale.h>

const char *applet_name = "debug stuff usage";

int main(int argc, char **argv)
{
	char buff[MAX_LINELEN];
	char *prompt =
#if ENABLE_FEATURE_EDITING_FANCY_PROMPT
		"\\[\\033[32;1m\\]\\u@\\[\\x1b[33;1m\\]\\h:"
		"\\[\\033[34;1m\\]\\w\\[\\033[35;1m\\] "
		"\\!\\[\\e[36;1m\\]\\$ \\[\\E[0m\\]";
#else
		"% ";
#endif

	while (1) {
		int l;
		l = read_line_input(prompt, buff);
		if (l <= 0 || buff[l-1] != '\n')
			break;
		buff[l-1] = '\0';
		printf("*** read_line_input() returned line =%s=\n", buff);
	}
	printf("*** read_line_input() detect ^D\n");
	return 0;
}

#endif  /* TEST */<|MERGE_RESOLUTION|>--- conflicted
+++ resolved
@@ -829,19 +829,12 @@
 	if (type == FIND_EXE_ONLY) {
 		const char *p = applet_names;
 
-<<<<<<< HEAD
-		for (i=0; i < NUM_APPLETS; i++) {
-			if (strncmp(pfind, p, pf_len) == 0)
-				add_match(xstrdup(p));
-			p += strlen(p) + 1;
-=======
 		i = 0;
 		while (i < NUM_APPLETS) {
 			if (strncmp(pfind, p, pf_len) == 0)
 				add_match(xstrdup(p));
 			p += strlen(p) + 1;
 			i++;
->>>>>>> 6bd3fff5
 		}
 	}
 #endif
