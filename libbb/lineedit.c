--- conflicted
+++ resolved
@@ -1653,16 +1653,7 @@
 	if (!st)
 		return;
 	for (i = 0; i < st->cnt_history; i++)
-<<<<<<< HEAD
-#if ENABLE_PLATFORM_MINGW32
-		/* Upstream erred, a patch has been submitted */
 		printf("%4d %s\n", i, st->history[i]);
-#else
-		fprintf(stderr, "%4d %s\n", i, st->history[i]);
-#endif
-=======
-		printf("%4d %s\n", i, st->history[i]);
->>>>>>> dff444bc
 }
 
 # if ENABLE_FEATURE_EDITING_SAVEHISTORY
