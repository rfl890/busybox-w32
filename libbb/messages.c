/* vi: set sw=4 ts=4: */
/*
 * Copyright (C) 1999-2004 by Erik Andersen <andersen@codepoet.org>
 *
 * Licensed under GPLv2 or later, see file LICENSE in this source tree.
 */

#include "libbb.h"

/* allow default system PATH to be extended via CFLAGS */
#ifndef BB_ADDITIONAL_PATH
#define BB_ADDITIONAL_PATH ""
#endif

/* allow version to be extended, via CFLAGS */
#ifndef BB_EXTRA_VERSION
#define BB_EXTRA_VERSION BB_BT
#endif

#define BANNER "BusyBox v" BB_VER " (" BB_EXTRA_VERSION ")"

const char bb_banner[] ALIGN1 = BANNER;


const char bb_msg_memory_exhausted[] ALIGN1 = "memory exhausted";
const char bb_msg_invalid_date[] ALIGN1 = "invalid date '%s'";
const char bb_msg_unknown[] ALIGN1 = "(unknown)";
const char bb_msg_can_not_create_raw_socket[] ALIGN1 = "can't create raw socket";
const char bb_msg_perm_denied_are_you_root[] ALIGN1 = "permission denied (are you root?)";
const char bb_msg_you_must_be_root[] ALIGN1 = "you must be root";
const char bb_msg_requires_arg[] ALIGN1 = "%s requires an argument";
const char bb_msg_invalid_arg[] ALIGN1 = "invalid argument '%s' to '%s'";
const char bb_msg_standard_input[] ALIGN1 = "standard input";
const char bb_msg_standard_output[] ALIGN1 = "standard output";

const char bb_hexdigits_upcase[] ALIGN1 = "0123456789ABCDEF";

#if !ENABLE_PLATFORM_MINGW32
const char bb_busybox_exec_path[] ALIGN1 = CONFIG_BUSYBOX_EXEC_PATH;
#endif
const char bb_default_login_shell[] ALIGN1 = LIBBB_DEFAULT_LOGIN_SHELL;
/* util-linux manpage says /sbin:/bin:/usr/sbin:/usr/bin,
 * but I want to save a few bytes here. Check libbb.h before changing! */
const char bb_PATH_root_path[] ALIGN1 =
	"PATH=/sbin:/usr/sbin:/bin:/usr/bin" BB_ADDITIONAL_PATH;


const int const_int_1 = 1;
/* explicitly = 0, otherwise gcc may make it a common variable
 * and it will end up in bss */
const int const_int_0 = 0;

<<<<<<< HEAD
#if !ENABLE_PLATFORM_MINGW32 /* No wtmp on Windows */
#include <utmp.h>
=======
#if ENABLE_FEATURE_WTMP
>>>>>>> 8d0e0cda
/* This is usually something like "/var/adm/wtmp" or "/var/log/wtmp" */
const char bb_path_wtmp_file[] ALIGN1 =
# if defined _PATH_WTMP
	_PATH_WTMP;
# elif defined WTMP_FILE
	WTMP_FILE;
# else
#  error unknown path to wtmp file
# endif
#endif
#endif

/* We use it for "global" data via *(struct global*)&bb_common_bufsiz1.
 * Since gcc insists on aligning struct global's members, it would be a pity
 * (and an alignment fault on some CPUs) to mess it up. */
char bb_common_bufsiz1[COMMON_BUFSIZE] ALIGNED(sizeof(long long));<|MERGE_RESOLUTION|>--- conflicted
+++ resolved
@@ -50,12 +50,7 @@
  * and it will end up in bss */
 const int const_int_0 = 0;
 
-<<<<<<< HEAD
-#if !ENABLE_PLATFORM_MINGW32 /* No wtmp on Windows */
-#include <utmp.h>
-=======
 #if ENABLE_FEATURE_WTMP
->>>>>>> 8d0e0cda
 /* This is usually something like "/var/adm/wtmp" or "/var/log/wtmp" */
 const char bb_path_wtmp_file[] ALIGN1 =
 # if defined _PATH_WTMP
@@ -66,7 +61,6 @@
 #  error unknown path to wtmp file
 # endif
 #endif
-#endif
 
 /* We use it for "global" data via *(struct global*)&bb_common_bufsiz1.
  * Since gcc insists on aligning struct global's members, it would be a pity
