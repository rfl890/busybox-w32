--- conflicted
+++ resolved
@@ -53,12 +53,6 @@
 lib-y += lineedit.o lineedit_ptr_hack.o
 lib-y += llist.o
 lib-y += make_directory.o
-<<<<<<< HEAD
-lib-y += hash_md5.o
-=======
-lib-y += makedev.o
-lib-y += match_fstype.o
->>>>>>> eb7fe6db
 # Alternative (disabled) implementation
 #lib-y += hash_md5prime.o
 lib-y += hash_sha.o
