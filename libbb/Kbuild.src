--- conflicted
+++ resolved
@@ -43,11 +43,7 @@
 lib-y += get_volsize.o
 lib-y += herror_msg.o
 lib-y += human_readable.o
-<<<<<<< HEAD
-lib-y += info_msg.o
-=======
 lib-y += inet_common.o
->>>>>>> d7d4750e
 lib-y += inode_hash.o
 lib-y += isdirectory.o
 lib-y += last_char_is.o
