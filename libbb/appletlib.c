--- conflicted
+++ resolved
@@ -172,17 +172,12 @@
 			while (*p++) continue;
 			ap--;
 		}
-<<<<<<< HEAD
-		full_write2_str(bb_banner);
+		full_write_fn(bb_banner);
 #if ENABLE_PLATFORM_MINGW32
-		full_write2_str("\n");
+		full_write_fn("\n");
 #else
-		full_write2_str(" multi-call binary.\n"); /* common string */
-#endif
-=======
-		full_write_fn(bb_banner);
 		full_write_fn(" multi-call binary.\n"); /* common string */
->>>>>>> dff444bc
+#endif
 		if (*p == '\b')
 			full_write_fn("\nNo help available\n");
 		else {
@@ -921,32 +916,24 @@
  help:
 		output_width = get_terminal_width(2);
 
-<<<<<<< HEAD
-		dup2(1, 2);
-		full_write2_str(bb_banner); /* reuse const string */
+		full_write1_str(bb_banner); /* reuse const string */
 #  if ENABLE_PLATFORM_MINGW32
-		full_write2_str("\n(");
+		full_write1_str("\n(");
 #   if defined(MINGW_VER)
 		if (sizeof(MINGW_VER) > 5) {
-			full_write2_str(MINGW_VER "; ");
+			full_write1_str(MINGW_VER "; ");
 		}
 #   endif
-		full_write2_str(ENABLE_GLOBBING ? "glob" : "noglob");
+		full_write1_str(ENABLE_GLOBBING ? "glob" : "noglob");
 #   if ENABLE_FEATURE_UTF8_MANIFEST
-		full_write2_str("; Unicode");
+		full_write1_str("; Unicode");
 #   endif
-		full_write2_str(")\n\n");
+		full_write1_str(")\n\n");
 #  else
-		full_write2_str(" multi-call binary.\n"); /* reuse */
-#endif
-		full_write2_str(
+		full_write1_str(" multi-call binary.\n"); /* reuse */
+#endif
+		full_write1_str(
 			"BusyBox is copyrighted by many authors between 1998-2024.\n"
-=======
-		full_write1_str(bb_banner); /* reuse const string */
-		full_write1_str(" multi-call binary.\n"); /* reuse */
-		full_write1_str(
-			"BusyBox is copyrighted by many authors between 1998-2015.\n"
->>>>>>> dff444bc
 			"Licensed under GPLv2. See source distribution for detailed\n"
 			"copyright notices.\n"
 			"\n"
@@ -1025,8 +1012,7 @@
 		while (*a) {
 #  if ENABLE_FEATURE_INSTALLER && !ENABLE_PLATFORM_MINGW32
 			if (argv[1][6]) /* --list-full? */
-<<<<<<< HEAD
-				full_write2_str(install_dir[APPLET_INSTALL_LOC(i)] + 1);
+				full_write1_str(install_dir[APPLET_INSTALL_LOC(i)] + 1);
 #  elif ENABLE_PLATFORM_MINGW32 && (ENABLE_FEATURE_PREFER_APPLETS \
 		|| ENABLE_FEATURE_SH_STANDALONE \
 		|| ENABLE_FEATURE_SH_NOFORK)
@@ -1043,12 +1029,9 @@
 #   endif
 				else
 					str = "        ";
-				full_write2_str(str);
-				full_write2_str(install_dir[APPLET_INSTALL_LOC(i)] + 1);
+				full_write1_str(str);
+				full_write1_str(install_dir[APPLET_INSTALL_LOC(i)] + 1);
 			}
-=======
-				full_write1_str(install_dir[APPLET_INSTALL_LOC(i)] + 1);
->>>>>>> dff444bc
 #  endif
 			full_write1_str(a);
 			full_write1_str("\n");
