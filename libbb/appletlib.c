--- conflicted
+++ resolved
@@ -659,23 +659,15 @@
 			)
 			IF_FEATURE_SH_STANDALONE(
 			"\tBusyBox is a multi-call binary that combines many common Unix\n"
-<<<<<<< HEAD
-			"\tutilities into a single executable.  The shell in this version\n"
-			"\thas been configured to prefer built-in utilities to external\n"
-			"\tbinaries.  This avoids having to install a link to busybox for\n"
-			"\teach function to be invoked.\n"
+			"\tutilities into a single executable.  The shell in this build\n"
+			"\tis configured to run built-in utilities without $PATH search.\n"
+			"\tYou don't need to install a link to busybox for each utility.\n"
+			"\tTo run external program, use full path (/sbin/ip instead of ip).\n"
 			)
 			"\n"
 #if ENABLE_GLOBBING
 			"\tSupport for native Windows wildcards is enabled.  In some\n"
 			"\tcases this may result in wildcards being processed twice.\n"
-=======
-			"\tutilities into a single executable.  The shell in this build\n"
-			"\tis configured to run built-in utilities without $PATH search.\n"
-			"\tYou don't need to install a link to busybox for each utility.\n"
-			"\tTo run external program, use full path (/sbin/ip instead of ip).\n"
-			)
->>>>>>> 6bd3fff5
 			"\n"
 #endif
 			"Currently defined functions:\n"
