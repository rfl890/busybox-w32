--- conflicted
+++ resolved
@@ -160,11 +160,7 @@
 			ap--;
 		}
 		full_write2_str(bb_banner);
-<<<<<<< HEAD
 		full_write2_str(" multi-call binary\n");
-=======
-		full_write2_str(" multi-call binary.\n"); /* common string */
->>>>>>> 6ca8e347
 		if (*p == '\b')
 			full_write2_str("\nNo help available\n");
 		else {
