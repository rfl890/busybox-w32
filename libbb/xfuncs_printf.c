--- conflicted
+++ resolved
@@ -111,6 +111,7 @@
 	return memcpy(xmalloc(n), s, n);
 }
 
+#if !ENABLE_PLATFORM_MINGW32
 void* FAST_FUNC mmap_read(int fd, size_t size)
 {
 	return mmap(NULL, size, PROT_READ, MAP_PRIVATE, fd, 0);
@@ -131,6 +132,7 @@
 		bb_die_memory_exhausted();
 	return p;
 }
+#endif
 
 // Die if we can't open a file and return a FILE* to it.
 // Notice we haven't got xfread(), This is for use with fscanf() and friends.
@@ -523,11 +525,7 @@
 		bb_simple_perror_msg_and_die(errmsg);
 }
 
-<<<<<<< HEAD
-#if !ENABLE_PLATFORM_MINGW32
-=======
 #if ENABLE_SELINUX
->>>>>>> 2b7c1aa9
 // selinux_or_die() - die if SELinux is disabled.
 void FAST_FUNC selinux_or_die(void)
 {
@@ -542,6 +540,7 @@
 /* not defined, other code must have no calls to it */
 #endif
 
+#if !ENABLE_PLATFORM_MINGW32
 int FAST_FUNC ioctl_or_perror_and_die(int fd, unsigned request, void *argp, const char *fmt,...)
 {
 	int ret;
@@ -706,9 +705,7 @@
 	}
 	/* Child continues */
 }
-<<<<<<< HEAD
 #endif /* !ENABLE_PLATFORM_MINGW32 */
-=======
 
 // Useful when we do know that pid is valid, and we just want to wait
 // for it to exit. Not existing pid is fatal. waitpid() status is not returned.
@@ -722,11 +719,13 @@
 	return exit_status;
 }
 
+#if !ENABLE_PLATFORM_MINGW32
 void FAST_FUNC xsettimeofday(const struct timeval *tv)
 {
 	if (settimeofday(tv, NULL))
 		bb_simple_perror_msg_and_die("settimeofday");
 }
+#endif
 
 void FAST_FUNC xgettimeofday(struct timeval *tv)
 {
@@ -737,5 +736,4 @@
 	/* Never fails on Linux */
 	gettimeofday(tv, NULL);
 #endif
-}
->>>>>>> 2b7c1aa9
+}