--- conflicted
+++ resolved
@@ -112,18 +112,13 @@
 		0
 	};
 
-<<<<<<< HEAD
 #if ENABLE_PLATFORM_MINGW32
 	if (!(terminal_mode(FALSE) & VT_INPUT))
 		return windows_read_key(fd, buffer, timeout);
 #endif
 
-	pfd.fd = fd;
-	pfd.events = POLLIN;
-=======
 	pfd->fd = fd;
 	pfd->events = POLLIN;
->>>>>>> 84766710
 
 	buffer++; /* saved chars counter is in buffer[-1] now */
 
