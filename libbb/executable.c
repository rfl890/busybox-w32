/* vi: set sw=4 ts=4: */
/*
 * Utility routines.
 *
 * Copyright (C) 2006 Gabriel Somlo <somlo at cmu.edu>
 *
 * Licensed under GPLv2 or later, see file LICENSE in this source tree.
 */
#include "libbb.h"

/* check if path points to an executable file;
 * return 1 if found;
 * return 0 otherwise;
 */
int FAST_FUNC file_is_executable(const char *name)
{
	struct stat s;
#if !ENABLE_PLATFORM_MINGW32
	return (!access(name, X_OK) && !stat(name, &s) && S_ISREG(s.st_mode));
#else
	/* expand WIN32 implementation of access(2) */
	return (!stat(name, &s) && S_ISREG(s.st_mode) && (s.st_mode & S_IXUSR));
#endif
}

/* search (*PATHp) for an executable file;
 * return allocated string containing full path if found;
 *  PATHp points to the component after the one where it was found
 *  (or NULL if found in last component),
 *  you may call find_executable again with this PATHp to continue
 * return NULL otherwise (PATHp is undefined)
 */
char* FAST_FUNC find_executable(const char *name, const char **PATHp)
{
	/* About empty components in $PATH:
	 * http://pubs.opengroup.org/onlinepubs/009695399/basedefs/xbd_chap08.html
	 * 8.3 Other Environment Variables - PATH
	 * A zero-length prefix is a legacy feature that indicates the current
	 * working directory. It appears as two adjacent colons ( "::" ), as an
	 * initial colon preceding the rest of the list, or as a trailing colon
	 * following the rest of the list.
	 */
	char *p = (char*) *PATHp;

	if (!p)
		return NULL;
	while (1) {
		const char *end = strchrnul(p, ':');
		int sz = end - p;

<<<<<<< HEAD
		n = strchr(p, PATH_SEP);
		if (n) *n = '\0';
		p = concat_path_file(
			p[0] ? p : ".", /* handle "::" case */
			filename
		);
#if ENABLE_PLATFORM_MINGW32
		{
			char *w = file_is_win32_exe(p);
			ex = w != NULL;
			if (ex) {
				free(p);
				p = w;
			}
		}
#else
		ex = file_is_executable(p);
#endif
		if (n) *n++ = PATH_SEP;
		if (ex) {
			*PATHp = n;
=======
		if (sz != 0) {
			p = xasprintf("%.*s/%s", sz, p, name);
		} else {
			/* We have xxx::yyy in $PATH,
			 * it means "use current dir" */
			p = xstrdup(name);
// A bit of discrepancy wrt the path used if file is found here.
// bash 5.2.15 "type" returns "./NAME".
// GNU which v2.21 returns "/CUR/DIR/NAME".
// With -a, both skip over all colons: xxx::::yyy is the same as xxx::yyy,
// current dir is not tried the second time.
		}
		if (file_is_executable(p)) {
			*PATHp = (*end ? end+1 : NULL);
>>>>>>> 75ca8d07
			return p;
		}
		free(p);
		if (*end == '\0')
			return NULL;
		p = (char *) end + 1;
	}
}

/* search $PATH for an executable file;
 * return 1 if found;
 * return 0 otherwise;
 */
int FAST_FUNC executable_exists(const char *name)
{
	const char *path = getenv("PATH");
	char *ret = find_executable(name, &path);
	free(ret);
	return ret != NULL;
}

#if ENABLE_FEATURE_PREFER_APPLETS
/* just like the real execvp, but try to launch an applet named 'file' first */
int FAST_FUNC BB_EXECVP(const char *file, char *const argv[])
{
	if (find_applet_by_name(file) >= 0)
		execvp(bb_busybox_exec_path, argv);
	return execvp(file, argv);
}
#endif

void FAST_FUNC BB_EXECVP_or_die(char **argv)
{
	BB_EXECVP(argv[0], argv);
	/* SUSv3-mandated exit codes */
	xfunc_error_retval = (errno == ENOENT) ? 127 : 126;
	bb_perror_msg_and_die("can't execute '%s'", argv[0]);
}<|MERGE_RESOLUTION|>--- conflicted
+++ resolved
@@ -45,16 +45,22 @@
 	if (!p)
 		return NULL;
 	while (1) {
-		const char *end = strchrnul(p, ':');
+		const char *end = strchrnul(p, PATH_SEP);
 		int sz = end - p;
+		int ex;
 
-<<<<<<< HEAD
-		n = strchr(p, PATH_SEP);
-		if (n) *n = '\0';
-		p = concat_path_file(
-			p[0] ? p : ".", /* handle "::" case */
-			filename
-		);
+		if (sz != 0) {
+			p = xasprintf("%.*s/%s", sz, p, name);
+		} else {
+			/* We have xxx::yyy in $PATH,
+			 * it means "use current dir" */
+			p = xstrdup(name);
+// A bit of discrepancy wrt the path used if file is found here.
+// bash 5.2.15 "type" returns "./NAME".
+// GNU which v2.21 returns "/CUR/DIR/NAME".
+// With -a, both skip over all colons: xxx::::yyy is the same as xxx::yyy,
+// current dir is not tried the second time.
+		}
 #if ENABLE_PLATFORM_MINGW32
 		{
 			char *w = file_is_win32_exe(p);
@@ -67,25 +73,8 @@
 #else
 		ex = file_is_executable(p);
 #endif
-		if (n) *n++ = PATH_SEP;
 		if (ex) {
-			*PATHp = n;
-=======
-		if (sz != 0) {
-			p = xasprintf("%.*s/%s", sz, p, name);
-		} else {
-			/* We have xxx::yyy in $PATH,
-			 * it means "use current dir" */
-			p = xstrdup(name);
-// A bit of discrepancy wrt the path used if file is found here.
-// bash 5.2.15 "type" returns "./NAME".
-// GNU which v2.21 returns "/CUR/DIR/NAME".
-// With -a, both skip over all colons: xxx::::yyy is the same as xxx::yyy,
-// current dir is not tried the second time.
-		}
-		if (file_is_executable(p)) {
 			*PATHp = (*end ? end+1 : NULL);
->>>>>>> 75ca8d07
 			return p;
 		}
 		free(p);
