#
# For a description of the syntax of this configuration file,
# see scripts/kbuild/config-language.txt.
#

menu "Archival Utilities"

config FEATURE_SEAMLESS_XZ
	bool "Make tar, rpm, modprobe etc understand .xz data"
	default y
	help
	  Make tar, rpm, modprobe etc understand .xz data.

config FEATURE_SEAMLESS_LZMA
	bool "Make tar, rpm, modprobe etc understand .lzma data"
	default y
	help
	  Make tar, rpm, modprobe etc understand .lzma data.

config FEATURE_SEAMLESS_BZ2
	bool "Make tar, rpm, modprobe etc understand .bz2 data"
	default y
	help
	  Make tar, rpm, modprobe etc understand .bz2 data.

config FEATURE_SEAMLESS_GZ
	bool "Make tar, rpm, modprobe etc understand .gz data"
	default y
	help
	  Make tar, rpm, modprobe etc understand .gz data.

config FEATURE_SEAMLESS_Z
	bool "tar, rpm, modprobe etc understand .Z data"
	default n
	help
	  Make tar, rpm, modprobe etc understand .Z data.

<<<<<<< HEAD
config AR
	bool "ar"
	default n  # needs to be improved to be able to replace binutils ar
	help
	  ar is an archival utility program used to create, modify, and
	  extract contents from archives. An archive is a single file holding
	  a collection of other files in a structure that makes it possible to
	  retrieve the original individual files (called archive members).
	  The original files' contents, mode (permissions), timestamp, owner,
	  and group are preserved in the archive, and can be restored on
	  extraction.

	  The stored filename is limited to 15 characters. (for more information
	  see long filename support).
	  ar has 60 bytes of overheads for every stored file.

	  This implementation of ar can extract archives, it cannot create or
	  modify them.
	  On an x86 system, the ar applet adds about 1K.

	  Unless you have a specific application which requires ar, you should
	  probably say N here.

config FEATURE_AR_LONG_FILENAMES
	bool "Support for long filenames (not needed for debs)"
	default y
	depends on AR
	help
	  By default the ar format can only store the first 15 characters
	  of the filename, this option removes that limitation.
	  It supports the GNU ar long filename method which moves multiple long
	  filenames into a the data section of a new ar entry.

config FEATURE_AR_CREATE
	bool "Support archive creation"
	default y
	depends on AR
	help
	  This enables archive creation (-c and -r) with busybox ar.

config BUNZIP2
	bool "bunzip2"
	default y
	help
	  bunzip2 is a compression utility using the Burrows-Wheeler block
	  sorting text compression algorithm, and Huffman coding. Compression
	  is generally considerably better than that achieved by more
	  conventional LZ77/LZ78-based compressors, and approaches the
	  performance of the PPM family of statistical compressors.

	  Unless you have a specific application which requires bunzip2, you
	  should probably say N here.

config BZIP2
	bool "bzip2"
	default y
	help
	  bzip2 is a compression utility using the Burrows-Wheeler block
	  sorting text compression algorithm, and Huffman coding. Compression
	  is generally considerably better than that achieved by more
	  conventional LZ77/LZ78-based compressors, and approaches the
	  performance of the PPM family of statistical compressors.

	  Unless you have a specific application which requires bzip2, you
	  should probably say N here.

config CPIO
	bool "cpio"
	default y
	help
	  cpio is an archival utility program used to create, modify, and
	  extract contents from archives.
	  cpio has 110 bytes of overheads for every stored file.

	  This implementation of cpio can extract cpio archives created in the
	  "newc" or "crc" format, it cannot create or modify them.

	  Unless you have a specific application which requires cpio, you
	  should probably say N here.

config FEATURE_CPIO_O
	bool "Support for archive creation"
	default y
	depends on CPIO
	help
	  This implementation of cpio can create cpio archives in the "newc"
	  format only.

config FEATURE_CPIO_P
	bool "Support for passthrough mode"
	default y
	depends on FEATURE_CPIO_O
	help
	  Passthrough mode. Rarely used.

config DPKG
	bool "dpkg"
	default n
	select FEATURE_SEAMLESS_GZ
	help
	  dpkg is a medium-level tool to install, build, remove and manage
	  Debian packages.

	  This implementation of dpkg has a number of limitations,
	  you should use the official dpkg if possible.

config DPKG_DEB
	bool "dpkg_deb"
	default n
	select FEATURE_SEAMLESS_GZ
	help
	  dpkg-deb unpacks and provides information about Debian archives.

	  This implementation of dpkg-deb cannot pack archives.

	  Unless you have a specific application which requires dpkg-deb,
	  say N here.

config FEATURE_DPKG_DEB_EXTRACT_ONLY
	bool "Extract only (-x)"
	default n
	depends on DPKG_DEB
	help
	  This reduces dpkg-deb to the equivalent of
	  "ar -p <deb> data.tar.gz | tar -zx". However it saves space as none
	  of the extra dpkg-deb, ar or tar options are needed, they are linked
	  to internally.

config GUNZIP
	bool "gunzip"
	default y
	help
	  gunzip is used to decompress archives created by gzip.
	  You can use the `-t' option to test the integrity of
	  an archive, without decompressing it.

config GZIP
	bool "gzip"
	default y
	help
	  gzip is used to compress files.
	  It's probably the most widely used UNIX compression program.

config FEATURE_GZIP_LONG_OPTIONS
	bool "Enable long options"
	default y
	depends on GZIP && LONG_OPTS
	help
	  Enable use of long options, increases size by about 106 Bytes

config GZIP_FAST
	int "Trade memory for gzip speed (0:small,slow - 2:fast,big)"
	default 0
	range 0 2
	depends on GZIP
	help
	  Enable big memory options for gzip.
	  0: small buffers, small hash-tables
	  1: larger buffers, larger hash-tables
	  2: larger buffers, largest hash-tables
	  Larger models may give slightly better compression

config LZOP
	bool "lzop"
	default y
	depends on PLATFORM_POSIX || WIN32_NET
	help
	  Lzop compression/decompresion.

config LZOP_COMPR_HIGH
	bool "lzop compression levels 7,8,9 (not very useful)"
	default n
	depends on LZOP
	help
	  High levels (7,8,9) of lzop compression. These levels
	  are actually slower than gzip at equivalent compression ratios
	  and take up 3.2K of code.

config RPM2CPIO
	bool "rpm2cpio"
	default y
	help
	  Converts a RPM file into a CPIO archive.

config RPM
	bool "rpm"
	default y
	help
	  Mini RPM applet - queries and extracts RPM packages.

config TAR
	bool "tar"
	default y
	help
	  tar is an archiving program. It's commonly used with gzip to
	  create compressed archives. It's probably the most widely used
	  UNIX archive program.

config FEATURE_TAR_CREATE
	bool "Enable archive creation"
	default y
	depends on TAR
	help
	  If you enable this option you'll be able to create
	  tar archives using the `-c' option.

config FEATURE_TAR_AUTODETECT
	bool "Autodetect compressed tarballs"
	default y
	depends on TAR && (FEATURE_SEAMLESS_Z || FEATURE_SEAMLESS_GZ || FEATURE_SEAMLESS_BZ2 || FEATURE_SEAMLESS_LZMA || FEATURE_SEAMLESS_XZ)
	help
	  With this option tar can automatically detect compressed
	  tarballs. Currently it works only on files (not pipes etc).

config FEATURE_TAR_FROM
	bool "Enable -X (exclude from) and -T (include from) options)"
	default y
	depends on TAR
	help
	  If you enable this option you'll be able to specify
	  a list of files to include or exclude from an archive.

config FEATURE_TAR_OLDGNU_COMPATIBILITY
	bool "Support for old tar header format"
	default y
	depends on TAR || DPKG
	help
	  This option is required to unpack archives created in
	  the old GNU format; help to kill this old format by
	  repacking your ancient archives with the new format.

config FEATURE_TAR_OLDSUN_COMPATIBILITY
	bool "Enable untarring of tarballs with checksums produced by buggy Sun tar"
	default y
	depends on TAR || DPKG
	help
	  This option is required to unpack archives created by some old
	  version of Sun's tar (it was calculating checksum using signed
	  arithmetic). It is said to be fixed in newer Sun tar, but "old"
	  tarballs still exist.

config FEATURE_TAR_GNU_EXTENSIONS
	bool "Support for GNU tar extensions (long filenames)"
	default y
	depends on TAR || DPKG
	help
	  With this option busybox supports GNU long filenames and
	  linknames.

config FEATURE_TAR_LONG_OPTIONS
	bool "Enable long options"
	default y
	depends on TAR && LONG_OPTS
	help
	  Enable use of long options, increases size by about 400 Bytes

config FEATURE_TAR_TO_COMMAND
	bool "Support for writing to an external program"
	default y
	depends on TAR && FEATURE_TAR_LONG_OPTIONS
	help
	  If you enable this option you'll be able to instruct tar to send
	  the contents of each extracted file to the standard input of an
	  external program.

config FEATURE_TAR_UNAME_GNAME
	bool "Enable use of user and group names"
	default y
	depends on TAR
	help
	  Enables use of user and group names in tar. This affects contents
	  listings (-t) and preserving permissions when unpacking (-p).
	  +200 bytes.

config FEATURE_TAR_NOPRESERVE_TIME
	bool "Enable -m (do not preserve time) option"
	default y
	depends on TAR
	help
	  With this option busybox supports GNU tar -m
	  (do not preserve time) option.

config FEATURE_TAR_SELINUX
	bool "Support for extracting SELinux labels"
	default n
	depends on TAR && SELINUX
	help
	  With this option busybox supports restoring SELinux labels
	  when extracting files from tar archives.

config UNCOMPRESS
	bool "uncompress"
	default n
	help
	  uncompress is used to decompress archives created by compress.
	  Not much used anymore, replaced by gzip/gunzip.

config UNLZMA
	bool "unlzma"
	default y
	help
	  unlzma is a compression utility using the Lempel-Ziv-Markov chain
	  compression algorithm, and range coding. Compression
	  is generally considerably better than that achieved by the bzip2
	  compressors.

	  The BusyBox unlzma applet is limited to decompression only.
	  On an x86 system, this applet adds about 4K.

config FEATURE_LZMA_FAST
	bool "Optimize unlzma for speed"
	default n
	depends on UNLZMA
	help
	  This option reduces decompression time by about 25% at the cost of
	  a 1K bigger binary.

config LZMA
	bool "Provide lzma alias which supports only unpacking"
	default y
	depends on UNLZMA
	help
	  Enable this option if you want commands like "lzma -d" to work.
	  IOW: you'll get lzma applet, but it will always require -d option.

config UNXZ
	bool "unxz"
	default y
	help
	  unxz is a unlzma successor.

config XZ
	bool "Provide xz alias which supports only unpacking"
	default y
	depends on UNXZ
	help
	  Enable this option if you want commands like "xz -d" to work.
	  IOW: you'll get xz applet, but it will always require -d option.

config UNZIP
	bool "unzip"
	default y
	help
	  unzip will list or extract files from a ZIP archive,
	  commonly found on DOS/WIN systems. The default behavior
	  (with no options) is to extract the archive into the
	  current directory. Use the `-d' option to extract to a
	  directory of your choice.
=======
INSERT
>>>>>>> 57434022

endmenu<|MERGE_RESOLUTION|>--- conflicted
+++ resolved
@@ -35,357 +35,6 @@
 	help
 	  Make tar, rpm, modprobe etc understand .Z data.
 
-<<<<<<< HEAD
-config AR
-	bool "ar"
-	default n  # needs to be improved to be able to replace binutils ar
-	help
-	  ar is an archival utility program used to create, modify, and
-	  extract contents from archives. An archive is a single file holding
-	  a collection of other files in a structure that makes it possible to
-	  retrieve the original individual files (called archive members).
-	  The original files' contents, mode (permissions), timestamp, owner,
-	  and group are preserved in the archive, and can be restored on
-	  extraction.
-
-	  The stored filename is limited to 15 characters. (for more information
-	  see long filename support).
-	  ar has 60 bytes of overheads for every stored file.
-
-	  This implementation of ar can extract archives, it cannot create or
-	  modify them.
-	  On an x86 system, the ar applet adds about 1K.
-
-	  Unless you have a specific application which requires ar, you should
-	  probably say N here.
-
-config FEATURE_AR_LONG_FILENAMES
-	bool "Support for long filenames (not needed for debs)"
-	default y
-	depends on AR
-	help
-	  By default the ar format can only store the first 15 characters
-	  of the filename, this option removes that limitation.
-	  It supports the GNU ar long filename method which moves multiple long
-	  filenames into a the data section of a new ar entry.
-
-config FEATURE_AR_CREATE
-	bool "Support archive creation"
-	default y
-	depends on AR
-	help
-	  This enables archive creation (-c and -r) with busybox ar.
-
-config BUNZIP2
-	bool "bunzip2"
-	default y
-	help
-	  bunzip2 is a compression utility using the Burrows-Wheeler block
-	  sorting text compression algorithm, and Huffman coding. Compression
-	  is generally considerably better than that achieved by more
-	  conventional LZ77/LZ78-based compressors, and approaches the
-	  performance of the PPM family of statistical compressors.
-
-	  Unless you have a specific application which requires bunzip2, you
-	  should probably say N here.
-
-config BZIP2
-	bool "bzip2"
-	default y
-	help
-	  bzip2 is a compression utility using the Burrows-Wheeler block
-	  sorting text compression algorithm, and Huffman coding. Compression
-	  is generally considerably better than that achieved by more
-	  conventional LZ77/LZ78-based compressors, and approaches the
-	  performance of the PPM family of statistical compressors.
-
-	  Unless you have a specific application which requires bzip2, you
-	  should probably say N here.
-
-config CPIO
-	bool "cpio"
-	default y
-	help
-	  cpio is an archival utility program used to create, modify, and
-	  extract contents from archives.
-	  cpio has 110 bytes of overheads for every stored file.
-
-	  This implementation of cpio can extract cpio archives created in the
-	  "newc" or "crc" format, it cannot create or modify them.
-
-	  Unless you have a specific application which requires cpio, you
-	  should probably say N here.
-
-config FEATURE_CPIO_O
-	bool "Support for archive creation"
-	default y
-	depends on CPIO
-	help
-	  This implementation of cpio can create cpio archives in the "newc"
-	  format only.
-
-config FEATURE_CPIO_P
-	bool "Support for passthrough mode"
-	default y
-	depends on FEATURE_CPIO_O
-	help
-	  Passthrough mode. Rarely used.
-
-config DPKG
-	bool "dpkg"
-	default n
-	select FEATURE_SEAMLESS_GZ
-	help
-	  dpkg is a medium-level tool to install, build, remove and manage
-	  Debian packages.
-
-	  This implementation of dpkg has a number of limitations,
-	  you should use the official dpkg if possible.
-
-config DPKG_DEB
-	bool "dpkg_deb"
-	default n
-	select FEATURE_SEAMLESS_GZ
-	help
-	  dpkg-deb unpacks and provides information about Debian archives.
-
-	  This implementation of dpkg-deb cannot pack archives.
-
-	  Unless you have a specific application which requires dpkg-deb,
-	  say N here.
-
-config FEATURE_DPKG_DEB_EXTRACT_ONLY
-	bool "Extract only (-x)"
-	default n
-	depends on DPKG_DEB
-	help
-	  This reduces dpkg-deb to the equivalent of
-	  "ar -p <deb> data.tar.gz | tar -zx". However it saves space as none
-	  of the extra dpkg-deb, ar or tar options are needed, they are linked
-	  to internally.
-
-config GUNZIP
-	bool "gunzip"
-	default y
-	help
-	  gunzip is used to decompress archives created by gzip.
-	  You can use the `-t' option to test the integrity of
-	  an archive, without decompressing it.
-
-config GZIP
-	bool "gzip"
-	default y
-	help
-	  gzip is used to compress files.
-	  It's probably the most widely used UNIX compression program.
-
-config FEATURE_GZIP_LONG_OPTIONS
-	bool "Enable long options"
-	default y
-	depends on GZIP && LONG_OPTS
-	help
-	  Enable use of long options, increases size by about 106 Bytes
-
-config GZIP_FAST
-	int "Trade memory for gzip speed (0:small,slow - 2:fast,big)"
-	default 0
-	range 0 2
-	depends on GZIP
-	help
-	  Enable big memory options for gzip.
-	  0: small buffers, small hash-tables
-	  1: larger buffers, larger hash-tables
-	  2: larger buffers, largest hash-tables
-	  Larger models may give slightly better compression
-
-config LZOP
-	bool "lzop"
-	default y
-	depends on PLATFORM_POSIX || WIN32_NET
-	help
-	  Lzop compression/decompresion.
-
-config LZOP_COMPR_HIGH
-	bool "lzop compression levels 7,8,9 (not very useful)"
-	default n
-	depends on LZOP
-	help
-	  High levels (7,8,9) of lzop compression. These levels
-	  are actually slower than gzip at equivalent compression ratios
-	  and take up 3.2K of code.
-
-config RPM2CPIO
-	bool "rpm2cpio"
-	default y
-	help
-	  Converts a RPM file into a CPIO archive.
-
-config RPM
-	bool "rpm"
-	default y
-	help
-	  Mini RPM applet - queries and extracts RPM packages.
-
-config TAR
-	bool "tar"
-	default y
-	help
-	  tar is an archiving program. It's commonly used with gzip to
-	  create compressed archives. It's probably the most widely used
-	  UNIX archive program.
-
-config FEATURE_TAR_CREATE
-	bool "Enable archive creation"
-	default y
-	depends on TAR
-	help
-	  If you enable this option you'll be able to create
-	  tar archives using the `-c' option.
-
-config FEATURE_TAR_AUTODETECT
-	bool "Autodetect compressed tarballs"
-	default y
-	depends on TAR && (FEATURE_SEAMLESS_Z || FEATURE_SEAMLESS_GZ || FEATURE_SEAMLESS_BZ2 || FEATURE_SEAMLESS_LZMA || FEATURE_SEAMLESS_XZ)
-	help
-	  With this option tar can automatically detect compressed
-	  tarballs. Currently it works only on files (not pipes etc).
-
-config FEATURE_TAR_FROM
-	bool "Enable -X (exclude from) and -T (include from) options)"
-	default y
-	depends on TAR
-	help
-	  If you enable this option you'll be able to specify
-	  a list of files to include or exclude from an archive.
-
-config FEATURE_TAR_OLDGNU_COMPATIBILITY
-	bool "Support for old tar header format"
-	default y
-	depends on TAR || DPKG
-	help
-	  This option is required to unpack archives created in
-	  the old GNU format; help to kill this old format by
-	  repacking your ancient archives with the new format.
-
-config FEATURE_TAR_OLDSUN_COMPATIBILITY
-	bool "Enable untarring of tarballs with checksums produced by buggy Sun tar"
-	default y
-	depends on TAR || DPKG
-	help
-	  This option is required to unpack archives created by some old
-	  version of Sun's tar (it was calculating checksum using signed
-	  arithmetic). It is said to be fixed in newer Sun tar, but "old"
-	  tarballs still exist.
-
-config FEATURE_TAR_GNU_EXTENSIONS
-	bool "Support for GNU tar extensions (long filenames)"
-	default y
-	depends on TAR || DPKG
-	help
-	  With this option busybox supports GNU long filenames and
-	  linknames.
-
-config FEATURE_TAR_LONG_OPTIONS
-	bool "Enable long options"
-	default y
-	depends on TAR && LONG_OPTS
-	help
-	  Enable use of long options, increases size by about 400 Bytes
-
-config FEATURE_TAR_TO_COMMAND
-	bool "Support for writing to an external program"
-	default y
-	depends on TAR && FEATURE_TAR_LONG_OPTIONS
-	help
-	  If you enable this option you'll be able to instruct tar to send
-	  the contents of each extracted file to the standard input of an
-	  external program.
-
-config FEATURE_TAR_UNAME_GNAME
-	bool "Enable use of user and group names"
-	default y
-	depends on TAR
-	help
-	  Enables use of user and group names in tar. This affects contents
-	  listings (-t) and preserving permissions when unpacking (-p).
-	  +200 bytes.
-
-config FEATURE_TAR_NOPRESERVE_TIME
-	bool "Enable -m (do not preserve time) option"
-	default y
-	depends on TAR
-	help
-	  With this option busybox supports GNU tar -m
-	  (do not preserve time) option.
-
-config FEATURE_TAR_SELINUX
-	bool "Support for extracting SELinux labels"
-	default n
-	depends on TAR && SELINUX
-	help
-	  With this option busybox supports restoring SELinux labels
-	  when extracting files from tar archives.
-
-config UNCOMPRESS
-	bool "uncompress"
-	default n
-	help
-	  uncompress is used to decompress archives created by compress.
-	  Not much used anymore, replaced by gzip/gunzip.
-
-config UNLZMA
-	bool "unlzma"
-	default y
-	help
-	  unlzma is a compression utility using the Lempel-Ziv-Markov chain
-	  compression algorithm, and range coding. Compression
-	  is generally considerably better than that achieved by the bzip2
-	  compressors.
-
-	  The BusyBox unlzma applet is limited to decompression only.
-	  On an x86 system, this applet adds about 4K.
-
-config FEATURE_LZMA_FAST
-	bool "Optimize unlzma for speed"
-	default n
-	depends on UNLZMA
-	help
-	  This option reduces decompression time by about 25% at the cost of
-	  a 1K bigger binary.
-
-config LZMA
-	bool "Provide lzma alias which supports only unpacking"
-	default y
-	depends on UNLZMA
-	help
-	  Enable this option if you want commands like "lzma -d" to work.
-	  IOW: you'll get lzma applet, but it will always require -d option.
-
-config UNXZ
-	bool "unxz"
-	default y
-	help
-	  unxz is a unlzma successor.
-
-config XZ
-	bool "Provide xz alias which supports only unpacking"
-	default y
-	depends on UNXZ
-	help
-	  Enable this option if you want commands like "xz -d" to work.
-	  IOW: you'll get xz applet, but it will always require -d option.
-
-config UNZIP
-	bool "unzip"
-	default y
-	help
-	  unzip will list or extract files from a ZIP archive,
-	  commonly found on DOS/WIN systems. The default behavior
-	  (with no options) is to extract the archive into the
-	  current directory. Use the `-d' option to extract to a
-	  directory of your choice.
-=======
 INSERT
->>>>>>> 57434022
 
 endmenu