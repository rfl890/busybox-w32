/* vi: set sw=4 ts=4: */
/*
 * ash shell port for busybox
 *
 * This code is derived from software contributed to Berkeley by
 * Kenneth Almquist.
 *
 * Original BSD copyright notice is retained at the end of this file.
 *
 * Copyright (c) 1989, 1991, 1993, 1994
 *      The Regents of the University of California.  All rights reserved.
 *
 * Copyright (c) 1997-2005 Herbert Xu <herbert@gondor.apana.org.au>
 * was re-ported from NetBSD and debianized.
 *
 * Licensed under GPLv2 or later, see file LICENSE in this source tree.
 */

/*
 * MinGW notes
 *
 * - Environment variables from Windows will all be turned to uppercase.
 * - PATH accepts both ; and : as separator, but can't be mixed
 * - command without ".exe" extension is still understood as executable
 * - shell scripts on the path are detected by the presence of '#!'
 * - both / and \ are supported in PATH. Usually you must use /
 * - job control doesn't work, though the jobs builtin is available
 * - trap doesn't work for signals, only EXIT
 * - /dev/null is supported for redirection
 */

//config:config SHELL_ASH
//config:	bool #hidden option
//config:	depends on !NOMMU
//config:
//config:config ASH
//config:	bool "ash (80 kb)"
//config:	default y
//config:	depends on !NOMMU
//config:	select SHELL_ASH
//config:	help
//config:	The most complete and most pedantically correct shell included with
//config:	busybox. This shell is actually a derivative of the Debian 'dash'
//config:	shell (by Herbert Xu), which was created by porting the 'ash' shell
//config:	(written by Kenneth Almquist) from NetBSD.
//config:
//config:# ash options
//config:# note: Don't remove !NOMMU part in the next line; it would break
//config:# menuconfig's indenting.
//config:if !NOMMU && (SHELL_ASH || ASH || SH_IS_ASH || BASH_IS_ASH)
//config:
//config:config ASH_OPTIMIZE_FOR_SIZE
//config:	bool "Optimize for size instead of speed"
//config:	default y
//config:	depends on SHELL_ASH
//config:
//config:config ASH_INTERNAL_GLOB
//config:	bool "Use internal glob() implementation"
//config:	default y	# Y is bigger, but because of uclibc glob() bug, let Y be default for now
//config:	depends on SHELL_ASH
//config:	help
//config:	Do not use glob() function from libc, use internal implementation.
//config:	Use this if you are getting "glob.h: No such file or directory"
//config:	or similar build errors.
//config:	Note that as of now (2017-01), uclibc and musl glob() both have bugs
//config:	which would break ash if you select N here.
//config:
//config:config ASH_BASH_COMPAT
//config:	bool "bash-compatible extensions"
//config:	default y
//config:	depends on SHELL_ASH
//config:
//config:config ASH_BASH_SOURCE_CURDIR
//config:	bool "'source' and '.' builtins search current directory after $PATH"
//config:	default n   # do not encourage non-standard behavior
//config:	depends on ASH_BASH_COMPAT
//config:	help
//config:	This is not compliant with standards. Avoid if possible.
//config:
//config:config ASH_BASH_NOT_FOUND_HOOK
//config:	bool "command_not_found_handle hook support"
//config:	default y
//config:	depends on ASH_BASH_COMPAT
//config:	help
//config:	Enable support for the 'command_not_found_handle' hook function,
//config:	from GNU bash, which allows for alternative command not found
//config:	handling.
//config:
//config:config ASH_JOB_CONTROL
//config:	bool "Job control"
//config:	default y
//config:	depends on SHELL_ASH
//config:
//config:config ASH_ALIAS
//config:	bool "Alias support"
//config:	default y
//config:	depends on SHELL_ASH
//config:
//config:config ASH_RANDOM_SUPPORT
//config:	bool "Pseudorandom generator and $RANDOM variable"
//config:	default y
//config:	depends on SHELL_ASH
//config:	help
//config:	Enable pseudorandom generator and dynamic variable "$RANDOM".
//config:	Each read of "$RANDOM" will generate a new pseudorandom value.
//config:	You can reset the generator by using a specified start value.
//config:	After "unset RANDOM" the generator will switch off and this
//config:	variable will no longer have special treatment.
//config:
//config:config ASH_EXPAND_PRMT
//config:	bool "Expand prompt string"
//config:	default y
//config:	depends on SHELL_ASH
//config:	help
//config:	$PS# may contain volatile content, such as backquote commands.
//config:	This option recreates the prompt string from the environment
//config:	variable each time it is displayed.
//config:
//config:config ASH_IDLE_TIMEOUT
//config:	bool "Idle timeout variable $TMOUT"
//config:	default y
//config:	depends on SHELL_ASH
//config:	help
//config:	Enable bash-like auto-logout after $TMOUT seconds of idle time.
//config:
//config:config ASH_MAIL
//config:	bool "Check for new mail in interactive shell"
//config:	default y
//config:	depends on SHELL_ASH
//config:	help
//config:	Enable "check for new mail" function:
//config:	if set, $MAIL file and $MAILPATH list of files
//config:	are checked for mtime changes, and "you have mail"
//config:	message is printed if change is detected.
//config:
//config:config ASH_ECHO
//config:	bool "echo builtin"
//config:	default y
//config:	depends on SHELL_ASH
//config:
//config:config ASH_PRINTF
//config:	bool "printf builtin"
//config:	default y
//config:	depends on SHELL_ASH
//config:
//config:config ASH_TEST
//config:	bool "test builtin"
//config:	default y
//config:	depends on SHELL_ASH
//config:
//
////config:config ASH_SLEEP
////config:	bool "sleep builtin"
////config:	default y
////config:	depends on SHELL_ASH
////config:
//^^^^^^^^^^^^^^^^^^^^^^^^^^^^^^^^^^
//Disabled for now. Has a few annoying problems:
// * sleepcmd() -> sleep_main(), the parsing of bad arguments exits the shell.
// * sleep_for_duration() in sleep_main() has to be interruptible for
//   ^C traps to work, which may be a problem for other users
//   of sleep_for_duration().
// * BUT, if sleep_for_duration() is interruptible, then SIGCHLD interrupts it
//   as well (try "/bin/sleep 1 & sleep 10").
// * sleep_main() must not allocate anything as ^C in ash longjmp's.
//   (currently, allocations are only on error paths, in message printing).
//
//config:config ASH_HELP
//config:	bool "help builtin"
//config:	default y
//config:	depends on SHELL_ASH
//config:
//config:config ASH_GETOPTS
//config:	bool "getopts builtin"
//config:	default y
//config:	depends on SHELL_ASH
//config:
//config:config ASH_CMDCMD
//config:	bool "command builtin"
//config:	default y
//config:	depends on SHELL_ASH
//config:	help
//config:	Enable support for the 'command' builtin, which allows
//config:	you to run the specified command or builtin,
//config:	even when there is a function with the same name.
//config:
//config:
//config:config ASH_NOCONSOLE
//config:	bool "'noconsole' option"
//config:	default y
//config:	depends on (ASH || SH_IS_ASH || BASH_IS_ASH) && PLATFORM_MINGW32
//config:	help
//config:	Enable support for the 'noconsole' option, which attempts to
//config:	conceal the console normally associated with a command line
//config:	application.  This may be useful when running a shell script
//config:	from a GUI application.  Also the 'noiconify' option, which
//config:	controls whether the console is iconified or hidden.
//config:
//config:config ASH_GLOB_OPTIONS
//config:	bool "Globbing options"
//config:	default y
//config:	depends on (ASH || SH_IS_ASH || BASH_IS_ASH) && PLATFORM_MINGW32
//config:	help
//config:	Enable support for options to control globbing:
//config:	- 'nocaseglob' allows case-insensitive filename globbing
//config:	- 'nohiddenglob' allows hidden files to be omitted from globbing
//config:	- 'nohidsysglob' allows hidden system files to be omitted
//config:
//config:endif # ash options

//applet:IF_ASH(APPLET(ash, BB_DIR_BIN, BB_SUID_DROP))
//                      APPLET_ODDNAME:name  main location    suid_type     help
//applet:IF_SH_IS_ASH(  APPLET_ODDNAME(sh,   ash, BB_DIR_BIN, BB_SUID_DROP, ash))
//applet:IF_PLATFORM_MINGW32(
//applet:IF_SH_IS_ASH(  APPLET_ODDNAME(lash, ash, BB_DIR_BIN, BB_SUID_DROP, ash))
//applet:)
//applet:IF_BASH_IS_ASH(APPLET_ODDNAME(bash, ash, BB_DIR_BIN, BB_SUID_DROP, ash))

//kbuild:lib-$(CONFIG_SHELL_ASH) += ash.o ash_ptr_hack.o shell_common.o
//kbuild:lib-$(CONFIG_ASH_RANDOM_SUPPORT) += random.o

/*
 * DEBUG=1 to compile in debugging ('set -o debug' turns on)
 * DEBUG=2 to compile in and turn on debugging.
 * When debugging is on ("set -o debug" was executed, or DEBUG=2),
 * debugging info is written to ./trace, quit signal generates core dump.
 */
#define DEBUG 0
/* Tweak debug output verbosity here */
#define DEBUG_TIME 0
#define DEBUG_PID 1
#define DEBUG_SIG 1
#define DEBUG_INTONOFF 0

#define PROFILE 0

/*
 * Only one of JOBS or JOBS_WIN32 is enabled at a time (or neither).
 * JOBS_WIN32 doesn't enable job control, just some job-related features.
 */
#if ENABLE_PLATFORM_MINGW32
#define JOBS_WIN32 ENABLE_ASH_JOB_CONTROL
#define JOBS 0
#else
#define JOBS_WIN32 0
#define JOBS ENABLE_ASH_JOB_CONTROL
#endif

#include <fnmatch.h>
#include <sys/times.h>
#include <sys/utsname.h> /* for setting $HOSTNAME */
#include "busybox.h" /* for applet_names */
#if ENABLE_FEATURE_SH_EMBEDDED_SCRIPTS
# include "embedded_scripts.h"
#else
# define NUM_SCRIPTS 0
#endif
#if ENABLE_PLATFORM_MINGW32
# include <conio.h>
# include "lazyload.h"
#endif

/* So far, all bash compat is controlled by one config option */
/* Separate defines document which part of code implements what */
/* function keyword */
#define    BASH_FUNCTION        ENABLE_ASH_BASH_COMPAT
#define IF_BASH_FUNCTION            IF_ASH_BASH_COMPAT
/* &>file */
#define    BASH_REDIR_OUTPUT    ENABLE_ASH_BASH_COMPAT
#define IF_BASH_REDIR_OUTPUT        IF_ASH_BASH_COMPAT
/* $'...' */
#define    BASH_DOLLAR_SQUOTE   ENABLE_ASH_BASH_COMPAT
#define IF_BASH_DOLLAR_SQUOTE       IF_ASH_BASH_COMPAT
#define    BASH_PATTERN_SUBST   ENABLE_ASH_BASH_COMPAT
#define IF_BASH_PATTERN_SUBST       IF_ASH_BASH_COMPAT
#define    BASH_SUBSTR          ENABLE_ASH_BASH_COMPAT
#define IF_BASH_SUBSTR              IF_ASH_BASH_COMPAT
/* BASH_TEST2: [[ EXPR ]]
 * Status of [[ support:
 *   && and || work as they should
 *   = is glob match operator, not equality operator: STR = GLOB
 *   == same as =
 *   =~ is regex match operator: STR =~ REGEX
 * TODO:
 * singleword+noglob expansion:
 *   v='a b'; [[ $v = 'a b' ]]; echo 0:$?
 *   [[ /bin/n* ]]; echo 0:$?
 * quoting needs to be considered (-f is an operator, "-f" and ""-f are not; etc)
 * ( ) < > should not have special meaning (IOW: should not require quoting)
 * in word = GLOB, quoting should be significant on char-by-char basis: a*cd"*"
 */
#define    BASH_TEST2           (ENABLE_ASH_BASH_COMPAT * ENABLE_ASH_TEST)
#define    BASH_SOURCE          ENABLE_ASH_BASH_COMPAT
#define    BASH_PIPEFAIL        ENABLE_ASH_BASH_COMPAT
#define    BASH_HOSTNAME_VAR    ENABLE_ASH_BASH_COMPAT
#define    BASH_EPOCH_VARS      ENABLE_ASH_BASH_COMPAT
#define    BASH_SHLVL_VAR       ENABLE_ASH_BASH_COMPAT
#define    BASH_XTRACEFD        ENABLE_ASH_BASH_COMPAT
#define    BASH_READ_D          ENABLE_ASH_BASH_COMPAT
#define IF_BASH_READ_D              IF_ASH_BASH_COMPAT
#define    BASH_WAIT_N          ENABLE_ASH_BASH_COMPAT
/* <(...) and >(...) */
#if HAVE_DEV_FD
# define    BASH_PROCESS_SUBST   ENABLE_ASH_BASH_COMPAT
# define IF_BASH_PROCESS_SUBST       IF_ASH_BASH_COMPAT
#else
# define    BASH_PROCESS_SUBST 0
# define IF_BASH_PROCESS_SUBST(...)
#endif

#if defined(__ANDROID_API__) && __ANDROID_API__ <= 24
/* Bionic at least up to version 24 has no glob() */
# undef  ENABLE_ASH_INTERNAL_GLOB
# define ENABLE_ASH_INTERNAL_GLOB 1
#endif

#if !ENABLE_ASH_INTERNAL_GLOB && defined(__UCLIBC__)
# error uClibc glob() is buggy, use ASH_INTERNAL_GLOB.
# error The bug is: for "$PWD"/<pattern> ash will escape e.g. dashes in "$PWD"
# error with backslash, even ones which do not need to be: "/a-b" -> "/a\-b"
# error glob() should unbackslash them and match. uClibc does not unbackslash,
# error fails to match dirname, subsequently not expanding <pattern> in it.
// Testcase:
// if (glob("/etc/polkit\\-1", 0, NULL, &pglob)) - this returns 0 on uclibc, no bug
// if (glob("/etc/polkit\\-1/*", 0, NULL, &pglob)) printf("uclibc bug!\n");
#endif

#if !ENABLE_ASH_INTERNAL_GLOB
# include <glob.h>
#endif

#include "unicode.h"
#include "shell_common.h"
#if ENABLE_FEATURE_SH_MATH
# include "math.h"
#else
typedef long arith_t;
# define ARITH_FMT "%ld"
#endif
#if ENABLE_ASH_RANDOM_SUPPORT
# include "random.h"
#else
# define CLEAR_RANDOM_T(rnd) ((void)0)
#endif

#include "NUM_APPLETS.h"
#if NUM_APPLETS == 1
/* STANDALONE does not make sense, and won't compile */
# undef CONFIG_FEATURE_SH_STANDALONE
# undef ENABLE_FEATURE_SH_STANDALONE
# undef IF_FEATURE_SH_STANDALONE
# undef IF_NOT_FEATURE_SH_STANDALONE
# define ENABLE_FEATURE_SH_STANDALONE 0
# define IF_FEATURE_SH_STANDALONE(...)
# define IF_NOT_FEATURE_SH_STANDALONE(...) __VA_ARGS__
#endif

#ifndef F_DUPFD_CLOEXEC
# define F_DUPFD_CLOEXEC F_DUPFD
#endif
#ifndef O_CLOEXEC
# define O_CLOEXEC 0
#endif
#ifndef PIPE_BUF
# define PIPE_BUF 4096           /* amount of buffering in a pipe */
#endif

#ifndef unlikely
# define unlikely(cond) (cond)
#endif

#if !ENABLE_PLATFORM_MINGW32
# define is_relative_path(path) ((path)[0] != '/')
#endif

#if !BB_MMU
# error "Do not even bother, ash will not run on NOMMU machine"
#endif

#if ENABLE_PLATFORM_MINGW32
# define FORKSHELL_DEBUG 0

union node;
struct strlist;
struct job;

struct forkshell {
	/* filled by forkshell_copy() */
	struct globals_var *gvp;
	struct globals_misc *gmp;
	struct tblentry **cmdtable;
#if ENABLE_ASH_ALIAS
	struct alias **atab;
#endif
#if MAX_HISTORY
	char **history;
	int cnt_history;
#endif
#if JOBS_WIN32
	struct job *jobtab;
	unsigned njobs;
	struct job *curjob;
#endif
	/* struct parsefile *g_parsefile; */
	HANDLE hMapFile;
	char *old_base;
	int size;
# if FORKSHELL_DEBUG
	int funcblocksize;
	int funcstringsize;
# endif
	int relocatesize;

	/* type of forkshell */
	int fpid;

	/* generic data, used by forkshell_child */
	int mode;
	int nprocs;
#if JOBS_WIN32
	int jpnull;
#endif

	/* optional data, used by forkshell_child */
	int flags;
	int fd[3];
	union node *n;
	char **argv;
	char *path;
};

enum {
	FS_OPENHERE,
	FS_EVALBACKCMD,
	FS_EVALSUBSHELL,
	FS_EVALPIPE,
	FS_SHELLEXEC
};

static struct forkshell* forkshell_prepare(struct forkshell *fs);
static void forkshell_init(const char *idstr);
static void *sticky_mem_start, *sticky_mem_end;
static void sticky_free(void *p);
# define free(p) sticky_free(p)
#if !JOBS && !JOBS_WIN32
#define spawn_forkshell(fs, jp, n, mode) spawn_forkshell(fs, jp, mode)
#endif
static void spawn_forkshell(struct forkshell *fs, struct job *jp,
							union node *n, int mode);
# if FORKSHELL_DEBUG
static void forkshell_print(FILE *fp0, struct forkshell *fs, const char **notes);
# endif
#endif

/* ============ Hash table sizes. Configurable. */

#define VTABSIZE 39
#define ATABSIZE 39
#define CMDTABLESIZE 31         /* should be prime */


/* ============ Shell options */

/* If you add/change options here, update --help text too */
static const char *const optletters_optnames[] ALIGN_PTR = {
	"e"   "errexit",
	"f"   "noglob",
/* bash has '-o ignoreeof', but no short synonym -I for it */
/* (in bash, set -I disables invisible variables (what's that?)) */
	"I"   "ignoreeof",
/* The below allowed this invocation:
 * ash -c 'set -i; echo $-; sleep 5; echo $-'
 * to be ^C-ed and get to interactive ash prompt.
 * bash does not support such "set -i".
 * In our code, this is denoted by empty long name:
 */
	"i"   "",
/* (removing "i" altogether would remove it from "$-", not good) */
	"m"   "monitor",
	"n"   "noexec",
/* Ditto: bash has no "set -s", "set -c" */
#if !ENABLE_PLATFORM_MINGW32
	"s"   "",
#else
	"s"   "stdin",
#endif
	"c"   "",
	"x"   "xtrace",
	"v"   "verbose",
	"C"   "noclobber",
	"a"   "allexport",
	"b"   "notify",
	"u"   "nounset",
	"E"   "errtrace",
	"\0"  "vi"
#if BASH_PIPEFAIL
	,"\0"  "pipefail"
#endif
#if DEBUG
	,"\0"  "nolog"
	,"\0"  "debug"
#endif
#if ENABLE_PLATFORM_MINGW32
	,"X"   "winxp"
#endif
#if ENABLE_ASH_NOCONSOLE
	,"\0"  "noconsole"
	,"\0"  "noiconify"
#endif
#if ENABLE_ASH_GLOB_OPTIONS
	,"\0"  "nocaseglob"
	,"\0"  "nohiddenglob"
	,"\0"  "nohidsysglob"
#endif
};
//bash 4.4.23 also has these opts (with these defaults):
//braceexpand           on
//emacs                 on
//errtrace              off
//functrace             off
//hashall               on
//histexpand            off
//history               on
//interactive-comments  on
//keyword               off
//onecmd                off
//physical              off
//posix                 off
//privileged            off

#define optletters(n)  optletters_optnames[n][0]
#define optnames(n)   (optletters_optnames[n] + 1)

enum { NOPTS = ARRAY_SIZE(optletters_optnames) };


/* ============ Misc data */

#define msg_illnum "Illegal number: %s"

/*
 * We enclose jmp_buf in a structure so that we can declare pointers to
 * jump locations.  The global variable handler contains the location to
 * jump to when an exception occurs, and the global variable exception_type
 * contains a code identifying the exception.  To implement nested
 * exception handlers, the user should save the value of handler on entry
 * to an inner scope, set handler to point to a jmploc structure for the
 * inner scope, and restore handler on exit from the scope.
 */
struct jmploc {
	jmp_buf loc;
};

struct globals_misc {
	uint8_t exitstatus;     /* exit status of last command */
	uint8_t back_exitstatus;/* exit status of backquoted command */
#if !ENABLE_PLATFORM_MINGW32
	smallint job_warning;   /* user was warned about stopped jobs (can be 2, 1 or 0). */
#endif
	smallint inps4;		/* Prevent PS4 nesting. */
	int savestatus;         /* exit status of last command outside traps */
	int rootpid;            /* pid of main shell */
	/* shell level: 0 for the main shell, 1 for its children, and so on */
	int shlvl;
#if ENABLE_PLATFORM_MINGW32
	int loopnest;           /* current loop nesting level */
#endif
#define rootshell (!shlvl)
	int errlinno;

	char *minusc;  /* argument to -c option */
#if ENABLE_PLATFORM_MINGW32
	char *dirarg;  /* argument to -d option */
	char *title;   /* argument to -t option */
#if ENABLE_SUW32
	int delayexit; /* set by -N option */
# endif
#endif

	char *curdir; // = nullstr;     /* current working directory */
	char *physdir; // = nullstr;    /* physical working directory */

	char *arg0; /* value of $0 */
#if ENABLE_PLATFORM_MINGW32
	char *commandname;
#endif

	struct jmploc *exception_handler;

	/*volatile*/ int suppress_int; /* counter */
	/* ^^^^^^^ removed "volatile" since on x86, gcc turns suppress_int++
	 * into ridiculous 3-insn sequence otherwise.
	 * We don't change suppress_int asyncronously (in a signal handler),
	 * but we do read it async.
	 */
	volatile /*sig_atomic_t*/ smallint pending_int; /* 1 = got SIGINT */
#if !ENABLE_PLATFORM_MINGW32
	volatile /*sig_atomic_t*/ smallint got_sigchld; /* 1 = got SIGCHLD */
	volatile /*sig_atomic_t*/ smallint pending_sig;	/* last pending signal */
#endif
	smallint exception_type; /* kind of exception: */
#define EXINT 0         /* SIGINT received */
#define EXERROR 1       /* a generic error */
#define EXEND 3         /* exit the shell */
#define EXEXIT 4        /* exit the shell via exitcmd */

	char nullstr[1];        /* zero length string */

	char optlist[NOPTS];
#define eflag optlist[0]
#define fflag optlist[1]
#define Iflag optlist[2]
#define iflag optlist[3]
#define mflag optlist[4]
#define nflag optlist[5]
#define sflag optlist[6]
#define cflag optlist[7]
#define xflag optlist[8]
#define vflag optlist[9]
#define Cflag optlist[10]
#define aflag optlist[11]
#define bflag optlist[12]
#define uflag optlist[13]
#define Eflag optlist[14]
#define viflag optlist[15]
#if BASH_PIPEFAIL
# define pipefail optlist[16]
#else
# define pipefail 0
#endif
#if DEBUG
# define nolog optlist[16 + BASH_PIPEFAIL]
# define debug optlist[17 + BASH_PIPEFAIL]
#endif
#if ENABLE_PLATFORM_MINGW32
# define winxp optlist[16 + BASH_PIPEFAIL + 2*(DEBUG != 0)]
# if ENABLE_ASH_NOCONSOLE
#  define noconsole optlist[17 + BASH_PIPEFAIL + 2*(DEBUG != 0)]
#  define noiconify optlist[18 + BASH_PIPEFAIL + 2*(DEBUG != 0)]
# endif
# if ENABLE_ASH_GLOB_OPTIONS
#  define nocaseglob optlist[17 + BASH_PIPEFAIL + 2*(DEBUG != 0) + 2*ENABLE_ASH_NOCONSOLE]
#  define nohiddenglob optlist[18 + BASH_PIPEFAIL + 2*(DEBUG != 0) + 2*ENABLE_ASH_NOCONSOLE]
#  define nohidsysglob optlist[19 + BASH_PIPEFAIL + 2*(DEBUG != 0) + 2*ENABLE_ASH_NOCONSOLE]
# endif
#endif

	/* trap handler commands */
#if !ENABLE_PLATFORM_MINGW32
	/*
	 * Sigmode records the current value of the signal handlers for the various
	 * modes.  A value of zero means that the current handler is not known.
	 * S_HARD_IGN indicates that the signal was ignored on entry to the shell.
	 */
	char sigmode[NSIG - 1];
#define S_DFL      1            /* default signal handling (SIG_DFL) */
#define S_CATCH    2            /* signal is caught */
#define S_IGN      3            /* signal is ignored (SIG_IGN) */
#define S_HARD_IGN 4            /* signal is ignored permanently (it was SIG_IGN on entry to shell) */

	/* indicates specified signal received */
	uint8_t gotsig[NSIG - 1]; /* offset by 1: "signal" 0 is meaningless */
#endif
	uint8_t may_have_traps; /* 0: definitely no traps are set, 1: some traps may be set */
	char *trap[NSIG + 1];
/* trap[0] is EXIT trap, trap[NTRAP_ERR] is ERR trap, other trap[i] are signal traps */
#define NTRAP_ERR  NSIG
#define NTRAP_LAST NSIG

	char **trap_ptr;        /* used only by "trap hack" */

	/* Rarely referenced stuff */

	/* Cached supplementary group array (for testing executable'ity of files) */
	struct cached_groupinfo groupinfo;

#if ENABLE_ASH_RANDOM_SUPPORT
	random_t random_gen;
#endif
	pid_t backgndpid;        /* pid of last background process */
};
extern struct globals_misc *BB_GLOBAL_CONST ash_ptr_to_globals_misc;
#define G_misc (*ash_ptr_to_globals_misc)
#define exitstatus        (G_misc.exitstatus )
#define back_exitstatus   (G_misc.back_exitstatus )
#define job_warning       (G_misc.job_warning)
#define inps4       (G_misc.inps4      )
#define savestatus  (G_misc.savestatus )
#define rootpid     (G_misc.rootpid    )
#define shlvl       (G_misc.shlvl      )
#define errlinno    (G_misc.errlinno   )
#if ENABLE_PLATFORM_MINGW32
#define loopnest    (G_misc.loopnest   )
#endif
#define minusc      (G_misc.minusc     )
#if ENABLE_PLATFORM_MINGW32
#define dirarg      (G_misc.dirarg     )
#define title       (G_misc.title      )
#define delayexit   (G_misc.delayexit  )
#endif
#define curdir      (G_misc.curdir     )
#define physdir     (G_misc.physdir    )
#define arg0        (G_misc.arg0       )
#if ENABLE_PLATFORM_MINGW32
#define commandname (G_misc.commandname)
#endif
#define exception_handler (G_misc.exception_handler)
#define exception_type    (G_misc.exception_type   )
#define suppress_int      (G_misc.suppress_int     )
#define pending_int       (G_misc.pending_int      )
#define got_sigchld       (G_misc.got_sigchld      )
#define pending_sig       (G_misc.pending_sig      )
#define nullstr     (G_misc.nullstr    )
#define optlist     (G_misc.optlist    )
#define sigmode     (G_misc.sigmode    )
#define gotsig      (G_misc.gotsig     )
#define may_have_traps    (G_misc.may_have_traps   )
#define trap        (G_misc.trap       )
#define trap_ptr    (G_misc.trap_ptr   )
#define groupinfo   (G_misc.groupinfo  )
#define random_gen  (G_misc.random_gen )
#define backgndpid  (G_misc.backgndpid )

#if ENABLE_PLATFORM_MINGW32
#undef got_sigchld
#undef pending_sig
#define pending_sig       (0)
#endif

#define INIT_G_misc() do { \
	XZALLOC_CONST_PTR(&ash_ptr_to_globals_misc, sizeof(G_misc)); \
	savestatus = -1; \
	curdir = nullstr; \
	physdir = nullstr; \
	trap_ptr = trap; \
	groupinfo.euid = -1; \
	groupinfo.egid = -1; \
} while (0)


/* ============ DEBUG */
#if DEBUG
static void trace_printf(const char *fmt, ...);
static void trace_vprintf(const char *fmt, va_list va);
# define TRACE(param)    trace_printf param
# define TRACEV(param)   trace_vprintf param
# if ENABLE_PLATFORM_MINGW32 && defined(close)
#  undef close
# endif
# define close(fd) do { \
	int dfd = (fd); \
	if (close(dfd) < 0) \
		bb_error_msg("bug on %d: closing %d(0x%x)", \
			__LINE__, dfd, dfd); \
} while (0)
#else
# define TRACE(param)
# define TRACEV(param)
#endif


/* ============ Utility functions */
#define is_name(c)      ((c) == '_' || isalpha((unsigned char)(c)))
#define is_in_name(c)   ((c) == '_' || isalnum((unsigned char)(c)))

static int
isdigit_str(const char *str)
{
	while (isdigit(*str))
		str++;
	return (*str == '\0');
}

static const char *
var_end(const char *var)
{
	while (*var)
		if (*var++ == '=')
			break;
	return var;
}


/* ============ Parser data */

/*
 * ash_vmsg() needs parsefile->fd, hence parsefile definition is moved up.
 */
struct strlist {
	struct strlist *next;
	char *text;
};

struct alias;

struct strpush {
	struct strpush *prev;   /* preceding string on stack */
	char *prev_string;
	int prev_left_in_line;
#if ENABLE_ASH_ALIAS
	struct alias *ap;       /* if push was associated with an alias */
#endif
	char *string;           /* remember the string since it may change */

	/* Delay freeing so we can stop nested aliases. */
	struct strpush *spfree;

	/* Remember last two characters for pungetc. */
	int lastc[2];

	/* Number of outstanding calls to pungetc. */
	int unget;
};

/*
 * The parsefile structure pointed to by the global variable parsefile
 * contains information about the current file being read.
 */
struct parsefile {
	struct parsefile *prev; /* preceding file on stack */
	int linno;              /* current line */
	int pf_fd;              /* file descriptor (or -1 if string) */
	int left_in_line;       /* number of chars left in this line */
	int left_in_buffer;     /* number of chars left in this buffer past the line */
	char *next_to_pgetc;    /* next char in buffer */
	char *buf;              /* input buffer */
	struct strpush *strpush; /* for pushing strings at this level */
	struct strpush basestrpush; /* so pushing one is fast */

	/* Delay freeing so we can stop nested aliases. */
	struct strpush *spfree;

	/* Remember last two characters for pungetc. */
	int lastc[2];

	/* Number of outstanding calls to pungetc. */
	int unget;

#if ENABLE_PLATFORM_MINGW32
	/* True if a trailing CR from a previous read was left unprocessed. */
	int cr;
#endif
};

static struct parsefile basepf;        /* top level input file */
static struct parsefile *g_parsefile = &basepf;  /* current input file */
#if ENABLE_PLATFORM_POSIX
static char *commandname;              /* currently executing command */
#endif


/* ============ Interrupts / exceptions */

static void exitshell(void) NORETURN;

/*
 * These macros allow the user to suspend the handling of interrupt signals
 * over a period of time.  This is similar to SIGHOLD or to sigblock, but
 * much more efficient and portable.  (But hacking the kernel is so much
 * more fun than worrying about efficiency and portability. :-))
 */
#if DEBUG_INTONOFF
# define INT_OFF do { \
	TRACE(("%s:%d INT_OFF(%d)\n", __func__, __LINE__, suppress_int)); \
	suppress_int++; \
	barrier(); \
} while (0)
#else
# define INT_OFF do { \
	suppress_int++; \
	barrier(); \
} while (0)
#endif

/*
 * Called to raise an exception.  Since C doesn't include exceptions, we
 * just do a longjmp to the exception handler.  The type of exception is
 * stored in the global variable "exception_type".
 */
static void raise_exception(int) NORETURN;
static void
raise_exception(int e)
{
#if DEBUG
	if (exception_handler == NULL)
		abort();
#endif
	INT_OFF;
	exception_type = e;
	longjmp(exception_handler->loc, 1);
}
#if DEBUG
#define raise_exception(e) do { \
	TRACE(("raising exception %d on line %d\n", (e), __LINE__)); \
	raise_exception(e); \
} while (0)
#endif

/*
 * Called when a SIGINT is received.  (If the user specifies
 * that SIGINT is to be trapped or ignored using the trap builtin, then
 * this routine is not called.)  suppress_int is nonzero when interrupts
 * are held using the INT_OFF macro.  (The test for iflag is just
 * defensive programming.)
 */
static void raise_interrupt(void) IF_NOT_PLATFORM_MINGW32(NORETURN);
static void
raise_interrupt(void)
{
#if ENABLE_PLATFORM_MINGW32
	/* Contrary to the comment above on Windows raise_interrupt() is
	 * called when SIGINT is trapped or ignored.  We detect this here
	 * and return without doing anything. */
	if (trap[SIGINT])
		return;
#endif
	pending_int = 0;
#if !ENABLE_PLATFORM_MINGW32
	/* Signal is not automatically unmasked after it is raised,
	 * do it ourself - unmask all signals */
	sigprocmask_allsigs(SIG_UNBLOCK);
#endif
	/* pending_sig = 0; - now done in signal_handler() */

	if (!(rootshell && iflag)) {
#if !ENABLE_PLATFORM_MINGW32
		/* Kill ourself with SIGINT */
		signal(SIGINT, SIG_DFL);
		raise(SIGINT);
#else
		fflush_all();
		kill(-getpid(), SIGINT);
		_exit(SIGINT << 24);
#endif
	}
#if ENABLE_PLATFORM_MINGW32
	if (iflag)
		write(STDOUT_FILENO, "^C", 2);
#endif
	/* bash: ^C even on empty command line sets $? */
	exitstatus = SIGINT + 128;
	raise_exception(EXINT);
	/* NOTREACHED */
}
#if DEBUG
#define raise_interrupt() do { \
	TRACE(("raising interrupt on line %d\n", __LINE__)); \
	raise_interrupt(); \
} while (0)
#endif

static IF_NOT_ASH_OPTIMIZE_FOR_SIZE(inline) void
int_on(void)
{
	barrier();
	if (--suppress_int == 0 && pending_int)
		raise_interrupt(); /* does not return */
	barrier();
}
#if DEBUG_INTONOFF
# define INT_ON do { \
	TRACE(("%s:%d INT_ON(%d)\n", __func__, __LINE__, suppress_int-1)); \
	int_on(); \
} while (0)
#else
# define INT_ON int_on()
#endif
static IF_NOT_ASH_OPTIMIZE_FOR_SIZE(inline) void
force_int_on(void)
{
	barrier();
	suppress_int = 0;
	if (pending_int)
		raise_interrupt(); /* does not return */
	barrier();
}
#define FORCE_INT_ON force_int_on()

#define SAVE_INT(v) ((v) = suppress_int)

#define RESTORE_INT(v) do { \
	barrier(); \
	suppress_int = (v); \
	if (suppress_int == 0 && pending_int) \
		raise_interrupt(); /* does not return */ \
	barrier(); \
} while (0)


/* ============ Stdout/stderr output */

static void
outstr(const char *p, FILE *file)
{
	INT_OFF;
	fputs(p, file);
	INT_ON;
}

static void
flush_stdout_stderr(void)
{
	INT_OFF;
	fflush_all();
	INT_ON;
}

/* Was called outcslow(c,FILE*), but c was always '\n' */
static void
newline_and_flush(FILE *dest)
{
	INT_OFF;
	putc('\n', dest);
	fflush(dest);
	INT_ON;
}

static int out1fmt(const char *, ...) __attribute__((__format__(__printf__,1,2)));
static int
out1fmt(const char *fmt, ...)
{
	va_list ap;
	int r;

	INT_OFF;
	va_start(ap, fmt);
	r = vprintf(fmt, ap);
	va_end(ap);
	INT_ON;
	return r;
}

static int fmtstr(char *, size_t, const char *, ...) __attribute__((__format__(__printf__,3,4)));
static int
fmtstr(char *outbuf, size_t length, const char *fmt, ...)
{
	va_list ap;
	int ret;

	INT_OFF;
	va_start(ap, fmt);
	ret = vsnprintf(outbuf, length, fmt, ap);
	va_end(ap);
	INT_ON;
	return ret > (int)length ? length : ret;
}

static void
out1str(const char *p)
{
	outstr(p, stdout);
}

static void
out2str(const char *p)
{
	outstr(p, stderr);
	flush_stdout_stderr();
}


/* ============ Parser structures */

/* control characters in argument strings */
#define CTL_FIRST CTLESC
#define CTLESC       ((unsigned char)'\201')    /* escape next character */
#define CTLVAR       ((unsigned char)'\202')    /* variable defn */
#define CTLENDVAR    ((unsigned char)'\203')
#define CTLBACKQ     ((unsigned char)'\204')
#define CTLARI       ((unsigned char)'\205')    /* arithmetic expression */
#define CTLENDARI    ((unsigned char)'\206')
#define CTLQUOTEMARK ((unsigned char)'\207')
#define CTL_LAST CTLQUOTEMARK
#if BASH_PROCESS_SUBST
# define CTLTOPROC    ((unsigned char)'\210')
# define CTLFROMPROC  ((unsigned char)'\211')
# undef CTL_LAST
# define CTL_LAST CTLFROMPROC
#endif

/* variable substitution byte (follows CTLVAR) */
#define VSTYPE  0x0f            /* type of variable substitution */
#define VSNUL   0x10            /* colon--treat the empty string as unset */

/* values of VSTYPE field */
#define VSNORMAL        0x1     /* normal variable:  $var or ${var} */
#define VSMINUS         0x2     /* ${var-text} */
#define VSPLUS          0x3     /* ${var+text} */
#define VSQUESTION      0x4     /* ${var?message} */
#define VSASSIGN        0x5     /* ${var=text} */
#define VSTRIMRIGHT     0x6     /* ${var%pattern} */
#define VSTRIMRIGHTMAX  0x7     /* ${var%%pattern} */
#define VSTRIMLEFT      0x8     /* ${var#pattern} */
#define VSTRIMLEFTMAX   0x9     /* ${var##pattern} */
#define VSLENGTH        0xa     /* ${#var} */
#if BASH_SUBSTR
#define VSSUBSTR        0xc     /* ${var:position:length} */
#endif
#if BASH_PATTERN_SUBST
#define VSREPLACE       0xd     /* ${var/pattern/replacement} */
#define VSREPLACEALL    0xe     /* ${var//pattern/replacement} */
#endif

static const char dolatstr[] ALIGN1 = {
	CTLQUOTEMARK, CTLVAR, VSNORMAL, '@', '=', CTLQUOTEMARK, '\0'
};
#define DOLATSTRLEN 6

#define NCMD      0
#define NPIPE     1
#define NREDIR    2
#define NBACKGND  3
#define NSUBSHELL 4
#define NAND      5
#define NOR       6
#define NSEMI     7
#define NIF       8
#define NWHILE    9
#define NUNTIL   10
#define NFOR     11
#define NCASE    12
#define NCLIST   13
#define NDEFUN   14
#define NARG     15
#define NTO      16
#if BASH_REDIR_OUTPUT
#define NTO2     17
#endif
#define NCLOBBER 18
#define NFROM    19
#define NFROMTO  20
#define NAPPEND  21
#define NTOFD    22
#define NFROMFD  23
#define NHERE    24
#define NXHERE   25
#define NNOT     26
#define N_NUMBER 27

union node;

struct ncmd {
	smallint type; /* Nxxxx */
	int linno;
	union node *assign;
	union node *args;
	union node *redirect;
};

struct npipe {
	smallint type;
	smallint pipe_backgnd;
	struct nodelist *cmdlist;
};

struct nredir {
	smallint type;
	int linno;
	union node *n;
	union node *redirect;
};

struct nbinary {
	smallint type;
	union node *ch1;
	union node *ch2;
};

struct nif {
	smallint type;
	union node *test;
	union node *ifpart;
	union node *elsepart;
};

struct nfor {
	smallint type;
	int linno;
	union node *args;
	union node *body;
	char *var;
};

struct ncase {
	smallint type;
	int linno;
	union node *expr;
	union node *cases;
};

struct nclist {
	smallint type;
	union node *next;
	union node *pattern;
	union node *body;
};

struct ndefun {
	smallint type;
	int linno;
	char *text;
	union node *body;
};

struct narg {
	smallint type;
	union node *next;
	char *text;
	struct nodelist *backquote;
};

/* nfile and ndup layout must match!
 * NTOFD (>&fdnum) uses ndup structure, but we may discover mid-flight
 * that it is actually NTO2 (>&file), and change its type.
 */
struct nfile {
	smallint type;
	union node *next;
	int fd;
	int _unused_dupfd;
	union node *fname;
	char *expfname;
};

struct ndup {
	smallint type;
	union node *next;
	int fd;
	int dupfd;
	union node *vname;
	char *_unused_expfname;
};

struct nhere {
	smallint type;
	union node *next;
	int fd;
	union node *doc;
};

struct nnot {
	smallint type;
	union node *com;
};

union node {
	smallint type;
	struct ncmd ncmd;
	struct npipe npipe;
	struct nredir nredir;
	struct nbinary nbinary;
	struct nif nif;
	struct nfor nfor;
	struct ncase ncase;
	struct nclist nclist;
	struct ndefun ndefun;
	struct narg narg;
	struct nfile nfile;
	struct ndup ndup;
	struct nhere nhere;
	struct nnot nnot;
};

/*
 * NODE_EOF is returned by parsecmd when it encounters an end of file.
 * It must be distinct from NULL.
 */
#define NODE_EOF ((union node *) -1L)

struct nodelist {
	struct nodelist *next;
	union node *n;
};

struct funcnode {
	int count;
	union node n;
};

/*
 * Free a parse tree.
 */
static void
freefunc(struct funcnode *f)
{
	if (f && --f->count < 0)
		free(f);
}


/* ============ Debugging output */

#if DEBUG

static FILE *tracefile;

static void
trace_printf(const char *fmt, ...)
{
	va_list va;

	if (debug != 1)
		return;
	if (DEBUG_TIME)
		fprintf(tracefile, "%u ", (int) time(NULL));
	if (DEBUG_PID)
		fprintf(tracefile, "[%u] ", (int) getpid());
	if (DEBUG_SIG)
		fprintf(tracefile, "pending s:%d i:%d(supp:%d) ", pending_sig, pending_int, suppress_int);
	va_start(va, fmt);
	vfprintf(tracefile, fmt, va);
	va_end(va);
}

static void
trace_vprintf(const char *fmt, va_list va)
{
	if (debug != 1)
		return;
	vfprintf(tracefile, fmt, va);
	fprintf(tracefile, "\n");
}

static void
trace_puts(const char *s)
{
	if (debug != 1)
		return;
	fputs(s, tracefile);
}

static void
trace_puts_quoted(char *s)
{
	char *p;
	char c;

	if (debug != 1)
		return;
	putc('"', tracefile);
	for (p = s; *p; p++) {
		switch ((unsigned char)*p) {
		case '\n': c = 'n'; goto backslash;
		case '\t': c = 't'; goto backslash;
		case '\r': c = 'r'; goto backslash;
		case '\"': c = '\"'; goto backslash;
		case '\\': c = '\\'; goto backslash;
		case CTLESC: c = 'e'; goto backslash;
		case CTLVAR: c = 'v'; goto backslash;
		case CTLBACKQ: c = 'q'; goto backslash;
#if BASH_PROCESS_SUBST
		case CTLTOPROC: c = 'p'; goto backslash;
		case CTLFROMPROC: c = 'P'; goto backslash;
#endif
 backslash:
			putc('\\', tracefile);
			putc(c, tracefile);
			break;
		default:
			if (*p >= ' ' && *p <= '~')
				putc(*p, tracefile);
			else {
				putc('\\', tracefile);
				putc((*p >> 6) & 03, tracefile);
				putc((*p >> 3) & 07, tracefile);
				putc(*p & 07, tracefile);
			}
			break;
		}
	}
	putc('"', tracefile);
}

static void
trace_puts_args(char **ap)
{
	if (debug != 1)
		return;
	if (!*ap)
		return;
	while (1) {
		trace_puts_quoted(*ap);
		if (!*++ap) {
			putc('\n', tracefile);
			break;
		}
		putc(' ', tracefile);
	}
}

static void
opentrace(void)
{
	char s[100];
#ifdef O_APPEND
	int flags;
#endif

	if (debug != 1) {
		if (tracefile)
			fflush(tracefile);
		/* leave open because libedit might be using it */
		return;
	}
	strcpy(s, "./trace");
	if (tracefile) {
		if (!freopen(s, "a", tracefile)) {
			fprintf(stderr, "Can't re-open %s\n", s);
			debug = 0;
			return;
		}
	} else {
		tracefile = fopen(s, "a");
		if (tracefile == NULL) {
			fprintf(stderr, "Can't open %s\n", s);
			debug = 0;
			return;
		}
	}
#ifdef O_APPEND
	flags = fcntl(fileno(tracefile), F_GETFL);
	if (flags >= 0)
		fcntl(fileno(tracefile), F_SETFL, flags | O_APPEND);
#endif
	setlinebuf(tracefile);
	fputs("\nTracing started.\n", tracefile);
}

static void
indent(int amount, char *pfx, FILE *fp)
{
	int i;

	for (i = 0; i < amount; i++) {
		if (pfx && i == amount - 1)
			fputs(pfx, fp);
		putc('\t', fp);
	}
}

/* little circular references here... */
static void shtree(union node *n, int ind, char *pfx, FILE *fp);

static void
sharg(union node *arg, FILE *fp)
{
	char *p;
	struct nodelist *bqlist;
	unsigned char subtype;

	if (arg->type != NARG) {
		out1fmt("<node type %d>\n", arg->type);
		abort();
	}
	bqlist = arg->narg.backquote;
	for (p = arg->narg.text; *p; p++) {
		switch ((unsigned char)*p) {
		case CTLESC:
			p++;
			putc(*p, fp);
			break;
		case CTLVAR:
			putc('$', fp);
			putc('{', fp);
			subtype = *++p;
			if (subtype == VSLENGTH)
				putc('#', fp);

			while (*p != '=') {
				putc(*p, fp);
				p++;
			}

			if (subtype & VSNUL)
				putc(':', fp);

			switch (subtype & VSTYPE) {
			case VSNORMAL:
				putc('}', fp);
				break;
			case VSMINUS:
				putc('-', fp);
				break;
			case VSPLUS:
				putc('+', fp);
				break;
			case VSQUESTION:
				putc('?', fp);
				break;
			case VSASSIGN:
				putc('=', fp);
				break;
			case VSTRIMLEFT:
				putc('#', fp);
				break;
			case VSTRIMLEFTMAX:
				putc('#', fp);
				putc('#', fp);
				break;
			case VSTRIMRIGHT:
				putc('%', fp);
				break;
			case VSTRIMRIGHTMAX:
				putc('%', fp);
				putc('%', fp);
				break;
			case VSLENGTH:
				break;
			default:
				out1fmt("<subtype %d>", subtype);
			}
			break;
		case CTLENDVAR:
			putc('}', fp);
			break;
#if BASH_PROCESS_SUBST
		case CTLTOPROC:
			putc('>', fp);
			goto backq;
		case CTLFROMPROC:
			putc('<', fp);
			goto backq;
#endif
		case CTLBACKQ:
			putc('$', fp);
 IF_BASH_PROCESS_SUBST(backq:)
			putc('(', fp);
			shtree(bqlist->n, -1, NULL, fp);
			putc(')', fp);
			break;
		default:
			putc(*p, fp);
			break;
		}
	}
}

static void
shcmd(union node *cmd, FILE *fp)
{
	union node *np;
	int first;
	const char *s;
	int dftfd;

	first = 1;
	for (np = cmd->ncmd.args; np; np = np->narg.next) {
		if (!first)
			putc(' ', fp);
		sharg(np, fp);
		first = 0;
	}
	for (np = cmd->ncmd.redirect; np; np = np->nfile.next) {
		if (!first)
			putc(' ', fp);
		dftfd = 0;
		switch (np->nfile.type) {
		case NTO:      s = ">>"+1; dftfd = 1; break;
		case NCLOBBER: s = ">|"; dftfd = 1; break;
		case NAPPEND:  s = ">>"; dftfd = 1; break;
#if BASH_REDIR_OUTPUT
		case NTO2:
#endif
		case NTOFD:    s = ">&"; dftfd = 1; break;
		case NFROM:    s = "<"; break;
		case NFROMFD:  s = "<&"; break;
		case NFROMTO:  s = "<>"; break;
		default:       s = "*error*"; break;
		}
		if (np->nfile.fd != dftfd)
			fprintf(fp, "%d", np->nfile.fd);
		fputs(s, fp);
		if (np->nfile.type == NTOFD || np->nfile.type == NFROMFD) {
			fprintf(fp, "%d", np->ndup.dupfd);
		} else {
			sharg(np->nfile.fname, fp);
		}
		first = 0;
	}
}

static void
shtree(union node *n, int ind, char *pfx, FILE *fp)
{
	struct nodelist *lp;
	const char *s;

	if (n == NULL)
		return;

	indent(ind, pfx, fp);

	if (n == NODE_EOF) {
		fputs("<EOF>", fp);
		return;
	}

	switch (n->type) {
	case NSEMI:
		s = "; ";
		goto binop;
	case NAND:
		s = " && ";
		goto binop;
	case NOR:
		s = " || ";
 binop:
		shtree(n->nbinary.ch1, ind, NULL, fp);
		/* if (ind < 0) */
			fputs(s, fp);
		shtree(n->nbinary.ch2, ind, NULL, fp);
		break;
	case NCMD:
		shcmd(n, fp);
		if (ind >= 0)
			putc('\n', fp);
		break;
	case NPIPE:
		for (lp = n->npipe.cmdlist; lp; lp = lp->next) {
			shtree(lp->n, 0, NULL, fp);
			if (lp->next)
				fputs(" | ", fp);
		}
		if (n->npipe.pipe_backgnd)
			fputs(" &", fp);
		if (ind >= 0)
			putc('\n', fp);
		break;
	default:
		fprintf(fp, "<node type %d>", n->type);
		if (ind >= 0)
			putc('\n', fp);
		break;
	}
}

static void
showtree(union node *n)
{
	trace_puts("showtree called\n");
	shtree(n, 1, NULL, stderr);
}

#endif /* DEBUG */


/* ============ Message printing */

static void
ash_vmsg(const char *msg, va_list ap)
{
	fprintf(stderr, "%s: ", arg0);
	if (commandname) {
		if (strcmp(arg0, commandname))
			fprintf(stderr, "%s: ", commandname);
		if (!iflag || g_parsefile->pf_fd > 0)
			fprintf(stderr, "line %d: ", errlinno);
	}
	vfprintf(stderr, msg, ap);
	newline_and_flush(stderr);
}

/*
 * Exverror is called to raise the error exception.  If the second argument
 * is not NULL then error prints an error message using printf style
 * formatting.  It then raises the error exception.
 */
static void ash_vmsg_and_raise(int, const char *, va_list) NORETURN;
static void
ash_vmsg_and_raise(int cond, const char *msg, va_list ap)
{
#if DEBUG
	if (msg) {
		TRACE(("ash_vmsg_and_raise(%d):", cond));
		TRACEV((msg, ap));
	} else
		TRACE(("ash_vmsg_and_raise(%d):NULL\n", cond));
	if (msg)
#endif
		ash_vmsg(msg, ap);

	flush_stdout_stderr();
	raise_exception(cond);
	/* NOTREACHED */
}

static void ash_msg_and_raise_error(const char *, ...) NORETURN;
static void
ash_msg_and_raise_error(const char *msg, ...)
{
	va_list ap;

	exitstatus = 2;

	va_start(ap, msg);
	ash_vmsg_and_raise(EXERROR, msg, ap);
	/* NOTREACHED */
	va_end(ap);
}

/*
 * 'fmt' must be a string literal.
 */
#define ash_msg_and_raise_perror(fmt, ...) ash_msg_and_raise_error(fmt ": "STRERROR_FMT, ##__VA_ARGS__ STRERROR_ERRNO)

static void raise_error_syntax(const char *) NORETURN;
static void
raise_error_syntax(const char *msg)
{
	errlinno = g_parsefile->linno;
	ash_msg_and_raise_error("syntax error: %s", msg);
	/* NOTREACHED */
}

static void ash_msg_and_raise(int, const char *, ...) NORETURN;
static void
ash_msg_and_raise(int cond, const char *msg, ...)
{
	va_list ap;

	va_start(ap, msg);
	ash_vmsg_and_raise(cond, msg, ap);
	/* NOTREACHED */
	va_end(ap);
}

/*
 * error/warning routines for external builtins
 */
static void
ash_msg(const char *fmt, ...)
{
	va_list ap;

	va_start(ap, fmt);
	ash_vmsg(fmt, ap);
	va_end(ap);
}

/*
 * Return a string describing an error.  The returned string may be a
 * pointer to a static buffer that will be overwritten on the next call.
 * Action describes the operation that got the error.
 */
static const char *
errmsg(int e, const char *em)
{
	if (e == ENOENT || e == ENOTDIR) {
		return em;
	}
	return strerror(e);
}


/* ============ Memory allocation */

#if 0
/* I consider these wrappers nearly useless:
 * ok, they return you to nearest exception handler, but
 * how much memory do you leak in the process, making
 * memory starvation worse?
 */
static void *
ckrealloc(void * p, size_t nbytes)
{
	p = realloc(p, nbytes);
	if (!p)
		ash_msg_and_raise_error(bb_msg_memory_exhausted);
	return p;
}

static void *
ckmalloc(size_t nbytes)
{
	return ckrealloc(NULL, nbytes);
}

static void *
ckzalloc(size_t nbytes)
{
	return memset(ckmalloc(nbytes), 0, nbytes);
}

static char *
ckstrdup(const char *s)
{
	char *p = strdup(s);
	if (!p)
		ash_msg_and_raise_error(bb_msg_memory_exhausted);
	return p;
}
#else
/* Using bbox equivalents. They exit if out of memory */
# define ckrealloc xrealloc
# define ckmalloc  xmalloc
# define ckzalloc  xzalloc
# define ckstrdup  xstrdup
#endif

/*
 * It appears that grabstackstr() will barf with such alignments
 * because stalloc() will return a string allocated in a new stackblock.
 */
#define SHELL_ALIGN(nbytes) (((nbytes) + SHELL_SIZE) & ~SHELL_SIZE)
enum {
	/* Most machines require the value returned from malloc to be aligned
	 * in some way.  The following macro will get this right
	 * on many machines.  */
	SHELL_SIZE = sizeof(union { int i; char *cp; double d; }) - 1,
	/* Minimum size of a block */
	MINSIZE = SHELL_ALIGN(504),
};

struct stack_block {
	struct stack_block *prev;
	char space[MINSIZE];
};

struct stackmark {
	struct stack_block *stackp;
	char *stacknxt;
	size_t stacknleft;
};

struct globals_memstack {
	struct stack_block *g_stackp; // = &stackbase;
	char *g_stacknxt; // = stackbase.space;
	char *sstrend; // = stackbase.space + MINSIZE;
	size_t g_stacknleft; // = MINSIZE;
	struct stack_block stackbase;
};
extern struct globals_memstack *BB_GLOBAL_CONST ash_ptr_to_globals_memstack;
#define G_memstack (*ash_ptr_to_globals_memstack)
#define g_stackp     (G_memstack.g_stackp    )
#define g_stacknxt   (G_memstack.g_stacknxt  )
#define sstrend      (G_memstack.sstrend     )
#define g_stacknleft (G_memstack.g_stacknleft)
#define stackbase    (G_memstack.stackbase   )
#define INIT_G_memstack() do { \
	XZALLOC_CONST_PTR(&ash_ptr_to_globals_memstack, sizeof(G_memstack)); \
	g_stackp = &stackbase; \
	g_stacknxt = stackbase.space; \
	g_stacknleft = MINSIZE; \
	sstrend = stackbase.space + MINSIZE; \
} while (0)

#define stackblock()     ((void *)g_stacknxt)
#define stackblocksize() g_stacknleft

/*
 * Parse trees for commands are allocated in lifo order, so we use a stack
 * to make this more efficient, and also to avoid all sorts of exception
 * handling code to handle interrupts in the middle of a parse.
 *
 * The size 504 was chosen because the Ultrix malloc handles that size
 * well.
 */
static void *
stalloc(size_t nbytes)
{
	char *p;
	size_t aligned;

	aligned = SHELL_ALIGN(nbytes);
	if (aligned > g_stacknleft) {
		size_t len;
		size_t blocksize;
		struct stack_block *sp;

		blocksize = aligned;
		if (blocksize < MINSIZE)
			blocksize = MINSIZE;
		len = sizeof(struct stack_block) - MINSIZE + blocksize;
		if (len < blocksize)
			ash_msg_and_raise_error(bb_msg_memory_exhausted);
		INT_OFF;
		sp = ckmalloc(len);
		sp->prev = g_stackp;
		g_stacknxt = sp->space;
		g_stacknleft = blocksize;
		sstrend = g_stacknxt + blocksize;
		g_stackp = sp;
		INT_ON;
	}
	p = g_stacknxt;
	g_stacknxt += aligned;
	g_stacknleft -= aligned;
	return p;
}

static void *
stzalloc(size_t nbytes)
{
	return memset(stalloc(nbytes), 0, nbytes);
}

static void
stunalloc(void *p)
{
#if DEBUG
	if (!p || (g_stacknxt < (char *)p) || ((char *)p < g_stackp->space)) {
		write(STDERR_FILENO, "stunalloc\n", 10);
		abort();
	}
#endif
	g_stacknleft += g_stacknxt - (char *)p;
	g_stacknxt = p;
}

/*
 * Like strdup but works with the ash stack.
 */
static char *
sstrdup(const char *p)
{
	size_t len = strlen(p) + 1;
	return memcpy(stalloc(len), p, len);
}

static ALWAYS_INLINE void
grabstackblock(size_t len)
{
	stalloc(len);
}

static void
pushstackmark(struct stackmark *mark, size_t len)
{
	mark->stackp = g_stackp;
	mark->stacknxt = g_stacknxt;
	mark->stacknleft = g_stacknleft;
	grabstackblock(len);
}

static void
setstackmark(struct stackmark *mark)
{
	pushstackmark(mark, g_stacknxt == g_stackp->space && g_stackp != &stackbase);
}

static void
popstackmark(struct stackmark *mark)
{
	struct stack_block *sp;

	if (!mark->stackp)
		return;

	INT_OFF;
	while (g_stackp != mark->stackp) {
		sp = g_stackp;
		g_stackp = sp->prev;
		free(sp);
	}
	g_stacknxt = mark->stacknxt;
	g_stacknleft = mark->stacknleft;
	sstrend = mark->stacknxt + mark->stacknleft;
	INT_ON;
}

/*
 * When the parser reads in a string, it wants to stick the string on the
 * stack and only adjust the stack pointer when it knows how big the
 * string is.  Stackblock (defined in stack.h) returns a pointer to a block
 * of space on top of the stack and stackblocklen returns the length of
 * this block.  Growstackblock will grow this space by at least one byte,
 * possibly moving it (like realloc).  Grabstackblock actually allocates the
 * part of the block that has been used.
 */
static void
growstackblock(size_t min)
{
	size_t newlen;

	newlen = g_stacknleft * 2;
	if (newlen < g_stacknleft)
		ash_msg_and_raise_error(bb_msg_memory_exhausted);
	min = SHELL_ALIGN(min | 128);
	if (newlen < min)
		newlen += min;

	if (g_stacknxt == g_stackp->space && g_stackp != &stackbase) {
		struct stack_block *sp;
		struct stack_block *prevstackp;
		size_t grosslen;

		INT_OFF;
		sp = g_stackp;
		prevstackp = sp->prev;
		grosslen = newlen + sizeof(struct stack_block) - MINSIZE;
		sp = ckrealloc(sp, grosslen);
		sp->prev = prevstackp;
		g_stackp = sp;
		g_stacknxt = sp->space;
		g_stacknleft = newlen;
		sstrend = sp->space + newlen;
		INT_ON;
	} else {
		char *oldspace = g_stacknxt;
		size_t oldlen = g_stacknleft;
		char *p = stalloc(newlen);

		/* free the space we just allocated */
		g_stacknxt = memcpy(p, oldspace, oldlen);
		g_stacknleft += newlen;
	}
}

/*
 * The following routines are somewhat easier to use than the above.
 * The user declares a variable of type STACKSTR, which may be declared
 * to be a register.  The macro STARTSTACKSTR initializes things.  Then
 * the user uses the macro STPUTC to add characters to the string.  In
 * effect, STPUTC(c, p) is the same as *p++ = c except that the stack is
 * grown as necessary.  When the user is done, she can just leave the
 * string there and refer to it using stackblock().  Or she can allocate
 * the space for it using grabstackstr().  If it is necessary to allow
 * someone else to use the stack temporarily and then continue to grow
 * the string, the user should use grabstack to allocate the space, and
 * then call ungrabstr(p) to return to the previous mode of operation.
 *
 * USTPUTC is like STPUTC except that it doesn't check for overflow.
 * CHECKSTACKSPACE can be called before USTPUTC to ensure that there
 * is space for at least one character.
 */
static void *
growstackstr(void)
{
	size_t len = stackblocksize();
	growstackblock(0);
	return (char *)stackblock() + len;
}

static char *
growstackto(size_t len)
{
	if (stackblocksize() < len)
		growstackblock(len);
	return stackblock();
}

/*
 * Called from CHECKSTRSPACE.
 */
static char *
makestrspace(size_t newlen, char *p)
{
	size_t len = p - g_stacknxt;

	return growstackto(len + newlen) + len;
}

static char *
stnputs(const char *s, size_t n, char *p)
{
	p = makestrspace(n, p);
	p = (char *)mempcpy(p, s, n);
	return p;
}

static char *
stack_putstr(const char *s, char *p)
{
	return stnputs(s, strlen(s), p);
}

static char *
_STPUTC(int c, char *p)
{
	if (p == sstrend)
		p = growstackstr();
	*p++ = c;
	return p;
}

#define STARTSTACKSTR(p)        ((p) = stackblock())
#define STPUTC(c, p)            ((p) = _STPUTC((c), (p)))
#define CHECKSTRSPACE(n, p) do { \
	char *q = (p); \
	size_t l = (n); \
	size_t m = sstrend - q; \
	if (l > m) \
		(p) = makestrspace(l, q); \
} while (0)
#define USTPUTC(c, p)           (*(p)++ = (c))
#define STACKSTRNUL(p) do { \
	if ((p) == sstrend) \
		(p) = growstackstr(); \
	*(p) = '\0'; \
} while (0)
#define STUNPUTC(p)             (--(p))
#define STTOPC(p)               ((p)[-1])
#define STADJUST(amount, p)     ((p) += (amount))

#define grabstackstr(p)         stalloc((char *)(p) - (char *)stackblock())
#define ungrabstackstr(s, p)    stunalloc(s)
#define stackstrend()           ((void *)sstrend)


/* ============ String helpers */

/*
 * prefix -- see if pfx is a prefix of string.
 */
static ALWAYS_INLINE char *
prefix(const char *string, const char *pfx)
{
	return is_prefixed_with(string, pfx);
#if 0  /* dash implementation: */
	while (*pfx) {
		if (*pfx++ != *string++)
			return NULL;
	}
	return (char *) string;
#endif
}
/*
 * Check for a valid number.  This should be elsewhere.
 */
static int
is_number(const char *p)
{
	do {
		if (!isdigit(*p))
			return 0;
	} while (*++p != '\0');
	return 1;
}

/*
 * Convert a string of digits to an integer, printing an error message on
 * failure.
 */
static int
number(const char *s)
{
	if (!is_number(s))
		ash_msg_and_raise_error(msg_illnum, s);
	return atoi(s);
}

/*
 * Produce a single quoted string suitable as input to the shell.
 * The return string is allocated on the stack.
 */
static char *
single_quote(const char *s)
{
	char *p;

	STARTSTACKSTR(p);

	do {
		char *q;
		size_t len;

		len = strchrnul(s, '\'') - s;

		q = p = makestrspace(len + 3, p);

		*q++ = '\'';
		q = (char *)mempcpy(q, s, len);
		*q++ = '\'';
		s += len;

		STADJUST(q - p, p);

		if (*s != '\'')
			break;
		len = 0;
		do len++; while (*++s == '\'');

		q = p = makestrspace(len + 3, p);

		*q++ = '"';
		q = (char *)mempcpy(q, s - len, len);
		*q++ = '"';

		STADJUST(q - p, p);
	} while (*s);

	USTPUTC('\0', p);

	return stackblock();
}

/*
 * Produce a possibly single quoted string suitable as input to the shell.
 * If quoting was done, the return string is allocated on the stack,
 * otherwise a pointer to the original string is returned.
 */
static const char *
maybe_single_quote(const char *s)
{
	const char *p = s;

	while (*p) {
		/* Assuming ACSII */
		/* quote ctrl_chars space !"#$%&'()* */
		if (*p < '+')
			goto need_quoting;
		/* quote ;<=>? */
		if (*p >= ';' && *p <= '?')
			goto need_quoting;
		/* quote `[\ */
		if (*p == '`')
			goto need_quoting;
		if (*p == '[')
			goto need_quoting;
		if (*p == '\\')
			goto need_quoting;
		/* quote {|}~ DEL and high bytes */
		if (*p > 'z')
			goto need_quoting;
		/* Not quoting these: +,-./ 0-9 :@ A-Z ]^_ a-z */
		/* TODO: maybe avoid quoting % */
		p++;
	}
	return s;

 need_quoting:
	return single_quote(s);
}

#if ENABLE_PLATFORM_MINGW32
/* Copy path to a string on the stack long enough to allow a file extension
 * to be added. */
static char *
stack_add_ext_space(const char *path)
{
	char *p = growstackto(strlen(path) + 5);
	strcpy(p, path);
	return p;
}
#endif


/* ============ nextopt */

static char **argptr;                  /* argument list for builtin commands */
static char *optionarg;                /* set by nextopt (like getopt) */
static char *optptr;                   /* used by nextopt */

/*
 * XXX - should get rid of. Have all builtins use getopt(3).
 * The library getopt must have the BSD extension static variable
 * "optreset", otherwise it can't be used within the shell safely.
 *
 * Standard option processing (a la getopt) for builtin routines.
 * The only argument that is passed to nextopt is the option string;
 * the other arguments are unnecessary. It returns the character,
 * or '\0' on end of input.
 */
static int
nextopt(const char *optstring)
{
	char *p;
	const char *q;
	char c;

	p = optptr;
	if (p == NULL || *p == '\0') {
		/* We ate entire "-param", take next one */
		p = *argptr;
		if (p == NULL)
			return '\0';
		if (*p != '-')
			return '\0';
		if (*++p == '\0') /* just "-" ? */
			return '\0';
		argptr++;
		if (LONE_DASH(p)) /* "--" ? */
			return '\0';
		/* p => next "-param" */
	}
	/* p => some option char in the middle of a "-param" */
	c = *p++;
	for (q = optstring; *q != c;) {
		if (*q == '\0')
			ash_msg_and_raise_error("illegal option -%c", c);
		if (*++q == ':')
			q++;
	}
	if (*++q == ':') {
		if (*p == '\0') {
			p = *argptr++;
			if (p == NULL)
				ash_msg_and_raise_error("no arg for -%c option", c);
		}
		optionarg = p;
		p = NULL;
	}
	optptr = p;
	return c;
}


/* ============ Shell variables */

struct shparam {
	int nparam;             /* # of positional parameters (without $0) */
#if ENABLE_ASH_GETOPTS
	int optind;             /* next parameter to be processed by getopts */
	int optoff;             /* used by getopts */
#endif
	unsigned char malloced; /* if parameter list dynamically allocated */
	char **p;               /* parameter list */
};

/*
 * Free the list of positional parameters.
 */
static void
freeparam(volatile struct shparam *param)
{
	if (param->malloced) {
		char **ap, **ap1;
		ap = ap1 = param->p;
		while (*ap)
			free(*ap++);
		free(ap1);
	}
}

#if ENABLE_ASH_GETOPTS
static void FAST_FUNC getoptsreset(const char *value);
#endif

struct var {
	struct var *next;               /* next entry in hash list */
	int flags;                      /* flags are defined above */
	const char *var_text;           /* name=value */
	void (*var_func)(const char *) FAST_FUNC; /* function to be called when  */
					/* the variable gets set/unset */
};

struct localvar {
	struct localvar *next;          /* next local variable in list */
	struct var *vp;                 /* the variable that was made local */
	int flags;                      /* saved flags */
	const char *text;               /* saved text */
};

/* flags */
#define VEXPORT         0x01    /* variable is exported */
#define VREADONLY       0x02    /* variable cannot be modified */
#define VSTRFIXED       0x04    /* variable struct is statically allocated */
#define VTEXTFIXED      0x08    /* text is statically allocated */
#define VSTACK          0x10    /* text is allocated on the stack */
#define VUNSET          0x20    /* the variable is not set */
#define VNOFUNC         0x40    /* don't call the callback function */
#define VNOSET          0x80    /* do not set variable - just readonly test */
#define VNOSAVE         0x100   /* when text is on the heap before setvareq */
#if ENABLE_ASH_RANDOM_SUPPORT || BASH_EPOCH_VARS
# define VDYNAMIC       0x200   /* dynamic variable */
#else
# define VDYNAMIC       0
#endif
#if ENABLE_PLATFORM_MINGW32
# define VIMPORT        0x400   /* variable was imported from environment */
#endif

/* Need to be before varinit_data[] */
#if ENABLE_LOCALE_SUPPORT
static void FAST_FUNC
change_lc_all(const char *value)
{
	if (value && *value != '\0')
		setlocale(LC_ALL, value);
}
static void FAST_FUNC
change_lc_ctype(const char *value)
{
	if (value && *value != '\0')
		setlocale(LC_CTYPE, value);
}
#endif
#if ENABLE_ASH_MAIL
static void changemail(const char *var_value) FAST_FUNC;
#endif
static void changepath(const char *) FAST_FUNC;
#if ENABLE_ASH_RANDOM_SUPPORT
static void change_random(const char *) FAST_FUNC;
#endif
#if BASH_EPOCH_VARS
static void change_seconds(const char *) FAST_FUNC;
static void change_realtime(const char *) FAST_FUNC;
#endif

#if ENABLE_PLATFORM_MINGW32
static void FAST_FUNC
change_terminal_mode(const char *newval UNUSED_PARAM)
{
	terminal_mode(TRUE);
}

static void clearcmdentry(void);
static void FAST_FUNC
change_override_applets(const char *newval UNUSED_PARAM)
{
	clearcmdentry();
}

# define LINENO_INDEX (5 + 2 * ENABLE_ASH_MAIL + ENABLE_ASH_GETOPTS)
# define FUNCNAME_INDEX (LINENO_INDEX + 1)
#endif

static const struct {
	int flags;
	const char *var_text;
	void (*var_func)(const char *) FAST_FUNC;
} varinit_data[] ALIGN_PTR = {
	/*
	 * Note: VEXPORT would not work correctly here for NOFORK applets:
	 * some environment strings may be constant.
	 */
	{ VSTRFIXED|VTEXTFIXED       , defifsvar   , NULL            },
#if ENABLE_ASH_MAIL
	{ VSTRFIXED|VTEXTFIXED|VUNSET, "MAIL"      , changemail      },
	{ VSTRFIXED|VTEXTFIXED|VUNSET, "MAILPATH"  , changemail      },
#endif
	{ VSTRFIXED|VTEXTFIXED       , bb_PATH_root_path, changepath },
	{ VSTRFIXED|VTEXTFIXED       , "PS1=$ "    , NULL            },
	{ VSTRFIXED|VTEXTFIXED       , "PS2=> "    , NULL            },
	{ VSTRFIXED|VTEXTFIXED       , "PS4=+ "    , NULL            },
#if ENABLE_ASH_GETOPTS
	{ VSTRFIXED|VTEXTFIXED       , defoptindvar, getoptsreset    },
#endif
	{ VSTRFIXED|VTEXTFIXED       , NULL /* inited to linenovar */, NULL },
	{ VSTRFIXED|VTEXTFIXED       , NULL /* inited to funcnamevar */, NULL },
#if ENABLE_ASH_RANDOM_SUPPORT
	{ VSTRFIXED|VTEXTFIXED|VUNSET|VDYNAMIC, "RANDOM", change_random },
#endif
#if BASH_EPOCH_VARS
	{ VSTRFIXED|VTEXTFIXED|VUNSET|VDYNAMIC, "EPOCHSECONDS", change_seconds },
	{ VSTRFIXED|VTEXTFIXED|VUNSET|VDYNAMIC, "EPOCHREALTIME", change_realtime },
#endif
#if ENABLE_LOCALE_SUPPORT
	{ VSTRFIXED|VTEXTFIXED|VUNSET, "LC_ALL"    , change_lc_all   },
	{ VSTRFIXED|VTEXTFIXED|VUNSET, "LC_CTYPE"  , change_lc_ctype },
#endif
#if ENABLE_FEATURE_EDITING_SAVEHISTORY
	{ VSTRFIXED|VTEXTFIXED|VUNSET, "HISTFILE"  , NULL            },
#endif
#if ENABLE_PLATFORM_MINGW32
	{ VSTRFIXED|VTEXTFIXED|VUNSET, BB_SKIP_ANSI_EMULATION, change_terminal_mode },
	{ VSTRFIXED|VTEXTFIXED|VUNSET, BB_TERMINAL_MODE, change_terminal_mode },
	{ VSTRFIXED|VTEXTFIXED|VUNSET, BB_OVERRIDE_APPLETS, change_override_applets },
	{ VSTRFIXED|VTEXTFIXED|VUNSET, BB_CRITICAL_ERROR_DIALOGS, change_critical_error_dialogs },
#endif
};

struct redirtab;

struct globals_var {
	struct shparam shellparam;      /* $@ current positional parameters */
	struct redirtab *redirlist;
	int preverrout_fd;   /* stderr fd: usually 2, unless redirect moved it */
	struct var *vartab[VTABSIZE];
	struct var varinit[ARRAY_SIZE(varinit_data)];
	int lineno;
	char linenovar[sizeof("LINENO=") + sizeof(int)*3];
	char funcnamevar[sizeof("FUNCNAME=") + 64];
	char *funcname;
	unsigned trap_depth;
	bool in_trap_ERR; /* ERR cannot recurse, no need to be a counter */
};
extern struct globals_var *BB_GLOBAL_CONST ash_ptr_to_globals_var;
#define G_var (*ash_ptr_to_globals_var)
#define shellparam    (G_var.shellparam   )
//#define redirlist     (G_var.redirlist    )
#define preverrout_fd (G_var.preverrout_fd)
#define vartab        (G_var.vartab       )
#define varinit       (G_var.varinit      )
#define lineno        (G_var.lineno       )
#define linenovar     (G_var.linenovar    )
#define funcnamevar   (G_var.funcnamevar  )
#define funcname      (G_var.funcname     )
#define trap_depth    (G_var.trap_depth   )
#define in_trap_ERR   (G_var.in_trap_ERR  )
#define vifs      varinit[0]
#if ENABLE_ASH_MAIL
# define vmail    varinit[1]
# define vmpath   varinit[2]
#endif
#define VAR_OFFSET1 (ENABLE_ASH_MAIL*2)
#define vpath     varinit[VAR_OFFSET1 + 1]
#define vps1      varinit[VAR_OFFSET1 + 2]
#define vps2      varinit[VAR_OFFSET1 + 3]
#define vps4      varinit[VAR_OFFSET1 + 4]
#if ENABLE_ASH_GETOPTS
# define voptind  varinit[VAR_OFFSET1 + 5]
#endif
#define VAR_OFFSET2 (VAR_OFFSET1 + ENABLE_ASH_GETOPTS)
#define vlineno   varinit[VAR_OFFSET2 + 5]
#define vfuncname varinit[VAR_OFFSET2 + 6]
#if ENABLE_ASH_RANDOM_SUPPORT
# define vrandom  varinit[VAR_OFFSET2 + 7]
#endif
#define VAR_OFFSET3 (VAR_OFFSET2 + ENABLE_ASH_RANDOM_SUPPORT)
#if BASH_EPOCH_VARS
# define vepochs  varinit[VAR_OFFSET3 + 7]
# define vepochr  varinit[VAR_OFFSET3 + 8]
#endif
#define INIT_G_var() do { \
	unsigned i; \
	XZALLOC_CONST_PTR(&ash_ptr_to_globals_var, sizeof(G_var)); \
	for (i = 0; i < ARRAY_SIZE(varinit_data); i++) { \
		varinit[i].flags    = varinit_data[i].flags; \
		varinit[i].var_text = varinit_data[i].var_text; \
		varinit[i].var_func = varinit_data[i].var_func; \
	} \
	strcpy(linenovar, "LINENO="); \
	vlineno.var_text = linenovar; \
	strcpy(funcnamevar, "FUNCNAME="); \
	vfuncname.var_text = funcnamevar; \
} while (0)

/*
 * The following macros access the values of the above variables.
 * They have to skip over the name.  They return the null string
 * for unset variables.
 */
#define ifsval()        (vifs.var_text + 4)
#define ifsset()        ((vifs.flags & VUNSET) == 0)
#if ENABLE_ASH_MAIL
# define mailval()      (vmail.var_text + 5)
# define mpathval()     (vmpath.var_text + 9)
# define mpathset()     ((vmpath.flags & VUNSET) == 0)
#endif
#define pathval()       (vpath.var_text + 5)
#define ps1val()        (vps1.var_text + 4)
#define ps2val()        (vps2.var_text + 4)
#define ps4val()        (vps4.var_text + 4)
#if ENABLE_ASH_GETOPTS
# define optindval()    (voptind.var_text + 7)
#endif

#if ENABLE_ASH_GETOPTS
static void FAST_FUNC
getoptsreset(const char *value)
{
	shellparam.optind = 1;
	if (is_number(value))
		shellparam.optind = number(value) ?: 1;
	shellparam.optoff = -1;
}
#endif

/*
 * Find the appropriate entry in the hash table from the name.
 */
static struct var **
hashvar(const char *p)
{
	unsigned hashval;

	hashval = ((unsigned char) *p) << 4;
	while (*p && *p != '=')
		hashval += (unsigned char) *p++;
	return &vartab[hashval % VTABSIZE];
}

static int
vpcmp(const void *a, const void *b)
{
	return varcmp(*(const char **)a, *(const char **)b);
}

/*
 * This routine initializes the builtin variables.
 */
static void
initvar(void)
{
	struct var *vp;
	struct var *end;
	struct var **vpp;

	/*
	 * PS1 depends on uid
	 */
#if ENABLE_FEATURE_EDITING && ENABLE_FEATURE_EDITING_FANCY_PROMPT
	vps1.var_text = "PS1=\\w \\$ ";
#else
	if (!get_cached_euid(&groupinfo.euid));
		vps1.var_text = "PS1=# ";
#endif
	vp = varinit;
	end = vp + ARRAY_SIZE(varinit);
	do {
		vpp = hashvar(vp->var_text);
		vp->next = *vpp;
		*vpp = vp;
	} while (++vp < end);
}

static struct var **
findvar(const char *name)
{
	struct var **vpp;

	for (vpp = hashvar(name); *vpp; vpp = &(*vpp)->next) {
		if (varcmp((*vpp)->var_text, name) == 0) {
			break;
		}
	}
	return vpp;
}

/*
 * Find the value of a variable.  Returns NULL if not set.
 */
static const char* FAST_FUNC
lookupvar(const char *name)
{
	struct var *v;

	v = *findvar(name);
	if (v) {
#if ENABLE_ASH_RANDOM_SUPPORT || BASH_EPOCH_VARS
	/*
	 * Dynamic variables are implemented roughly the same way they are
	 * in bash. Namely, they're "special" so long as they aren't unset.
	 * As soon as they're unset, they're no longer dynamic, and dynamic
	 * lookup will no longer happen at that point. -- PFM.
	 */
		if (v->flags & VDYNAMIC)
			v->var_func(NULL);
#endif
		if (!(v->flags & VUNSET)) {
			if (v->var_text == linenovar) {
				fmtstr(linenovar+7, sizeof(linenovar)-7, "%d", lineno);
			} else
			if (v->var_text == funcnamevar) {
				safe_strncpy(funcnamevar+9, funcname ? funcname : "", sizeof(funcnamevar)-9);
			}
			return var_end(v->var_text);
		}
	}
	return NULL;
}

#if ENABLE_UNICODE_SUPPORT
static void
reinit_unicode_for_ash(void)
{
	/* Unicode support should be activated even if LANG is set
	 * _during_ shell execution, not only if it was set when
	 * shell was started. Therefore, re-check LANG every time:
	 */
	if (ENABLE_FEATURE_CHECK_UNICODE_IN_ENV
	 || ENABLE_UNICODE_USING_LOCALE
	) {
		const char *s = lookupvar("LC_ALL");
		if (!s) s = lookupvar("LC_CTYPE");
		if (!s) s = lookupvar("LANG");
		reinit_unicode(s);
	}
}
#else
# define reinit_unicode_for_ash() ((void)0)
#endif

/*
 * Search the environment of a builtin command.
 */
static ALWAYS_INLINE const char *
bltinlookup(const char *name)
{
	return lookupvar(name);
}

#if ENABLE_PLATFORM_MINGW32
static char *
fix_pathvar(const char *path, int len)
{
	char *newpath = xstrdup(path);
	char *p;
	int modified = FALSE;

	p = newpath + len;
	while (*p) {
		if (*p != ':' && *p != ';') {
			/* skip drive */
			if (isalpha(*p) && p[1] == ':')
				p += 2;
			/* skip through path component */
			for (; *p != '\0' && *p != ':' && *p != ';'; ++p)
				continue;
		}
		/* *p is ':', ';' or '\0' here */
		if (*p == ':') {
			*p++ = ';';
			modified = TRUE;
		}
		else if (*p == ';') {
			++p;
		}
	}

	if (!modified) {
		free(newpath);
		newpath = NULL;
	}
	return newpath;
}

#define BB_VAR_EXACT	1	/* exact match for name */
#define BB_VAR_ASSIGN	-1	/* matches name followed by '=' */

/* Match variables that should be placed in the environment immediately
 * they're exported and removed immediately they're no longer exported */
static int
is_bb_var(const char *s)
{
	const char *p;
	int len;

	for (p = bbvar; *p; p += len + 1) {
		len = strlen(p);
		if (strncmp(s, p, len) == 0) {
			if (s[len] == '\0')
				return BB_VAR_EXACT;
			else if (s[len] == '=')
				return BB_VAR_ASSIGN;
		}
	}
	return FALSE;
}
#endif

/*
 * Same as setvar except that the variable and value are passed in
 * the first argument as name=value.  Since the first argument will
 * be actually stored in the table, it should not be a string that
 * will go away.
 * Called with interrupts off.
 */
static struct var *
setvareq(char *s, int flags)
{
	struct var *vp, **vpp;
#if ENABLE_PLATFORM_MINGW32
	const char *paths = "PATH=\0""CDPATH=\0""MANPATH=\0";
	const char *p;
	int len;

	for (p = paths; *p; p += len + 1) {
		len = strlen(p);
		if (strncmp(s, p, len) == 0) {
			char *newpath = fix_pathvar(s, len);
			if (newpath) {
				if ((flags & (VTEXTFIXED|VSTACK|VNOSAVE)) == VNOSAVE)
					free(s);
				flags |= VNOSAVE;
				flags &= ~(VTEXTFIXED|VSTACK);
				s = newpath;
			}
			break;
		}
	}
#endif

	flags |= (VEXPORT & (((unsigned) (1 - aflag)) - 1));
	vpp = findvar(s);
	vp = *vpp;
	if (vp) {
		if ((vp->flags & (VREADONLY|VDYNAMIC)) == VREADONLY) {
			const char *n;

			if (flags & VNOSAVE)
				free(s);
			n = vp->var_text;
			exitstatus = 1;
			ash_msg_and_raise_error("%.*s: is read only", strchrnul(n, '=') - n, n);
		}

		if (flags & VNOSET)
			goto out;

		if (vp->var_func && !(flags & VNOFUNC))
			vp->var_func(var_end(s));

		if (!(vp->flags & (VTEXTFIXED|VSTACK)))
			free((char*)vp->var_text);

#if ENABLE_PLATFORM_MINGW32
		if ((flags & VUNSET) && (vp->flags & VEXPORT) &&
				is_bb_var(s) == BB_VAR_EXACT)
			unsetenv(s);
#endif
		if (((flags & (VEXPORT|VREADONLY|VSTRFIXED|VUNSET)) | (vp->flags & VSTRFIXED)) == VUNSET) {
			*vpp = vp->next;
			free(vp);
 out_free:
			if ((flags & (VTEXTFIXED|VSTACK|VNOSAVE)) == VNOSAVE)
				free(s);
			goto out;
		}

		flags |= vp->flags & ~(VTEXTFIXED|VSTACK|VNOSAVE|VUNSET);
#if ENABLE_ASH_RANDOM_SUPPORT || BASH_EPOCH_VARS
		if (flags & VUNSET)
			flags &= ~VDYNAMIC;
#endif
	} else {
		/* variable s is not found */
		if (flags & VNOSET)
			goto out;
		if ((flags & (VEXPORT|VREADONLY|VSTRFIXED|VUNSET)) == VUNSET)
			goto out_free;
		vp = ckzalloc(sizeof(*vp));
		vp->next = *vpp;
		/*vp->func = NULL; - ckzalloc did it */
		*vpp = vp;
	}
	if (!(flags & (VTEXTFIXED|VSTACK|VNOSAVE)))
		s = ckstrdup(s);
	vp->var_text = s;
	vp->flags = flags;
#if ENABLE_PLATFORM_MINGW32
	if ((flags & VEXPORT) && is_bb_var(s) == BB_VAR_ASSIGN)
		putenv(s);
#endif

 out:
	return vp;
}

/*
 * Set the value of a variable.  The flags argument is ored with the
 * flags of the variable.  If val is NULL, the variable is unset.
 */
static struct var *
setvar(const char *name, const char *val, int flags)
{
	const char *q;
	char *p;
	char *nameeq;
	size_t namelen;
	size_t vallen;
	struct var *vp;

	q = endofname(name);
	p = strchrnul(q, '=');
	namelen = p - name;
	if (!namelen || p != q)
		ash_msg_and_raise_error("%.*s: bad variable name", namelen, name);
	vallen = 0;
	if (val == NULL) {
		flags |= VUNSET;
	} else {
		vallen = strlen(val);
	}

	INT_OFF;
	nameeq = ckzalloc(namelen + vallen + 2);
	p = mempcpy(nameeq, name, namelen);
	if (val) {
		*p++ = '=';
		strcpy(p, val);
	}
	vp = setvareq(nameeq, flags | VNOSAVE);
	INT_ON;

	return vp;
}

static void FAST_FUNC
setvar0(const char *name, const char *val)
{
	setvar(name, val, 0);
}

/*
 * Unset the specified variable.
 */
static void
unsetvar(const char *s)
{
	setvar(s, NULL, 0);
}

/*
 * Generate a list of variables satisfying the given conditions.
 */
#if !ENABLE_FEATURE_SH_NOFORK
# define listvars(on, off, lp, end) listvars(on, off, end)
#endif
static char **
listvars(int on, int off, struct strlist *lp, char ***end)
{
	struct var **vpp;
	struct var *vp;
	char **ep;
	int mask;

	STARTSTACKSTR(ep);
	vpp = vartab;
	mask = on | off;
	do {
		for (vp = *vpp; vp; vp = vp->next) {
			if ((vp->flags & mask) == on) {
#if ENABLE_FEATURE_SH_NOFORK
				/* If variable with the same name is both
				 * exported and temporarily set for a command:
				 *  export ZVAR=5
				 *  ZVAR=6 printenv
				 * then "ZVAR=6" will be both in vartab and
				 * lp lists. Do not pass it twice to printenv.
				 */
				struct strlist *lp1 = lp;
				while (lp1) {
					if (strcmp(lp1->text, vp->var_text) == 0)
						goto skip;
					lp1 = lp1->next;
				}
#endif
				if (ep == stackstrend())
					ep = growstackstr();
				*ep++ = (char*)vp->var_text;
#if ENABLE_FEATURE_SH_NOFORK
 skip: ;
#endif
			}
		}
	} while (++vpp < vartab + VTABSIZE);

#if ENABLE_FEATURE_SH_NOFORK
	while (lp) {
		if (ep == stackstrend())
			ep = growstackstr();
		*ep++ = lp->text;
		lp = lp->next;
	}
#endif

	if (ep == stackstrend())
		ep = growstackstr();
	if (end)
		*end = ep;
	*ep++ = NULL;
	return grabstackstr(ep);
}

#if ENABLE_PLATFORM_MINGW32
/* Adjust directory separator in variables imported from the environment */
static void
setwinxp(int on)
{
	static smallint is_winxp = 1;
	struct var **vpp;
	struct var *vp;

	if (on == is_winxp)
		return;
	is_winxp = on;

	for (vpp = vartab; vpp < vartab + VTABSIZE; vpp++) {
		for (vp = *vpp; vp; vp = vp->next) {
			if ((vp->flags & VIMPORT)) {
				char *end = strchr(vp->var_text, '=');
				if (!end || is_prefixed_with(vp->var_text, "COMSPEC=") ||
						is_prefixed_with(vp->var_text, "SYSTEMROOT="))
					continue;
				if (!on)
					bs_to_slash(end + 1);
				else
					slash_to_bs(end + 1);
			}
		}
	}
}

# if ENABLE_ASH_NOCONSOLE
/*
 * Console state is either:
 *  0 normal
 *  1 iconified/hidden
 *  2 unknown
 */
static int console_state(void)
{
	DECLARE_PROC_ADDR(BOOL, ShowWindow, HWND, int);

	if (INIT_PROC_ADDR(user32.dll, ShowWindow)) {
		BOOL visible = IsWindowVisible(GetConsoleWindow());
		BOOL iconified = IsIconic(GetConsoleWindow());

		return !visible || iconified;
	}
	return 2;
}

static void hide_console(int hide)
{
	// Switch console state if it's known and isn't the required state
	if (console_state() == !hide)
		ShowWindow(GetConsoleWindow(), hide ?
						(noiconify ? SW_HIDE : SW_MINIMIZE) : SW_NORMAL);
}
# endif
#endif


/* ============ Path search helper */
static const char *
legal_pathopt(const char *opt, const char *term, int magic)
{
	switch (magic) {
	case 0:
		opt = NULL;
		break;

	case 1:
		opt = prefix(opt, "builtin") ?: prefix(opt, "func");
		break;

	default:
		opt += strcspn(opt, term);
		break;
	}

	if (opt && *opt == '%')
		opt++;

	return opt;
}

/*
 * The variable path (passed by reference) should be set to the start
 * of the path before the first call; padvance will update
 * this value as it proceeds.  Successive calls to padvance will return
 * the possible path expansions in sequence.  If an option (indicated by
 * a percent sign) appears in the path entry then the global variable
 * pathopt will be set to point to it; otherwise pathopt will be set to
 * NULL.
 *
 * If magic is 0 then pathopt recognition will be disabled.  If magic is
 * 1 we shall recognise %builtin/%func.  Otherwise we shall accept any
 * pathopt.
 */
static const char *pathopt;     /* set by padvance */

static int
padvance_magic(const char **path, const char *name, int magic)
{
	const char *term = "%"PATH_SEP_STR;
	const char *lpathopt;
	const char *p;
	char *q;
	const char *start;
	size_t qlen;
	size_t len;

	if (*path == NULL)
		return -1;

	lpathopt = NULL;
	start = *path;

	if (*start == '%' && (p = legal_pathopt(start + 1, term, magic))) {
		lpathopt = start + 1;
		start = p;
		term = PATH_SEP_STR;
	}

	len = strcspn(start, term);
	p = start + len;

	if (*p == '%') {
		size_t extra = strchrnul(p, PATH_SEP) - p;

		if (legal_pathopt(p + 1, term, magic))
			lpathopt = p + 1;
		else
			len += extra;

		p += extra;
	}

	pathopt = lpathopt;
	*path = *p == PATH_SEP ? p + 1 : NULL;

	/* "2" is for '/' and '\0' */
	/* reserve space for suffix on WIN32 */
	qlen = len + strlen(name) + 2 IF_PLATFORM_MINGW32(+ 4);
	q = growstackto(qlen);

	if (len) {
		q = mempcpy(q, start, len);
#if ENABLE_PLATFORM_MINGW32
		if (q[-1] != '/' && q[-1] != '\\')
#endif
		*q++ = '/';
	}
	strcpy(q, name);

	return qlen;
}

static int
padvance(const char **path, const char *name)
{
	return padvance_magic(path, name, 1);
}


/* ============ Prompt */

static smallint doprompt;                   /* if set, prompt the user */
static smallint needprompt;                 /* true if interactive and at start of line */

#if ENABLE_FEATURE_EDITING
static line_input_t *line_input_state;
static const char *cmdedit_prompt;
static void
putprompt(const char *s)
{
	if (ENABLE_ASH_EXPAND_PRMT) {
		free((char*)cmdedit_prompt);
		cmdedit_prompt = ckstrdup(s);
		return;
	}
	cmdedit_prompt = s;
}
#else
static void
putprompt(const char *s)
{
	out2str(s);
}
#endif

/* expandstr() needs parsing machinery, so it is far away ahead... */
static const char *expandstr(const char *ps, int syntax_type);
/* Values for syntax param */
#define BASESYNTAX 0    /* not in quotes */
#define DQSYNTAX   1    /* in double quotes */
#define SQSYNTAX   2    /* in single quotes */
#define ARISYNTAX  3    /* in arithmetic */
#if ENABLE_ASH_EXPAND_PRMT
# define PSSYNTAX  4    /* prompt. never passed to SIT() */
#endif
/* PSSYNTAX expansion is identical to DQSYNTAX, except keeping '\$' as '\$' */

/*
 * called by editline -- any expansions to the prompt should be added here.
 */
static void
setprompt_if(smallint do_set, int whichprompt)
{
	const char *prompt;
	IF_ASH_EXPAND_PRMT(struct stackmark smark;)

	if (!do_set)
		return;

	needprompt = 0;

	switch (whichprompt) {
	case 1:
		prompt = ps1val();
		break;
	case 2:
		prompt = ps2val();
		break;
	default:                        /* 0 */
		prompt = nullstr;
	}
#if ENABLE_ASH_EXPAND_PRMT
	pushstackmark(&smark, stackblocksize());
	putprompt(expandstr(prompt, PSSYNTAX));
	popstackmark(&smark);
#else
	putprompt(prompt);
#endif
}


/* ============ The cd and pwd commands */

#define CD_PHYSICAL 1
#define CD_PRINT 2
#define CD_PRINT_ALL 4

static int
cdopt(void)
{
	int flags = 0;
	int i, j;

	j = 'L';
#if ENABLE_PLATFORM_MINGW32
	while ((i = nextopt("LPa")) != '\0') {
		if (i == 'a')
			flags |= CD_PRINT_ALL;
		else
#else
	while ((i = nextopt("LP")) != '\0') {
#endif
		if (i != j) {
			flags ^= CD_PHYSICAL;
			j = i;
		}
	}

	return flags;
}

/*
 * Update curdir (the name of the current directory) in response to a
 * cd command.
 */
static const char *
updatepwd(const char *dir)
{
#if ENABLE_PLATFORM_MINGW32
	/*
	 * Due to Windows drive notion, getting pwd is a completely
	 * different thing. Handle it in a separate routine
	 */

	char *new;
	char *p;
	char *cdcomppath;
	const char *lim;
	int len;
	char buffer[PATH_MAX];
	/*
	 * There are five cases that make some kind of sense
	 *
	 * Absolute paths:
	 *    c:/path
	 *    //host/share
	 *
	 * Relative to current working directory of other drive:
	 *    c:path
	 *
	 * Relative to current root (drive/share):
	 *    /path
	 *
	 * Relative to current working directory of current root (drive/share):
	 *    path
	 */
	enum {ABS_DRIVE, ABS_SHARE, REL_OTHER, REL_ROOT, REL_CWD} target;

	/* skip multiple leading separators unless dir is a UNC path */
	if (is_dir_sep(*dir) && unc_root_len(dir) == 0) {
		while (is_dir_sep(dir[1]))
			++dir;
	}

	len = strlen(dir);
	if (len >= 2 && has_dos_drive_prefix(dir))
		target = len >= 3 && is_dir_sep(dir[2]) ? ABS_DRIVE : REL_OTHER;
	else if (unc_root_len(dir) != 0)
		target = ABS_SHARE;
	else if (is_dir_sep(*dir))
		target = REL_ROOT;
	else
		target = REL_CWD;

	cdcomppath = sstrdup(dir);
	STARTSTACKSTR(new);

	switch (target) {
	case REL_OTHER:
		/* c:path */
		if (get_drive_cwd(dir, buffer, PATH_MAX) == NULL)
			return 0;
		new = stack_putstr(buffer, new);
		len = 2;
		cdcomppath += len;
		dir += len;
		break;
	case REL_CWD:
	case REL_ROOT:
		/* path or /path */
		len = root_len(curdir);
		if (len == 0)
			return 0;
		new = target == REL_CWD ? stack_putstr(curdir, new) :
									stnputs(curdir, len, new);
		break;
	default:
		/* //host/share or c:/path */
		len = root_len(dir);
		if (len == 0)
			return 0;
		new = stnputs(dir, len, new);
		cdcomppath += len;
		dir += len;
		break;
	}

	new = makestrspace(strlen(dir) + 2, new);
	lim = (char *)stackblock() + len + 1;

	if (!is_dir_sep(*dir)) {
		if (!is_dir_sep(new[-1]))
			USTPUTC('/', new);
		if (new > lim && is_dir_sep(*lim))
			lim++;
	} else {
		USTPUTC('/', new);
		cdcomppath++;
		if (is_dir_sep(dir[1]) && !is_dir_sep(dir[2])) {
			USTPUTC('/', new);
			cdcomppath++;
			lim++;
		}
	}
	p = strtok(cdcomppath, "/\\");
	while (p) {
		switch (*p) {
		case '.':
			if (p[1] == '.' && p[2] == '\0') {
				while (new > lim) {
					STUNPUTC(new);
					if (is_dir_sep(new[-1]))
						break;
				}
				break;
			}
			if (p[1] == '\0')
				break;
			/* fall through */
		default:
			new = stack_putstr(p, new);
			USTPUTC('/', new);
		}
		p = strtok(NULL, "/\\");
	}
	if (new > lim)
		STUNPUTC(new);
	*new = 0;
	strip_dot_space((char *)stackblock());
	fix_path_case((char *)stackblock());
	return bs_to_slash((char *)stackblock());
#else
	char *new;
	char *p;
	char *cdcomppath;
	const char *lim;

	cdcomppath = sstrdup(dir);
	STARTSTACKSTR(new);
	if (*dir != '/') {
		if (curdir == nullstr)
			return 0;
		new = stack_putstr(curdir, new);
	}
	new = makestrspace(strlen(dir) + 2, new);
	lim = (char *)stackblock() + 1;
	if (*dir != '/') {
		if (new[-1] != '/')
			USTPUTC('/', new);
		if (new > lim && *lim == '/')
			lim++;
	} else {
		USTPUTC('/', new);
		cdcomppath++;
		if (dir[1] == '/' && dir[2] != '/') {
			USTPUTC('/', new);
			cdcomppath++;
			lim++;
		}
	}
	p = strtok_r(cdcomppath, "/", &cdcomppath);
	while (p) {
		switch (*p) {
		case '.':
			if (p[1] == '.' && p[2] == '\0') {
				while (new > lim) {
					STUNPUTC(new);
					if (new[-1] == '/')
						break;
				}
				break;
			}
			if (p[1] == '\0')
				break;
			/* fall through */
		default:
			new = stack_putstr(p, new);
			USTPUTC('/', new);
		}
		p = strtok_r(NULL, "/", &cdcomppath);
	}
	if (new > lim)
		STUNPUTC(new);
	*new = 0;
	return stackblock();
#endif
}

/*
 * Find out what the current directory is. If we already know the current
 * directory, this routine returns immediately.
 */
static char *
getpwd(void)
{
	char *dir = getcwd(NULL, 0); /* huh, using glibc extension? */
	return dir ? dir : nullstr;
}

static void
setpwd(const char *val, int setold)
{
	char *oldcur, *dir;

	oldcur = dir = curdir;

	if (setold) {
		setvar("OLDPWD", oldcur, VEXPORT);
	}
	INT_OFF;
	if (physdir != nullstr) {
		if (physdir != oldcur)
			free(physdir);
		physdir = nullstr;
	}
	if (oldcur == val || !val) {
		char *s = getpwd();
		physdir = s;
		if (!val)
			dir = s;
	} else
		dir = ckstrdup(val);
	if (oldcur != dir && oldcur != nullstr) {
		free(oldcur);
	}
	curdir = dir;
	INT_ON;
	setvar("PWD", dir, VEXPORT);
}

static void hashcd(void);

/*
 * Actually do the chdir.  We also call hashcd to let other routines
 * know that the current directory has changed.
 */
static int
docd(const char *dest, int flags)
{
	const char *dir = NULL;
	int err;

	TRACE(("docd(\"%s\", %d) called\n", dest, flags));

	INT_OFF;
	if (!(flags & CD_PHYSICAL)) {
		dir = updatepwd(dest);
		if (dir)
			dest = dir;
	}
	err = chdir(dest);
	if (err)
		goto out;
	setpwd(dir, 1);
	hashcd();
 out:
	INT_ON;
	return err;
}

static int FAST_FUNC
cdcmd(int argc UNUSED_PARAM, char **argv UNUSED_PARAM)
{
	const char *dest;
	const char *path;
	const char *p;
	char c;
	struct stat statb;
	int flags;
	int len;

	flags = cdopt();
	dest = *argptr;
	if (!dest)
		dest = bltinlookup("HOME");
	else if (LONE_DASH(dest)) {
		dest = bltinlookup("OLDPWD");
		flags |= CD_PRINT;
	}
	if (!dest)
		dest = nullstr;
	if (!is_relative_path(dest))
		goto step6;
	if (*dest == '.') {
		c = dest[1];
 dotdot:
		switch (c) {
		case '\0':
		case '/':
			goto step6;
		case '.':
			c = dest[2];
			if (c != '.')
				goto dotdot;
		}
	}
	if (!*dest)
		dest = ".";
	path = bltinlookup("CDPATH");
	while (p = path, (len = padvance_magic(&path, dest, 0)) >= 0) {
		c = *p;
		p = stalloc(len);

		if (stat(p, &statb) >= 0 && S_ISDIR(statb.st_mode)) {
			if (c && c != PATH_SEP)
				flags |= CD_PRINT;
 docd:
			if (!docd(p, flags))
				goto out;
			goto err;
		}
	}

 step6:
	p = dest;
	goto docd;

 err:
	ash_msg_and_raise_perror("can't cd to %s", dest);
	/* NOTREACHED */
 out:
	if (flags & CD_PRINT)
		out1fmt("%s\n", curdir);
	return 0;
}

#if ENABLE_PLATFORM_MINGW32
static void
print_all_cwd(void)
{
	FILE *mnt;
	struct mntent *entry;
	char buffer[PATH_MAX];

	mnt = setmntent(bb_path_mtab_file, "r");
	if (mnt) {
		while ((entry=getmntent(mnt)) != NULL) {
			entry->mnt_dir[2] = '\0';
			if (get_drive_cwd(entry->mnt_dir, buffer, PATH_MAX) != NULL)
				out1fmt("%s\n", buffer);
		}
		endmntent(mnt);
	}
}
#endif

static int FAST_FUNC
pwdcmd(int argc UNUSED_PARAM, char **argv UNUSED_PARAM)
{
	int flags;
	const char *dir = curdir;

	flags = cdopt();
#if ENABLE_PLATFORM_MINGW32
	if (flags & CD_PRINT_ALL) {
		print_all_cwd();
		return 0;
	}
#endif
	if (flags) {
		if (physdir == nullstr)
			setpwd(dir, 0);
		dir = physdir;
	}
	out1fmt("%s\n", dir);
	return 0;
}


/* ============ ... */

#define IBUFSIZ (ENABLE_FEATURE_EDITING ? CONFIG_FEATURE_EDITING_MAX_LEN : 1024)

/* Syntax classes */
#define CWORD     0             /* character is nothing special */
#define CNL       1             /* newline character */
#define CBACK     2             /* a backslash character */
#define CSQUOTE   3             /* single quote */
#define CDQUOTE   4             /* double quote */
#define CENDQUOTE 5             /* a terminating quote */
#define CBQUOTE   6             /* backwards single quote */
#define CVAR      7             /* a dollar sign */
#define CENDVAR   8             /* a '}' character */
#define CLP       9             /* a left paren in arithmetic */
#define CRP      10             /* a right paren in arithmetic */
#define CENDFILE 11             /* end of file */
#define CCTL     12             /* like CWORD, except it must be escaped */
#define CSPCL    13             /* these terminate a word */

#define PEOF     256

#define USE_SIT_FUNCTION ENABLE_ASH_OPTIMIZE_FOR_SIZE

#if ENABLE_FEATURE_SH_MATH
# define SIT_ITEM(a,b,c,d) (a | (b << 4) | (c << 8) | (d << 12))
#else
# define SIT_ITEM(a,b,c,d) (a | (b << 4) | (c << 8))
#endif
static const uint16_t S_I_T[] ALIGN2 = {
	SIT_ITEM(CSPCL   , CWORD    , CWORD, CWORD  ),    /* 0, ' ' */
	SIT_ITEM(CNL     , CNL      , CNL  , CNL    ),    /* 1, \n */
	SIT_ITEM(CWORD   , CCTL     , CCTL , CWORD  ),    /* 2, !*-/:=?[]~ */
	SIT_ITEM(CDQUOTE , CENDQUOTE, CWORD, CWORD  ),    /* 3, '"' */
	SIT_ITEM(CVAR    , CVAR     , CWORD, CVAR   ),    /* 4, $ */
	SIT_ITEM(CSQUOTE , CWORD    , CENDQUOTE, CWORD),  /* 5, "'" */
	SIT_ITEM(CSPCL   , CWORD    , CWORD, CLP    ),    /* 6, ( */
	SIT_ITEM(CSPCL   , CWORD    , CWORD, CRP    ),    /* 7, ) */
	SIT_ITEM(CBACK   , CBACK    , CCTL , CBACK  ),    /* 8, \ */
	SIT_ITEM(CBQUOTE , CBQUOTE  , CWORD, CBQUOTE),    /* 9, ` */
	SIT_ITEM(CENDVAR , CENDVAR  , CWORD, CENDVAR),    /* 10, } */
#if !USE_SIT_FUNCTION
	SIT_ITEM(CENDFILE, CENDFILE , CENDFILE, CENDFILE),/* 11, PEOF */
	SIT_ITEM(CWORD   , CWORD    , CWORD, CWORD  ),    /* 12, 0-9A-Za-z */
	SIT_ITEM(CCTL    , CCTL     , CCTL , CCTL   )     /* 13, CTLESC ... */
#endif
#undef SIT_ITEM
};
/* Constants below must match table above */
enum {
	CSPCL_CWORD_CWORD_CWORD            , /*  0 */
	CNL_CNL_CNL_CNL                    , /*  1 */
	CWORD_CCTL_CCTL_CWORD              , /*  2 */
	CDQUOTE_CENDQUOTE_CWORD_CWORD      , /*  3 */
	CVAR_CVAR_CWORD_CVAR               , /*  4 */
	CSQUOTE_CWORD_CENDQUOTE_CWORD      , /*  5 */
	CSPCL_CWORD_CWORD_CLP              , /*  6 */
	CSPCL_CWORD_CWORD_CRP              , /*  7 */
	CBACK_CBACK_CCTL_CBACK             , /*  8 */
	CBQUOTE_CBQUOTE_CWORD_CBQUOTE      , /*  9 */
	CENDVAR_CENDVAR_CWORD_CENDVAR      , /* 10 */
	CENDFILE_CENDFILE_CENDFILE_CENDFILE, /* 11 */
	CWORD_CWORD_CWORD_CWORD            , /* 12 */
	CCTL_CCTL_CCTL_CCTL                , /* 13 */
};

/* c in SIT(c, syntax) must be an *unsigned char* or PEOF,
 * caller must ensure proper cast on it if c is *char_ptr!
 */
#if USE_SIT_FUNCTION

static int
SIT(int c, int syntax)
{
	/* Used to also have '/' in this string: "\t\n !\"$&'()*-/:;<=>?[\\]`|}~" */
	static const char spec_symbls[] ALIGN1 = "\t\n !\"$&'()*-:;<=>?[\\]`|}~";
	/*
	 * This causes '/' to be prepended with CTLESC in dquoted string,
	 * making "./file"* treated incorrectly because we feed
	 * ".\/file*" string to glob(), confusing it (see expandmeta func).
	 * The "homegrown" glob implementation is okay with that,
	 * but glibc one isn't. With '/' always treated as CWORD,
	 * both work fine.
	 */
	static const uint8_t syntax_index_table[] ALIGN1 = {
		0, 1, 0, 2, 3, 4, 0, 5,         /* "\t\n !\"$&'" */
		6, 7, 2, 2,/*2,*/2, 0, 0,       /* "()*-/:;<" */
		2, 0, 2, 2, 8, 2, 9, 0,         /* "=>?[\\]`|" */
		10, 2                           /* "}~" */
	};
	const char *s;
	int indx;

	if (c == PEOF)
		return CENDFILE;
	/* Cast is purely for paranoia here,
	 * just in case someone passed signed char to us */
	if ((unsigned char)c >= CTL_FIRST
	 && (unsigned char)c <= CTL_LAST
	) {
		return CCTL;
	}
	s = strchrnul(spec_symbls, c);
	if (*s == '\0')
		return CWORD;
	indx = syntax_index_table[s - spec_symbls];
	return (S_I_T[indx] >> (syntax*4)) & 0xf;
}

#else   /* !USE_SIT_FUNCTION */

static const uint8_t syntax_index_table[] ALIGN1 = {
	/* BASESYNTAX_DQSYNTAX_SQSYNTAX_ARISYNTAX */
	/*   0      */ CWORD_CWORD_CWORD_CWORD,
	/*   1      */ CWORD_CWORD_CWORD_CWORD,
	/*   2      */ CWORD_CWORD_CWORD_CWORD,
	/*   3      */ CWORD_CWORD_CWORD_CWORD,
	/*   4      */ CWORD_CWORD_CWORD_CWORD,
	/*   5      */ CWORD_CWORD_CWORD_CWORD,
	/*   6      */ CWORD_CWORD_CWORD_CWORD,
	/*   7      */ CWORD_CWORD_CWORD_CWORD,
	/*   8      */ CWORD_CWORD_CWORD_CWORD,
	/*   9 "\t" */ CSPCL_CWORD_CWORD_CWORD,
	/*  10 "\n" */ CNL_CNL_CNL_CNL,
	/*  11      */ CWORD_CWORD_CWORD_CWORD,
	/*  12      */ CWORD_CWORD_CWORD_CWORD,
	/*  13      */ CWORD_CWORD_CWORD_CWORD,
	/*  14      */ CWORD_CWORD_CWORD_CWORD,
	/*  15      */ CWORD_CWORD_CWORD_CWORD,
	/*  16      */ CWORD_CWORD_CWORD_CWORD,
	/*  17      */ CWORD_CWORD_CWORD_CWORD,
	/*  18      */ CWORD_CWORD_CWORD_CWORD,
	/*  19      */ CWORD_CWORD_CWORD_CWORD,
	/*  20      */ CWORD_CWORD_CWORD_CWORD,
	/*  21      */ CWORD_CWORD_CWORD_CWORD,
	/*  22      */ CWORD_CWORD_CWORD_CWORD,
	/*  23      */ CWORD_CWORD_CWORD_CWORD,
	/*  24      */ CWORD_CWORD_CWORD_CWORD,
	/*  25      */ CWORD_CWORD_CWORD_CWORD,
	/*  26      */ CWORD_CWORD_CWORD_CWORD,
	/*  27      */ CWORD_CWORD_CWORD_CWORD,
	/*  28      */ CWORD_CWORD_CWORD_CWORD,
	/*  29      */ CWORD_CWORD_CWORD_CWORD,
	/*  30      */ CWORD_CWORD_CWORD_CWORD,
	/*  31      */ CWORD_CWORD_CWORD_CWORD,
	/*  32  " " */ CSPCL_CWORD_CWORD_CWORD,
	/*  33  "!" */ CWORD_CCTL_CCTL_CWORD,
	/*  34  """ */ CDQUOTE_CENDQUOTE_CWORD_CWORD,
	/*  35  "#" */ CWORD_CWORD_CWORD_CWORD,
	/*  36  "$" */ CVAR_CVAR_CWORD_CVAR,
	/*  37  "%" */ CWORD_CWORD_CWORD_CWORD,
	/*  38  "&" */ CSPCL_CWORD_CWORD_CWORD,
	/*  39  "'" */ CSQUOTE_CWORD_CENDQUOTE_CWORD,
	/*  40  "(" */ CSPCL_CWORD_CWORD_CLP,
	/*  41  ")" */ CSPCL_CWORD_CWORD_CRP,
	/*  42  "*" */ CWORD_CCTL_CCTL_CWORD,
	/*  43  "+" */ CWORD_CWORD_CWORD_CWORD,
	/*  44  "," */ CWORD_CWORD_CWORD_CWORD,
	/*  45  "-" */ CWORD_CCTL_CCTL_CWORD,
	/*  46  "." */ CWORD_CWORD_CWORD_CWORD,
/* "/" was CWORD_CCTL_CCTL_CWORD, see comment in SIT() function why this is changed: */
	/*  47  "/" */ CWORD_CWORD_CWORD_CWORD,
	/*  48  "0" */ CWORD_CWORD_CWORD_CWORD,
	/*  49  "1" */ CWORD_CWORD_CWORD_CWORD,
	/*  50  "2" */ CWORD_CWORD_CWORD_CWORD,
	/*  51  "3" */ CWORD_CWORD_CWORD_CWORD,
	/*  52  "4" */ CWORD_CWORD_CWORD_CWORD,
	/*  53  "5" */ CWORD_CWORD_CWORD_CWORD,
	/*  54  "6" */ CWORD_CWORD_CWORD_CWORD,
	/*  55  "7" */ CWORD_CWORD_CWORD_CWORD,
	/*  56  "8" */ CWORD_CWORD_CWORD_CWORD,
	/*  57  "9" */ CWORD_CWORD_CWORD_CWORD,
	/*  58  ":" */ CWORD_CCTL_CCTL_CWORD,
	/*  59  ";" */ CSPCL_CWORD_CWORD_CWORD,
	/*  60  "<" */ CSPCL_CWORD_CWORD_CWORD,
	/*  61  "=" */ CWORD_CCTL_CCTL_CWORD,
	/*  62  ">" */ CSPCL_CWORD_CWORD_CWORD,
	/*  63  "?" */ CWORD_CCTL_CCTL_CWORD,
	/*  64  "@" */ CWORD_CWORD_CWORD_CWORD,
	/*  65  "A" */ CWORD_CWORD_CWORD_CWORD,
	/*  66  "B" */ CWORD_CWORD_CWORD_CWORD,
	/*  67  "C" */ CWORD_CWORD_CWORD_CWORD,
	/*  68  "D" */ CWORD_CWORD_CWORD_CWORD,
	/*  69  "E" */ CWORD_CWORD_CWORD_CWORD,
	/*  70  "F" */ CWORD_CWORD_CWORD_CWORD,
	/*  71  "G" */ CWORD_CWORD_CWORD_CWORD,
	/*  72  "H" */ CWORD_CWORD_CWORD_CWORD,
	/*  73  "I" */ CWORD_CWORD_CWORD_CWORD,
	/*  74  "J" */ CWORD_CWORD_CWORD_CWORD,
	/*  75  "K" */ CWORD_CWORD_CWORD_CWORD,
	/*  76  "L" */ CWORD_CWORD_CWORD_CWORD,
	/*  77  "M" */ CWORD_CWORD_CWORD_CWORD,
	/*  78  "N" */ CWORD_CWORD_CWORD_CWORD,
	/*  79  "O" */ CWORD_CWORD_CWORD_CWORD,
	/*  80  "P" */ CWORD_CWORD_CWORD_CWORD,
	/*  81  "Q" */ CWORD_CWORD_CWORD_CWORD,
	/*  82  "R" */ CWORD_CWORD_CWORD_CWORD,
	/*  83  "S" */ CWORD_CWORD_CWORD_CWORD,
	/*  84  "T" */ CWORD_CWORD_CWORD_CWORD,
	/*  85  "U" */ CWORD_CWORD_CWORD_CWORD,
	/*  86  "V" */ CWORD_CWORD_CWORD_CWORD,
	/*  87  "W" */ CWORD_CWORD_CWORD_CWORD,
	/*  88  "X" */ CWORD_CWORD_CWORD_CWORD,
	/*  89  "Y" */ CWORD_CWORD_CWORD_CWORD,
	/*  90  "Z" */ CWORD_CWORD_CWORD_CWORD,
	/*  91  "[" */ CWORD_CCTL_CCTL_CWORD,
	/*  92  "\" */ CBACK_CBACK_CCTL_CBACK,
	/*  93  "]" */ CWORD_CCTL_CCTL_CWORD,
	/*  94  "^" */ CWORD_CWORD_CWORD_CWORD,
	/*  95  "_" */ CWORD_CWORD_CWORD_CWORD,
	/*  96  "`" */ CBQUOTE_CBQUOTE_CWORD_CBQUOTE,
	/*  97  "a" */ CWORD_CWORD_CWORD_CWORD,
	/*  98  "b" */ CWORD_CWORD_CWORD_CWORD,
	/*  99  "c" */ CWORD_CWORD_CWORD_CWORD,
	/* 100  "d" */ CWORD_CWORD_CWORD_CWORD,
	/* 101  "e" */ CWORD_CWORD_CWORD_CWORD,
	/* 102  "f" */ CWORD_CWORD_CWORD_CWORD,
	/* 103  "g" */ CWORD_CWORD_CWORD_CWORD,
	/* 104  "h" */ CWORD_CWORD_CWORD_CWORD,
	/* 105  "i" */ CWORD_CWORD_CWORD_CWORD,
	/* 106  "j" */ CWORD_CWORD_CWORD_CWORD,
	/* 107  "k" */ CWORD_CWORD_CWORD_CWORD,
	/* 108  "l" */ CWORD_CWORD_CWORD_CWORD,
	/* 109  "m" */ CWORD_CWORD_CWORD_CWORD,
	/* 110  "n" */ CWORD_CWORD_CWORD_CWORD,
	/* 111  "o" */ CWORD_CWORD_CWORD_CWORD,
	/* 112  "p" */ CWORD_CWORD_CWORD_CWORD,
	/* 113  "q" */ CWORD_CWORD_CWORD_CWORD,
	/* 114  "r" */ CWORD_CWORD_CWORD_CWORD,
	/* 115  "s" */ CWORD_CWORD_CWORD_CWORD,
	/* 116  "t" */ CWORD_CWORD_CWORD_CWORD,
	/* 117  "u" */ CWORD_CWORD_CWORD_CWORD,
	/* 118  "v" */ CWORD_CWORD_CWORD_CWORD,
	/* 119  "w" */ CWORD_CWORD_CWORD_CWORD,
	/* 120  "x" */ CWORD_CWORD_CWORD_CWORD,
	/* 121  "y" */ CWORD_CWORD_CWORD_CWORD,
	/* 122  "z" */ CWORD_CWORD_CWORD_CWORD,
	/* 123  "{" */ CWORD_CWORD_CWORD_CWORD,
	/* 124  "|" */ CSPCL_CWORD_CWORD_CWORD,
	/* 125  "}" */ CENDVAR_CENDVAR_CWORD_CENDVAR,
	/* 126  "~" */ CWORD_CCTL_CCTL_CWORD,
	/* 127  del */ CWORD_CWORD_CWORD_CWORD,
	/* 128 0x80 */ CWORD_CWORD_CWORD_CWORD,
	/* 129 CTLESC       */ CCTL_CCTL_CCTL_CCTL,
	/* 130 CTLVAR       */ CCTL_CCTL_CCTL_CCTL,
	/* 131 CTLENDVAR    */ CCTL_CCTL_CCTL_CCTL,
	/* 132 CTLBACKQ     */ CCTL_CCTL_CCTL_CCTL,
	/* 133 CTLARI       */ CCTL_CCTL_CCTL_CCTL,
	/* 134 CTLENDARI    */ CCTL_CCTL_CCTL_CCTL,
	/* 135 CTLQUOTEMARK */ CCTL_CCTL_CCTL_CCTL,
#if BASH_PROCESS_SUBST
	/* 136 CTLTOPROC    */ CCTL_CCTL_CCTL_CCTL,
	/* 137 CTLFROMPROC  */ CCTL_CCTL_CCTL_CCTL,
#else
	/* 136      */ CWORD_CWORD_CWORD_CWORD,
	/* 137      */ CWORD_CWORD_CWORD_CWORD,
#endif
	/* 138      */ CWORD_CWORD_CWORD_CWORD,
	/* 139      */ CWORD_CWORD_CWORD_CWORD,
	/* 140      */ CWORD_CWORD_CWORD_CWORD,
	/* 141      */ CWORD_CWORD_CWORD_CWORD,
	/* 142      */ CWORD_CWORD_CWORD_CWORD,
	/* 143      */ CWORD_CWORD_CWORD_CWORD,
	/* 144      */ CWORD_CWORD_CWORD_CWORD,
	/* 145      */ CWORD_CWORD_CWORD_CWORD,
	/* 146      */ CWORD_CWORD_CWORD_CWORD,
	/* 147      */ CWORD_CWORD_CWORD_CWORD,
	/* 148      */ CWORD_CWORD_CWORD_CWORD,
	/* 149      */ CWORD_CWORD_CWORD_CWORD,
	/* 150      */ CWORD_CWORD_CWORD_CWORD,
	/* 151      */ CWORD_CWORD_CWORD_CWORD,
	/* 152      */ CWORD_CWORD_CWORD_CWORD,
	/* 153      */ CWORD_CWORD_CWORD_CWORD,
	/* 154      */ CWORD_CWORD_CWORD_CWORD,
	/* 155      */ CWORD_CWORD_CWORD_CWORD,
	/* 156      */ CWORD_CWORD_CWORD_CWORD,
	/* 157      */ CWORD_CWORD_CWORD_CWORD,
	/* 158      */ CWORD_CWORD_CWORD_CWORD,
	/* 159      */ CWORD_CWORD_CWORD_CWORD,
	/* 160      */ CWORD_CWORD_CWORD_CWORD,
	/* 161      */ CWORD_CWORD_CWORD_CWORD,
	/* 162      */ CWORD_CWORD_CWORD_CWORD,
	/* 163      */ CWORD_CWORD_CWORD_CWORD,
	/* 164      */ CWORD_CWORD_CWORD_CWORD,
	/* 165      */ CWORD_CWORD_CWORD_CWORD,
	/* 166      */ CWORD_CWORD_CWORD_CWORD,
	/* 167      */ CWORD_CWORD_CWORD_CWORD,
	/* 168      */ CWORD_CWORD_CWORD_CWORD,
	/* 169      */ CWORD_CWORD_CWORD_CWORD,
	/* 170      */ CWORD_CWORD_CWORD_CWORD,
	/* 171      */ CWORD_CWORD_CWORD_CWORD,
	/* 172      */ CWORD_CWORD_CWORD_CWORD,
	/* 173      */ CWORD_CWORD_CWORD_CWORD,
	/* 174      */ CWORD_CWORD_CWORD_CWORD,
	/* 175      */ CWORD_CWORD_CWORD_CWORD,
	/* 176      */ CWORD_CWORD_CWORD_CWORD,
	/* 177      */ CWORD_CWORD_CWORD_CWORD,
	/* 178      */ CWORD_CWORD_CWORD_CWORD,
	/* 179      */ CWORD_CWORD_CWORD_CWORD,
	/* 180      */ CWORD_CWORD_CWORD_CWORD,
	/* 181      */ CWORD_CWORD_CWORD_CWORD,
	/* 182      */ CWORD_CWORD_CWORD_CWORD,
	/* 183      */ CWORD_CWORD_CWORD_CWORD,
	/* 184      */ CWORD_CWORD_CWORD_CWORD,
	/* 185      */ CWORD_CWORD_CWORD_CWORD,
	/* 186      */ CWORD_CWORD_CWORD_CWORD,
	/* 187      */ CWORD_CWORD_CWORD_CWORD,
	/* 188      */ CWORD_CWORD_CWORD_CWORD,
	/* 189      */ CWORD_CWORD_CWORD_CWORD,
	/* 190      */ CWORD_CWORD_CWORD_CWORD,
	/* 191      */ CWORD_CWORD_CWORD_CWORD,
	/* 192      */ CWORD_CWORD_CWORD_CWORD,
	/* 193      */ CWORD_CWORD_CWORD_CWORD,
	/* 194      */ CWORD_CWORD_CWORD_CWORD,
	/* 195      */ CWORD_CWORD_CWORD_CWORD,
	/* 196      */ CWORD_CWORD_CWORD_CWORD,
	/* 197      */ CWORD_CWORD_CWORD_CWORD,
	/* 198      */ CWORD_CWORD_CWORD_CWORD,
	/* 199      */ CWORD_CWORD_CWORD_CWORD,
	/* 200      */ CWORD_CWORD_CWORD_CWORD,
	/* 201      */ CWORD_CWORD_CWORD_CWORD,
	/* 202      */ CWORD_CWORD_CWORD_CWORD,
	/* 203      */ CWORD_CWORD_CWORD_CWORD,
	/* 204      */ CWORD_CWORD_CWORD_CWORD,
	/* 205      */ CWORD_CWORD_CWORD_CWORD,
	/* 206      */ CWORD_CWORD_CWORD_CWORD,
	/* 207      */ CWORD_CWORD_CWORD_CWORD,
	/* 208      */ CWORD_CWORD_CWORD_CWORD,
	/* 209      */ CWORD_CWORD_CWORD_CWORD,
	/* 210      */ CWORD_CWORD_CWORD_CWORD,
	/* 211      */ CWORD_CWORD_CWORD_CWORD,
	/* 212      */ CWORD_CWORD_CWORD_CWORD,
	/* 213      */ CWORD_CWORD_CWORD_CWORD,
	/* 214      */ CWORD_CWORD_CWORD_CWORD,
	/* 215      */ CWORD_CWORD_CWORD_CWORD,
	/* 216      */ CWORD_CWORD_CWORD_CWORD,
	/* 217      */ CWORD_CWORD_CWORD_CWORD,
	/* 218      */ CWORD_CWORD_CWORD_CWORD,
	/* 219      */ CWORD_CWORD_CWORD_CWORD,
	/* 220      */ CWORD_CWORD_CWORD_CWORD,
	/* 221      */ CWORD_CWORD_CWORD_CWORD,
	/* 222      */ CWORD_CWORD_CWORD_CWORD,
	/* 223      */ CWORD_CWORD_CWORD_CWORD,
	/* 224      */ CWORD_CWORD_CWORD_CWORD,
	/* 225      */ CWORD_CWORD_CWORD_CWORD,
	/* 226      */ CWORD_CWORD_CWORD_CWORD,
	/* 227      */ CWORD_CWORD_CWORD_CWORD,
	/* 228      */ CWORD_CWORD_CWORD_CWORD,
	/* 229      */ CWORD_CWORD_CWORD_CWORD,
	/* 230      */ CWORD_CWORD_CWORD_CWORD,
	/* 231      */ CWORD_CWORD_CWORD_CWORD,
	/* 232      */ CWORD_CWORD_CWORD_CWORD,
	/* 233      */ CWORD_CWORD_CWORD_CWORD,
	/* 234      */ CWORD_CWORD_CWORD_CWORD,
	/* 235      */ CWORD_CWORD_CWORD_CWORD,
	/* 236      */ CWORD_CWORD_CWORD_CWORD,
	/* 237      */ CWORD_CWORD_CWORD_CWORD,
	/* 238      */ CWORD_CWORD_CWORD_CWORD,
	/* 239      */ CWORD_CWORD_CWORD_CWORD,
	/* 230      */ CWORD_CWORD_CWORD_CWORD,
	/* 241      */ CWORD_CWORD_CWORD_CWORD,
	/* 242      */ CWORD_CWORD_CWORD_CWORD,
	/* 243      */ CWORD_CWORD_CWORD_CWORD,
	/* 244      */ CWORD_CWORD_CWORD_CWORD,
	/* 245      */ CWORD_CWORD_CWORD_CWORD,
	/* 246      */ CWORD_CWORD_CWORD_CWORD,
	/* 247      */ CWORD_CWORD_CWORD_CWORD,
	/* 248      */ CWORD_CWORD_CWORD_CWORD,
	/* 249      */ CWORD_CWORD_CWORD_CWORD,
	/* 250      */ CWORD_CWORD_CWORD_CWORD,
	/* 251      */ CWORD_CWORD_CWORD_CWORD,
	/* 252      */ CWORD_CWORD_CWORD_CWORD,
	/* 253      */ CWORD_CWORD_CWORD_CWORD,
	/* 254      */ CWORD_CWORD_CWORD_CWORD,
	/* 255      */ CWORD_CWORD_CWORD_CWORD,
	/* PEOF */     CENDFILE_CENDFILE_CENDFILE_CENDFILE,
};

#if 1
# define SIT(c, syntax) ((S_I_T[syntax_index_table[c]] >> ((syntax)*4)) & 0xf)
#else /* debug version, caught one signed char bug */
# define SIT(c, syntax) \
	({ \
		if ((c) < 0 || (c) > (PEOF + ENABLE_ASH_ALIAS)) \
			bb_error_msg_and_die("line:%d c:%d", __LINE__, (c)); \
		if ((syntax) < 0 || (syntax) > (2 + ENABLE_FEATURE_SH_MATH)) \
			bb_error_msg_and_die("line:%d c:%d", __LINE__, (c)); \
		((S_I_T[syntax_index_table[c]] >> ((syntax)*4)) & 0xf); \
	})
#endif

#endif  /* !USE_SIT_FUNCTION */


/* ============ Alias handling */

#if ENABLE_ASH_ALIAS

#define ALIASINUSE 1
#define ALIASDEAD  2

struct alias {
	struct alias *next;
	char *name;
	char *val;
	int flag;
};

static struct alias **atab; // [ATABSIZE];
#define INIT_G_alias() do { \
	atab = xzalloc(ATABSIZE * sizeof(atab[0])); \
} while (0)

static struct alias **
__lookupalias(const char *name)
{
	unsigned int hashval;
	struct alias **app;
	const char *p;
	unsigned int ch;

	p = name;

	ch = (unsigned char)*p;
	hashval = ch << 4;
	while (ch) {
		hashval += ch;
		ch = (unsigned char)*++p;
	}
	app = &atab[hashval % ATABSIZE];

	for (; *app; app = &(*app)->next) {
		if (strcmp(name, (*app)->name) == 0) {
			break;
		}
	}

	return app;
}

static struct alias *
lookupalias(const char *name, int check)
{
	struct alias *ap = *__lookupalias(name);

	if (check && ap && (ap->flag & ALIASINUSE))
		return NULL;
	return ap;
}

static struct alias *
freealias(struct alias *ap)
{
	struct alias *next;

	if (ap->flag & ALIASINUSE) {
		ap->flag |= ALIASDEAD;
		return ap;
	}

	next = ap->next;
	free(ap->name);
	free(ap->val);
	free(ap);
	return next;
}

static void
setalias(const char *name, const char *val)
{
	struct alias *ap, **app;

	app = __lookupalias(name);
	ap = *app;
	INT_OFF;
	if (ap) {
		if (!(ap->flag & ALIASINUSE)) {
			free(ap->val);
		}
		ap->val = ckstrdup(val);
		ap->flag &= ~ALIASDEAD;
	} else {
		/* not found */
		ap = ckzalloc(sizeof(struct alias));
		ap->name = ckstrdup(name);
		ap->val = ckstrdup(val);
		/*ap->flag = 0; - ckzalloc did it */
		/*ap->next = NULL;*/
		*app = ap;
	}
	INT_ON;
}

static int
unalias(const char *name)
{
	struct alias **app;

	app = __lookupalias(name);

	if (*app) {
		INT_OFF;
		*app = freealias(*app);
		INT_ON;
		return 0;
	}

	return 1;
}

static void
rmaliases(void)
{
	struct alias *ap, **app;
	int i;

	INT_OFF;
	for (i = 0; i < ATABSIZE; i++) {
		app = &atab[i];
		for (ap = *app; ap; ap = *app) {
			*app = freealias(*app);
			if (ap == *app) {
				app = &ap->next;
			}
		}
	}
	INT_ON;
}

static void
printalias(const struct alias *ap)
{
	out1fmt("%s=%s\n", ap->name, single_quote(ap->val));
}

/*
 * TODO - sort output
 */
static int FAST_FUNC
aliascmd(int argc UNUSED_PARAM, char **argv)
{
	char *n, *v;
	int ret = 0;
	struct alias *ap;

	if (!argv[1]) {
		int i;

		for (i = 0; i < ATABSIZE; i++) {
			for (ap = atab[i]; ap; ap = ap->next) {
				printalias(ap);
			}
		}
		return 0;
	}
	while ((n = *++argv) != NULL) {
		v = strchr(n+1, '=');
		if (v == NULL) { /* n+1: funny ksh stuff */
			ap = *__lookupalias(n);
			if (ap == NULL) {
				fprintf(stderr, "%s: %s not found\n", "alias", n);
				ret = 1;
			} else
				printalias(ap);
		} else {
			*v++ = '\0';
			setalias(n, v);
		}
	}

	return ret;
}

static int FAST_FUNC
unaliascmd(int argc UNUSED_PARAM, char **argv UNUSED_PARAM)
{
	int i;

	while (nextopt("a") != '\0') {
		rmaliases();
		return 0;
	}
	for (i = 0; *argptr; argptr++) {
		if (unalias(*argptr)) {
			fprintf(stderr, "%s: %s not found\n", "unalias", *argptr);
			i = 1;
		}
	}

	return i;
}

#endif /* ASH_ALIAS */

/* Mode argument to forkshell.  Don't change FORK_FG or FORK_BG. */
#define FORK_FG    0
#define FORK_BG    1
#define FORK_NOJOB 2

/* mode flags for showjob(s) */
#define SHOW_ONLY_PGID  0x01    /* show only pgid (jobs -p) */
#define SHOW_PIDS       0x02    /* show individual pids, not just one line per job */
#define SHOW_CHANGED    0x04    /* only jobs whose state has changed */
#define SHOW_STDERR     0x08    /* print to stderr (else stdout) */

/*
 * A job structure contains information about a job.  A job is either a
 * single process or a set of processes contained in a pipeline.  In the
 * latter case, pidlist will be non-NULL, and will point to a -1 terminated
 * array of pids.
 */
struct procstat {
	pid_t   ps_pid;         /* process id */
	int     ps_status;      /* last process status from wait() */
#if ENABLE_PLATFORM_POSIX || JOBS_WIN32
	char    *ps_cmd;        /* text of command being run */
#endif
#if ENABLE_PLATFORM_MINGW32
	HANDLE  ps_proc;
#endif
};

struct job {
	struct procstat ps0;    /* status of process */
	struct procstat *ps;    /* status of processes when more than one */
#if JOBS
	int stopstatus;         /* status of a stopped job */
#endif
	unsigned nprocs;        /* number of processes */

#define JOBRUNNING      0       /* at least one proc running */
#define JOBSTOPPED      1       /* all procs are stopped */
#define JOBDONE         2       /* all procs are completed */
	unsigned
		state: 8,
#if JOBS || ENABLE_PLATFORM_MINGW32
		sigint: 1,      /* job was killed by SIGINT */
#endif
#if JOBS
		jobctl: 1,      /* job running under job control */
#endif
		waited: 1,      /* true if this entry has been waited for */
		used: 1,        /* true if this entry is in used */
		changed: 1;     /* true if status has changed */
	struct job *prev_job;   /* previous job */
};

static struct job *makejob(/*union node *,*/ int);
#if !ENABLE_PLATFORM_MINGW32
static int forkshell(struct job *, union node *, int);
#endif
static int waitforjob(struct job *);

#if !JOBS && !JOBS_WIN32
enum { doing_jobctl = 0 };
#define setjobctl(on) do {} while (0)
#elif JOBS_WIN32
static smallint doing_jobctl; //references:8
#define setjobctl(on) do { if (rootshell) doing_jobctl = on; } while (0)
#else /* JOBS */
static smallint doing_jobctl; //references:8
static void setjobctl(int);
#endif

#if !ENABLE_PLATFORM_MINGW32
/*
 * Ignore a signal.
 */
static void
ignoresig(int signo)
{
	/* Avoid unnecessary system calls. Is it already SIG_IGNed? */
	if (sigmode[signo - 1] != S_IGN && sigmode[signo - 1] != S_HARD_IGN) {
		/* No, need to do it */
		signal(signo, SIG_IGN);
	}
	sigmode[signo - 1] = S_HARD_IGN;
}

/*
 * Only one usage site - in setsignal()
 */
static void
signal_handler(int signo)
{
	if (signo == SIGCHLD) {
		got_sigchld = 1;
		if (!trap[SIGCHLD])
			return;
	}
#if ENABLE_FEATURE_EDITING
	bb_got_signal = signo; /* for read_line_input / read builtin: "we got a signal" */
#endif
	gotsig[signo - 1] = 1;
	pending_sig = signo;

	if (signo == SIGINT && !trap[SIGINT]) {
		if (!suppress_int) {
			pending_sig = 0;
			raise_interrupt(); /* does not return */
		}
		pending_int = 1;
	}
}

/*
 * Set the signal handler for the specified signal.  The routine figures
 * out what it should be set to.
 */
static void
setsignal(int signo)
{
	char *t;
	char cur_act, new_act;
	struct sigaction act;

	t = trap[signo];
	new_act = S_DFL;
	if (t != NULL) { /* trap for this sig is set */
		new_act = S_CATCH;
		if (t[0] == '\0') /* trap is "": ignore this sig */
			new_act = S_IGN;
	}

	if (rootshell && new_act == S_DFL) {
		switch (signo) {
		case SIGINT:
			if (iflag || minusc || sflag == 0)
				new_act = S_CATCH;
			break;
		case SIGQUIT:
#if DEBUG
			if (debug)
				break;
#endif
			/* man bash:
			 * "In all cases, bash ignores SIGQUIT. Non-builtin
			 * commands run by bash have signal handlers
			 * set to the values inherited by the shell
			 * from its parent". */
			new_act = S_IGN;
			break;
		case SIGTERM:
			if (iflag)
				new_act = S_IGN;
			break;
#if JOBS
		case SIGTSTP:
		case SIGTTOU:
			if (mflag)
				new_act = S_IGN;
			break;
#endif
		}
	}
	/* if !rootshell, we reset SIGQUIT to DFL,
	 * whereas we have to restore it to what shell got on entry.
	 * This is handled by the fact that if signal was IGNored on entry,
	 * then cur_act is S_HARD_IGN and we never change its sigaction
	 * (see code below).
	 */

	if (signo == SIGCHLD)
		new_act = S_CATCH;

	t = &sigmode[signo - 1];
	cur_act = *t;
	if (cur_act == 0) {
		/* current setting is not yet known */
		if (sigaction(signo, NULL, &act)) {
			/* pretend it worked; maybe we should give a warning,
			 * but other shells don't. We don't alter sigmode,
			 * so we retry every time.
			 * btw, in Linux it never fails. --vda */
			return;
		}
		if (act.sa_handler == SIG_IGN) {
			cur_act = S_HARD_IGN;
			if (mflag
			 && (signo == SIGTSTP || signo == SIGTTIN || signo == SIGTTOU)
			) {
				cur_act = S_IGN;   /* don't hard ignore these */
			}
		}
		if (act.sa_handler == SIG_DFL && new_act == S_DFL) {
			/* installing SIG_DFL over SIG_DFL is a no-op */
			/* saves one sigaction call in each "sh -c SCRIPT" invocation */
			*t = S_DFL;
			return;
		}
	}
	if (cur_act == S_HARD_IGN || cur_act == new_act)
		return;

	*t = new_act;

	act.sa_handler = SIG_DFL;
	switch (new_act) {
	case S_CATCH:
		act.sa_handler = signal_handler;
		break;
	case S_IGN:
		act.sa_handler = SIG_IGN;
		break;
	}
	/* flags and mask matter only if !DFL and !IGN, but we do it
	 * for all cases for more deterministic behavior:
	 */
	act.sa_flags = 0; //TODO: why not SA_RESTART?
	sigfillset(&act.sa_mask);

	sigaction_set(signo, &act);
}
#else
#define setsignal(s)
#define ignoresig(s)
#endif

/* mode flags for set_curjob */
#define CUR_DELETE 2
#define CUR_RUNNING 1
#define CUR_STOPPED 0

#if JOBS
/* pgrp of shell on invocation */
static int initialpgrp; //references:2
static int ttyfd = -1; //5
#endif
/* array of jobs */
static struct job *jobtab; //5
/* size of array */
static unsigned njobs; //4
/* current job */
static struct job *curjob; //lots

#if 0
/* Bash has a feature: it restores termios after a successful wait for
 * a foreground job which had at least one stopped or sigkilled member.
 * The probable rationale is that SIGSTOP and SIGKILL can preclude task from
 * properly restoring tty state. Should we do this too?
 * A reproducer: ^Z an interactive python:
 *
 * # python
 * Python 2.7.12 (...)
 * >>> ^Z
 *	{ python leaves tty in -icanon -echo state. We do survive that... }
 *  [1]+  Stopped                    python
 *	{ ...however, next program (python #2) does not survive it well: }
 * # python
 * Python 2.7.12 (...)
 * >>> Traceback (most recent call last):
 *	{ above, I typed "qwerty<CR>", but -echo state is still in effect }
 *   File "<stdin>", line 1, in <module>
 * NameError: name 'qwerty' is not defined
 *
 * The implementation below is modeled on bash code and seems to work.
 * However, I'm not sure we should do this. For one: what if I'd fg
 * the stopped python instead? It'll be confused by "restored" tty state.
 */
static struct termios shell_tty_info;
static void
get_tty_state(void)
{
	if (rootshell && ttyfd >= 0)
		tcgetattr(ttyfd, &shell_tty_info);
}
static void
set_tty_state(void)
{
	/* if (rootshell) - caller ensures this */
	if (ttyfd >= 0)
		tcsetattr(ttyfd, TCSADRAIN, &shell_tty_info);
}
static int
job_signal_status(struct job *jp)
{
	int status;
	unsigned i;
	struct procstat *ps = jp->ps;
	for (i = 0; i < jp->nprocs; i++) {
		status = ps[i].ps_status;
		if (WIFSIGNALED(status) || WIFSTOPPED(status))
			return status;
	}
	return 0;
}
static void
restore_tty_if_stopped_or_signaled(struct job *jp)
{
//TODO: check what happens if we come from waitforjob() in expbackq()
	if (rootshell) {
		int s = job_signal_status(jp);
		if (s) /* WIFSIGNALED(s) || WIFSTOPPED(s) */
			set_tty_state();
	}
}
#else
# define get_tty_state() ((void)0)
# define restore_tty_if_stopped_or_signaled(jp) ((void)0)
#endif

static void
set_curjob(struct job *jp, unsigned mode)
{
	struct job *jp1;
	struct job **jpp, **curp;

	/* first remove from list */
	jpp = curp = &curjob;
	while (1) {
		jp1 = *jpp;
		if (jp1 == jp)
			break;
		jpp = &jp1->prev_job;
	}
	*jpp = jp1->prev_job;

	/* Then re-insert in correct position */
	jpp = curp;
	switch (mode) {
	default:
#if DEBUG
		abort();
#endif
	case CUR_DELETE:
		/* job being deleted */
		break;
	case CUR_RUNNING:
		/* newly created job or backgrounded job,
		 * put after all stopped jobs.
		 */
		while (1) {
			jp1 = *jpp;
#if JOBS
			if (!jp1 || jp1->state != JOBSTOPPED)
#endif
				break;
			jpp = &jp1->prev_job;
		}
		/* FALLTHROUGH */
#if JOBS
	case CUR_STOPPED:
#endif
		/* newly stopped job - becomes curjob */
		jp->prev_job = *jpp;
		*jpp = jp;
		break;
	}
}

#if JOBS || ENABLE_PLATFORM_MINGW32 || DEBUG
static int
jobno(const struct job *jp)
{
	return jp - jobtab + 1;
}
#endif

/*
 * Convert a job name to a job structure.
 */
#if !JOBS
#define getjob(name, getctl) getjob(name)
#endif
static struct job *
getjob(const char *name, int getctl)
{
	struct job *jp;
#if ENABLE_PLATFORM_POSIX || JOBS_WIN32
	struct job *found;
#endif
	const char *err_msg = "%s: no such job";
	unsigned num;
	int c;
	const char *p;

	jp = curjob;
	p = name;
	if (!p)
		goto currentjob;

	if (*p != '%')
		goto err;

	c = *++p;
	if (!c)
		goto currentjob;

	if (!p[1]) {
		if (c == '+' || c == '%') {
 currentjob:
			err_msg = "No current job";
			goto check;
		}
		if (c == '-') {
			if (jp)
				jp = jp->prev_job;
			err_msg = "No previous job";
 check:
			if (!jp)
				goto err;
			goto gotit;
		}
	}

	if (is_number(p)) {
		num = atoi(p);
		if (num > 0 && num <= njobs) {
			jp = jobtab + num - 1;
			if (jp->used)
				goto gotit;
			goto err;
		}
	}

#if ENABLE_PLATFORM_POSIX || JOBS_WIN32
	found = NULL;
	while (jp) {
		if (*p == '?'
		 ? strstr(jp->ps[0].ps_cmd, p + 1)
		 : prefix(jp->ps[0].ps_cmd, p)
		) {
			if (found)
				goto err;
			found = jp;
			err_msg = "%s: ambiguous";
		}
		jp = jp->prev_job;
	}
	if (!found)
		goto err;
	jp = found;
#else
	goto err;
#endif

 gotit:
#if JOBS
	err_msg = "job %s not created under job control";
	if (getctl && jp->jobctl == 0)
		goto err;
#endif
	return jp;
 err:
	ash_msg_and_raise_error(err_msg, name);
}

/*
 * Mark a job structure as unused.
 */
static void
freejob(struct job *jp)
{
#if ENABLE_PLATFORM_POSIX || JOBS_WIN32
	struct procstat *ps;
	int i;
#endif

	INT_OFF;
#if ENABLE_PLATFORM_POSIX || JOBS_WIN32
	for (i = jp->nprocs, ps = jp->ps; --i >= 0; ps++) {
		if (ps->ps_cmd != nullstr)
			free(ps->ps_cmd);
	}
#endif
	if (jp->ps != &jp->ps0)
		free(jp->ps);
	jp->used = 0;
	set_curjob(jp, CUR_DELETE);
	INT_ON;
}

#if JOBS
static void
xtcsetpgrp(int fd, pid_t pgrp)
{
	if (tcsetpgrp(fd, pgrp))
		ash_msg_and_raise_perror("can't set tty process group");
}

/*
 * Turn job control on and off.
 *
 * Note:  This code assumes that the third arg to ioctl is a character
 * pointer, which is true on Berkeley systems but not System V.  Since
 * System V doesn't have job control yet, this isn't a problem now.
 *
 * Called with interrupts off.
 */
static void
setjobctl(int on)
{
	int fd;
	int pgrp;

	if (on == doing_jobctl || rootshell == 0)
		return;
	if (on) {
		int ofd;
		ofd = fd = open(_PATH_TTY, O_RDWR);
		if (fd < 0) {
	/* BTW, bash will try to open(ttyname(0)) if open("/dev/tty") fails.
	 * That sometimes helps to acquire controlling tty.
	 * Obviously, a workaround for bugs when someone
	 * failed to provide a controlling tty to bash! :) */
			fd = 2;
			while (!isatty(fd))
				if (--fd < 0)
					goto out;
		}
		/* fd is a tty at this point */
		fd = fcntl(fd, F_DUPFD_CLOEXEC, 10);
		if (ofd >= 0) /* if it is "/dev/tty", close. If 0/1/2, don't */
			close(ofd);
		if (fd < 0)
			goto out; /* F_DUPFD failed */
		if (F_DUPFD_CLOEXEC == F_DUPFD) /* if old libc (w/o F_DUPFD_CLOEXEC) */
			close_on_exec_on(fd);
		while (1) { /* while we are in the background */
			pgrp = tcgetpgrp(fd);
			if (pgrp < 0) {
 out:
				ash_msg("can't access tty; job control turned off");
				mflag = on = 0;
				goto close;
			}
			if (pgrp == getpgrp())
				break;
			killpg(0, SIGTTIN);
		}
		initialpgrp = pgrp;

		setsignal(SIGTSTP);
		setsignal(SIGTTOU);
		setsignal(SIGTTIN);
		pgrp = rootpid;
		setpgid(0, pgrp);
		xtcsetpgrp(fd, pgrp);
	} else {
		/* turning job control off */
		fd = ttyfd;
		pgrp = initialpgrp;
		/* was xtcsetpgrp, but this can make exiting ash
		 * loop forever if pty is already deleted */
		tcsetpgrp(fd, pgrp);
		setpgid(0, pgrp);
		setsignal(SIGTSTP);
		setsignal(SIGTTOU);
		setsignal(SIGTTIN);
 close:
		if (fd >= 0)
			close(fd);
		fd = -1;
	}
	ttyfd = fd;
	doing_jobctl = on;
}
#endif

#if JOBS || JOBS_WIN32
static int FAST_FUNC
killcmd(int argc, char **argv)
{
	if (argv[1] && strcmp(argv[1], "-l") != 0) {
		int i = 1;
		do {
			if (argv[i][0] == '%') {
				/*
				 * "kill %N" - job kill
				 * Converting to pgrp / pid kill
				 */
				struct job *jp;
				char *dst;
				int j, n;

				jp = getjob(argv[i], 0);
				/*
				 * In jobs started under job control, we signal
				 * entire process group by kill -PGRP_ID.
				 * This happens, f.e., in interactive shell.
				 *
				 * Otherwise, we signal each child via
				 * kill PID1 PID2 PID3.
				 * Testcases:
				 * sh -c 'sleep 1|sleep 1 & kill %1'
				 * sh -c 'true|sleep 2 & sleep 1; kill %1'
				 * sh -c 'true|sleep 1 & sleep 2; kill %1'
				 */
				n = jp->nprocs; /* can't be 0 (I hope) */
#if !ENABLE_PLATFORM_MINGW32
				if (jp->jobctl)
					n = 1;
#endif
				dst = alloca(n * sizeof(int)*4);
				argv[i] = dst;
				for (j = 0; j < n; j++) {
					struct procstat *ps = &jp->ps[j];
					/* Skip non-running and not-stopped members
					 * (i.e. dead members) of the job
					 */
					if (ps->ps_status != -1 && !WIFSTOPPED(ps->ps_status))
						continue;
					/*
					 * kill_main has matching code to expect
					 * leading space. Needed to not confuse
					 * negative pids with "kill -SIGNAL_NO" syntax
					 */
#if !ENABLE_PLATFORM_MINGW32
					dst += sprintf(dst, jp->jobctl ? " -%u" : " %u", (int)ps->ps_pid);
#else
					dst += sprintf(dst, " -%u", (int)ps->ps_pid);
#endif
				}
				*dst = '\0';
			}
		} while (argv[++i]);
	}
	return kill_main(argc, argv);
}
#endif

#if JOBS
static void
showpipe(struct job *jp /*, FILE *out*/)
{
	struct procstat *ps;
	struct procstat *psend;

	psend = jp->ps + jp->nprocs;
	for (ps = jp->ps + 1; ps < psend; ps++)
		printf(" | %s", ps->ps_cmd);
	newline_and_flush(stdout);
	flush_stdout_stderr();
}


static int
restartjob(struct job *jp, int mode)
{
	struct procstat *ps;
	int i;
	int status;
	pid_t pgid;

	INT_OFF;
	if (jp->state == JOBDONE)
		goto out;
	jp->state = JOBRUNNING;
	pgid = jp->ps[0].ps_pid;
	if (mode == FORK_FG) {
		get_tty_state();
		xtcsetpgrp(ttyfd, pgid);
	}
	killpg(pgid, SIGCONT);
	ps = jp->ps;
	i = jp->nprocs;
	do {
		if (WIFSTOPPED(ps->ps_status)) {
			ps->ps_status = -1;
		}
		ps++;
	} while (--i);
 out:
	status = (mode == FORK_FG) ? waitforjob(jp) : 0;
	INT_ON;
	return status;
}

static int FAST_FUNC
fg_bgcmd(int argc UNUSED_PARAM, char **argv)
{
	struct job *jp;
	int mode;
	int retval;

	mode = (**argv == 'f') ? FORK_FG : FORK_BG;
	nextopt(nullstr);
	argv = argptr;
	do {
		jp = getjob(*argv, 1);
		if (mode == FORK_BG) {
			set_curjob(jp, CUR_RUNNING);
			printf("[%d] ", jobno(jp));
		}
		out1str(jp->ps[0].ps_cmd);
		showpipe(jp /*, stdout*/);
		retval = restartjob(jp, mode);
	} while (*argv && *++argv);
	return retval;
}
#endif

static int
sprint_status48(char *os, int status, int sigonly)
{
	char *s = os;
	int st;

	if (!WIFEXITED(status)) {
#if JOBS
		if (WIFSTOPPED(status))
			st = WSTOPSIG(status);
		else
#endif
			st = WTERMSIG(status);
		if (sigonly) {
			if (st == SIGINT || st == SIGPIPE)
				goto out;
#if JOBS
			if (WIFSTOPPED(status))
				goto out;
#endif
		}
		st &= 0x7f;
		s = stpncpy(s, strsignal(st), 32);
		if (WCOREDUMP(status)) {
			s = stpcpy(s, " (core dumped)");
		}
	} else if (!sigonly) {
		st = WEXITSTATUS(status);
		s += fmtstr(s, 16, (st ? "Done(%d)" : "Done"), st);
	}
 out:
	return s - os;
}

#if ENABLE_PLATFORM_MINGW32
static BOOL WINAPI ctrl_handler(DWORD dwCtrlType)
{
	if (dwCtrlType == CTRL_C_EVENT || dwCtrlType == CTRL_BREAK_EVENT) {
# if ENABLE_FEATURE_EDITING
		bb_got_signal = SIGINT; /* for read_line_input: "we got a signal" */
# endif
		if (!suppress_int && !(rootshell && iflag))
			raise_interrupt();
		pending_int = 1;
		return TRUE;
	}
	return FALSE;
}

/*
 * Windows does not know about parent-child relationship
 * They don't support waitpid(-1)
 */
static pid_t
waitpid_child(int *status, int wait_flags)
{
	struct job *jb;
	int pid_nr = 0;
	static HANDLE *proclist = NULL;
	static int pid_max = 0;
	pid_t pid = -1;
	DWORD win_status, idx;
	int i;

	for (jb = curjob; jb; jb = jb->prev_job) {
		if (jb->state != JOBDONE) {
			if (pid_nr + jb->nprocs > pid_max) {
				pid_max = pid_nr + jb->nprocs;
				proclist = ckrealloc(proclist, sizeof(*proclist) * pid_max);
			}

			for (i = 0; i < jb->nprocs; ++i) {
				if (jb->ps[i].ps_proc) {
					proclist[pid_nr++] = jb->ps[i].ps_proc;
				}
			}
		}
	}

	if (pid_nr) {
		idx = WaitForMultipleObjects(pid_nr, proclist, FALSE,
					wait_flags & WNOHANG ? 0 : INFINITE);
		if (idx < pid_nr) {
			GetExitCodeProcess(proclist[idx], &win_status);
			*status = exit_code_to_wait_status(win_status);
			pid = GetProcessId(proclist[idx]);
		}
	}
	return pid;
}
#define waitpid(p, s, f) waitpid_child(s, f)
#endif

#define DOWAIT_NONBLOCK 0
#define DOWAIT_BLOCK    1
#define DOWAIT_BLOCK_OR_SIG 2
#if BASH_WAIT_N
# define DOWAIT_JOBSTATUS 0x10   /* OR this to get job's exitstatus instead of pid */
#endif

static int
waitproc(int block, int *status)
{
#if !ENABLE_PLATFORM_MINGW32
	sigset_t oldmask;
	int flags = block == DOWAIT_BLOCK ? 0 : WNOHANG;
	int err;

#if JOBS
	if (doing_jobctl)
		flags |= WUNTRACED;
#endif

	do {
		got_sigchld = 0;
		do
			err = waitpid(-1, status, flags);
		while (err < 0 && errno == EINTR);

		if (err || (err = -!block))
			break;

		sigfillset(&oldmask);
		sigprocmask2(SIG_SETMASK, &oldmask); /* mask is updated */
		while (!got_sigchld && !pending_sig)
			sigsuspend(&oldmask);
		sigprocmask(SIG_SETMASK, &oldmask, NULL);
		//simpler, but unsafe: a signal can set pending_sig after check, but before pause():
		//while (!got_sigchld && !pending_sig)
		//	pause();

	} while (got_sigchld);

	return err;
#else
	int flags = block == DOWAIT_BLOCK ? 0 : WNOHANG;
	*status = 0;
	return waitpid(-1, status, flags);
#endif
}

static int
waitone(int block, struct job *job)
{
	int pid;
	int status;
	struct job *jp;
	struct job *thisjob = NULL;
#if BASH_WAIT_N
	bool want_jobexitstatus = (block & DOWAIT_JOBSTATUS);
	block = (block & ~DOWAIT_JOBSTATUS);
#endif

	TRACE(("dowait(0x%x) called\n", block));

	/* It's wrong to call waitpid() outside of INT_OFF region:
	 * signal can arrive just after syscall return and handler can
	 * longjmp away, losing stop/exit notification processing.
	 * Thus, for "jobs" builtin, and for waiting for a fg job,
	 * we call waitpid() (blocking or non-blocking) inside INT_OFF.
	 *
	 * However, for "wait" builtin it is wrong to simply call waitpid()
	 * in INT_OFF region: "wait" needs to wait for any running job
	 * to change state, but should exit on any trap too.
	 * In INT_OFF region, a signal just before syscall entry can set
	 * pending_sig variables, but we can't check them, and we would
	 * either enter a sleeping waitpid() (BUG), or need to busy-loop.
	 *
	 * Because of this, we run inside INT_OFF, but use a special routine
	 * which combines waitpid() and sigsuspend().
	 * This is the reason why we need to have a handler for SIGCHLD:
	 * SIG_DFL handler does not wake sigsuspend().
	 */
	INT_OFF;
	pid = waitproc(block, &status);
	TRACE(("wait returns pid %d, status=%d\n", pid, status));
	if (pid <= 0)
		goto out;

	for (jp = curjob; jp; jp = jp->prev_job) {
		int jobstate;
		struct procstat *ps;
		struct procstat *psend;
		if (jp->state == JOBDONE)
			continue;
		jobstate = JOBDONE;
		ps = jp->ps;
		psend = ps + jp->nprocs;
		do {
			if (ps->ps_pid == pid) {
				TRACE(("Job %d: changing status of proc %d "
					"from 0x%x to 0x%x\n",
					jobno(jp), pid, ps->ps_status, status));
				ps->ps_status = status;
				thisjob = jp;
#if ENABLE_PLATFORM_MINGW32
				CloseHandle(ps->ps_proc);
				ps->ps_proc = NULL;
#endif
			}
			if (ps->ps_status == -1)
				jobstate = JOBRUNNING;
#if JOBS
			if (jobstate == JOBRUNNING)
				continue;
			if (WIFSTOPPED(ps->ps_status)) {
				jp->stopstatus = ps->ps_status;
				jobstate = JOBSTOPPED;
			}
#endif
		} while (++ps < psend);
		if (!thisjob)
			continue;

		/* Found the job where one of its processes changed its state.
		 * Is there at least one live and running process in this job? */
		if (jobstate != JOBRUNNING) {
			/* No. All live processes in the job are stopped
			 * (JOBSTOPPED) or there are no live processes (JOBDONE)
			 */
			thisjob->changed = 1;
			if (thisjob->state != jobstate) {
				TRACE(("Job %d: changing state from %d to %d\n",
					jobno(thisjob), thisjob->state, jobstate));
				thisjob->state = jobstate;
#if JOBS
				if (jobstate == JOBSTOPPED)
					set_curjob(thisjob, CUR_STOPPED);
#endif
			}
		}
		goto out;
	}
	/* The process wasn't found in job list */
 out:
	INT_ON;

#if BASH_WAIT_N
	if (want_jobexitstatus) {
		pid = -1;
		if (thisjob && thisjob->state == JOBDONE)
			pid = thisjob->ps[thisjob->nprocs - 1].ps_status;
	}
#endif
	if (thisjob && thisjob == job) {
		char s[48 + 1];
		int len;

		len = sprint_status48(s, status, 1);
		if (len) {
			s[len] = '\n';
			s[len + 1] = '\0';
			out2str(s);
		}
	}
	return pid;
}

static int
dowait(int block, struct job *jp)
{
#if !ENABLE_PLATFORM_MINGW32
	smallint gotchld = *(volatile smallint *)&got_sigchld;
	int rpid;
	int pid;

	if (jp && jp->state != JOBRUNNING)
		block = DOWAIT_NONBLOCK;

	if (block == DOWAIT_NONBLOCK && !gotchld)
		return 1;

	rpid = 1;

	do {
		pid = waitone(block, jp);
		rpid &= !!pid;

		if (!pid || (jp && jp->state != JOBRUNNING))
			block = DOWAIT_NONBLOCK;
	} while (pid >= 0);

	return rpid;
#else
	int pid = 1;

	while (jp ? jp->state == JOBRUNNING : pid > 0)
		pid = waitone(block, jp);

	return pid;
#endif
}

#if JOBS || JOBS_WIN32
static void
showjob(struct job *jp, int mode)
{
	struct procstat *ps;
	struct procstat *psend;
	int col;
	int indent_col;
	char s[16 + 16 + 48];
	FILE *out = (mode & SHOW_STDERR ? stderr : stdout);

	ps = jp->ps;

	if (mode & SHOW_ONLY_PGID) { /* jobs -p */
		/* just output process (group) id of pipeline */
		fprintf(out, "%"PID_FMT"d\n", ps->ps_pid);
		return;
	}

	col = fmtstr(s, 16, "[%d]   ", jobno(jp));
	indent_col = col;

	if (jp == curjob)
		s[col - 3] = '+';
	else if (curjob && jp == curjob->prev_job)
		s[col - 3] = '-';

	if (mode & SHOW_PIDS)
		col += fmtstr(s + col, 16, "%"PID_FMT"d ", ps->ps_pid);

	psend = ps + jp->nprocs;

	if (jp->state == JOBRUNNING) {
		strcpy(s + col, "Running");
		col += sizeof("Running") - 1;
	} else {
		int status = psend[-1].ps_status;
#if !ENABLE_PLATFORM_MINGW32
		if (jp->state == JOBSTOPPED)
			status = jp->stopstatus;
#endif
		col += sprint_status48(s + col, status, 0);
	}
	/* By now, "[JOBID]*  [maybe PID] STATUS" is printed */

	/* This loop either prints "<cmd1> | <cmd2> | <cmd3>" line
	 * or prints several "PID             | <cmdN>" lines,
	 * depending on SHOW_PIDS bit.
	 * We do not print status of individual processes
	 * between PID and <cmdN>. bash does it, but not very well:
	 * first line shows overall job status, not process status,
	 * making it impossible to know 1st process status.
	 */
	goto start;
	do {
		/* for each process */
		s[0] = '\0';
		col = 33;
		if (mode & SHOW_PIDS)
			col = fmtstr(s, 48, "\n%*c%"PID_FMT"d ", indent_col, ' ', ps->ps_pid) - 1;
 start:
#if ENABLE_PLATFORM_POSIX || JOBS_WIN32
		fprintf(out, "%s%*c%s%s",
				s,
				33 - col >= 0 ? 33 - col : 0, ' ',
				ps == jp->ps ? "" : "| ",
				ps->ps_cmd
		);
#else
		fprintf(out, "%s", s);
#endif
	} while (++ps != psend);
	newline_and_flush(out);

	jp->changed = 0;

	if (jp->state == JOBDONE) {
		TRACE(("showjob: freeing job %d\n", jobno(jp)));
		freejob(jp);
	}
}

/*
 * Print a list of jobs.  If "change" is nonzero, only print jobs whose
 * statuses have changed since the last call to showjobs.
 */
static void
showjobs(int mode)
{
	struct job *jp;

	TRACE(("showjobs(0x%x) called\n", mode));

	/* Handle all finished jobs */
	dowait(DOWAIT_NONBLOCK, NULL);

	for (jp = curjob; jp; jp = jp->prev_job) {
		if (!(mode & SHOW_CHANGED) || jp->changed) {
			showjob(jp, mode);
		}
	}
}

static int FAST_FUNC
jobscmd(int argc UNUSED_PARAM, char **argv)
{
	int mode, m;

	mode = 0;
	while ((m = nextopt("lp")) != '\0') {
		if (m == 'l')
			mode |= SHOW_PIDS;
		else
			mode |= SHOW_ONLY_PGID;
	}

	argv = argptr;
	if (*argv) {
		do
			showjob(getjob(*argv, 0), mode);
		while (*++argv);
	} else {
		showjobs(mode);
	}

	return 0;
}
#endif /* JOBS */

/* Called only on finished or stopped jobs (no members are running) */
static int
getstatus(struct job *job)
{
	int status;
	int retval;
	struct procstat *ps;

	/* Fetch last member's status */
	ps = job->ps + job->nprocs - 1;
	status = ps->ps_status;
	if (pipefail) {
		/* "set -o pipefail" mode: use last _nonzero_ status */
		while (status == 0 && --ps >= job->ps)
			status = ps->ps_status;
	}

	retval = WEXITSTATUS(status);
	if (!WIFEXITED(status)) {
#if JOBS
		retval = WSTOPSIG(status);
		if (!WIFSTOPPED(status))
#endif
		{
			/* XXX: limits number of signals */
			retval = WTERMSIG(status);
#if JOBS || ENABLE_PLATFORM_MINGW32
			if (retval == SIGINT)
				job->sigint = 1;
#endif
		}
		retval |= 128;
	}
	TRACE(("getstatus: job %d, nproc %d, status 0x%x, retval 0x%x\n",
		jobno(job), job->nprocs, status, retval));
	return retval;
}

static int FAST_FUNC
waitcmd(int argc UNUSED_PARAM, char **argv)
{
	struct job *job;
	int retval;
	struct job *jp;
#if BASH_WAIT_N
	int status;
	char one = nextopt("n");
#else
	nextopt(nullstr);
#endif
	retval = 0;

	argv = argptr;
	if (!argv[0]) {
		/* wait for all jobs / one job if -n */
		for (;;) {
			jp = curjob;
#if BASH_WAIT_N
			if (one && !jp)
				/* exitcode of "wait -n" with nothing to wait for is 127, not 0 */
				retval = 127;
#endif
			while (1) {
				if (!jp) /* no running procs */
					goto ret;
				if (jp->state == JOBRUNNING)
					break;
				jp->waited = 1;
				jp = jp->prev_job;
			}
	/* man bash:
	 * "When bash is waiting for an asynchronous command via
	 * the wait builtin, the reception of a signal for which a trap
	 * has been set will cause the wait builtin to return immediately
	 * with an exit status greater than 128, immediately after which
	 * the trap is executed."
	 */
#if BASH_WAIT_N
			status = dowait(DOWAIT_BLOCK_OR_SIG | DOWAIT_JOBSTATUS, NULL);
#else
			dowait(DOWAIT_BLOCK_OR_SIG, NULL);
#endif
			/* if child sends us a signal *and immediately exits*,
			 * dowait() returns pid > 0. Check this case,
			 * not "if (dowait() < 0)"!
			 */
			if (pending_sig)
				goto sigout;
#if BASH_WAIT_N
			if (one) {
				/* wait -n waits for one _job_, not one _process_.
				 *  date; sleep 3 & sleep 2 | sleep 1 & wait -n; date
				 * should wait for 2 seconds. Not 1 or 3.
				 */
				if (status != -1 && !WIFSTOPPED(status)) {
					retval = WEXITSTATUS(status);
					if (WIFSIGNALED(status))
						retval = 128 | WTERMSIG(status);
					goto ret;
				}
			}
#endif
		}
	}

	retval = 127;
	do {
		if (**argv != '%') {
			pid_t pid = number(*argv);
			job = curjob;
			while (1) {
				if (!job)
					goto repeat;
				if (job->ps[job->nprocs - 1].ps_pid == pid)
					break;
				job = job->prev_job;
			}
		} else {
			job = getjob(*argv, 0);
		}
		/* loop until process terminated or stopped */
		dowait(DOWAIT_BLOCK_OR_SIG, job);
		if (pending_sig)
			goto sigout;
		job->waited = 1;
		retval = getstatus(job);
 repeat: ;
	} while (*++argv);

 ret:
	return retval;
 sigout:
	retval = 128 | pending_sig;
	return retval;
}

static struct job *
growjobtab(void)
{
	size_t len;
	ptrdiff_t offset;
	struct job *jp, *jq;

	len = njobs * sizeof(*jp);
	jq = jobtab;
	jp = ckrealloc(jq, len + 4 * sizeof(*jp));

	offset = (char *)jp - (char *)jq;
	if (offset) {
		/* Relocate pointers */
		size_t l = len;

		jq = (struct job *)((char *)jq + l);
		while (l) {
			l -= sizeof(*jp);
			jq--;
#define joff(p) ((struct job *)((char *)(p) + l))
#define jmove(p) (p) = (void *)((char *)(p) + offset)
			if (joff(jp)->ps == &jq->ps0)
				jmove(joff(jp)->ps);
			if (joff(jp)->prev_job)
				jmove(joff(jp)->prev_job);
		}
		if (curjob)
			jmove(curjob);
#undef joff
#undef jmove
	}

	njobs += 4;
	jobtab = jp;
	jp = (struct job *)((char *)jp + len);
	jq = jp + 3;
	do {
		jq->used = 0;
	} while (--jq >= jp);
	return jp;
}

/*
 * Return a new job structure.
 * Called with interrupts off.
 */
static struct job *
makejob(/*union node *node,*/ int nprocs)
{
	int i;
	struct job *jp;

	for (i = njobs, jp = jobtab; ; jp++) {
		if (--i < 0) {
			jp = growjobtab();
			break;
		}
		if (jp->used == 0)
			break;
		if (jp->state != JOBDONE || !jp->waited)
			continue;
#if JOBS || JOBS_WIN32
		if (doing_jobctl)
			continue;
#endif
		freejob(jp);
		break;
	}
	memset(jp, 0, sizeof(*jp));
#if JOBS
	/* jp->jobctl is a bitfield.
	 * "jp->jobctl |= doing_jobctl" likely to give awful code */
	if (doing_jobctl)
		jp->jobctl = 1;
#endif
	jp->prev_job = curjob;
	curjob = jp;
	jp->used = 1;
	jp->ps = &jp->ps0;
	if (nprocs > 1) {
		jp->ps = ckmalloc(nprocs * sizeof(struct procstat));
	}
	TRACE(("makejob(%d) returns %%%d\n", nprocs,
				jobno(jp)));
	return jp;
}

#if JOBS || JOBS_WIN32
/*
 * Return a string identifying a command (to be printed by the
 * jobs command).
 */
static char *cmdnextc;

static void
cmdputs(const char *s)
{
	static const char vstype[VSTYPE + 1][3] ALIGN1 = {
		"", "}", "-", "+", "?", "=",
		"%", "%%", "#", "##"
		IF_BASH_SUBSTR(, ":")
		IF_BASH_PATTERN_SUBST(, "/", "//")
	};

	const char *p, *str;
	char cc[2];
	char *nextc;
	unsigned char c;
	unsigned char subtype = 0;
	int quoted = 0;

	cc[1] = '\0';
	nextc = makestrspace((strlen(s) + 1) * 8, cmdnextc);
	p = s;
	while ((c = *p++) != '\0') {
		str = NULL;
		switch (c) {
		case CTLESC:
			c = *p++;
			break;
		case CTLVAR:
			subtype = *p++;
			if ((subtype & VSTYPE) == VSLENGTH)
				str = "${#";
			else
				str = "${";
			goto dostr;
		case CTLENDVAR:
			str = "\"}";
			str += !(quoted & 1);
			quoted >>= 1;
			subtype = 0;
			goto dostr;
#if BASH_PROCESS_SUBST
		case CTLBACKQ:
			c = '$';
			str = "(...)";
			break;
		case CTLTOPROC:
			c = '>';
			str = "(...)";
			break;
		case CTLFROMPROC:
			c = '<';
			str = "(...)";
			break;
#else
		case CTLBACKQ:
			str = "$(...)";
			goto dostr;
#endif
#if ENABLE_FEATURE_SH_MATH
		case CTLARI:
			str = "$((";
			goto dostr;
		case CTLENDARI:
			str = "))";
			goto dostr;
#endif
		case CTLQUOTEMARK:
			quoted ^= 1;
			c = '"';
			break;
		case '=':
			if (subtype == 0)
				break;
			if ((subtype & VSTYPE) != VSNORMAL)
				quoted <<= 1;
			str = vstype[subtype & VSTYPE];
			if (subtype & VSNUL)
				c = ':';
			else
				goto checkstr;
			break;
		case '\'':
		case '\\':
		case '"':
		case '$':
			/* These can only happen inside quotes */
			cc[0] = c;
			str = cc;
//FIXME:
// $ true $$ &
// $ <cr>
// [1]+  Done    true ${\$}   <<=== BUG: ${\$} is not a valid way to write $$ (${$} would be ok)
			c = '\\';
			break;
		default:
			break;
		}
		USTPUTC(c, nextc);
 checkstr:
		if (!str)
			continue;
 dostr:
		while ((c = *str++) != '\0') {
			USTPUTC(c, nextc);
		}
	} /* while *p++ not NUL */

	if (quoted & 1) {
		USTPUTC('"', nextc);
	}
	*nextc = 0;
	cmdnextc = nextc;
}

/* cmdtxt() and cmdlist() call each other */
static void cmdtxt(union node *n);

static void
cmdlist(union node *np, int sep)
{
	for (; np; np = np->narg.next) {
		if (!sep)
			cmdputs(" ");
		cmdtxt(np);
		if (sep && np->narg.next)
			cmdputs(" ");
	}
}

static void
cmdtxt(union node *n)
{
	union node *np;
	struct nodelist *lp;
	const char *p;

	if (!n)
		return;
	switch (n->type) {
	default:
#if DEBUG
		abort();
#endif
	case NPIPE:
		lp = n->npipe.cmdlist;
		for (;;) {
			cmdtxt(lp->n);
			lp = lp->next;
			if (!lp)
				break;
			cmdputs(" | ");
		}
		break;
	case NSEMI:
		p = "; ";
		goto binop;
	case NAND:
		p = " && ";
		goto binop;
	case NOR:
		p = " || ";
 binop:
		cmdtxt(n->nbinary.ch1);
		cmdputs(p);
		n = n->nbinary.ch2;
		goto donode;
	case NREDIR:
	case NBACKGND:
		n = n->nredir.n;
		goto donode;
	case NNOT:
		cmdputs("!");
		n = n->nnot.com;
 donode:
		cmdtxt(n);
		break;
	case NIF:
		cmdputs("if ");
		cmdtxt(n->nif.test);
		cmdputs("; then ");
		if (n->nif.elsepart) {
			cmdtxt(n->nif.ifpart);
			cmdputs("; else ");
			n = n->nif.elsepart;
		} else {
			n = n->nif.ifpart;
		}
		p = "; fi";
		goto dotail;
	case NSUBSHELL:
		cmdputs("(");
		n = n->nredir.n;
		p = ")";
		goto dotail;
	case NWHILE:
		p = "while ";
		goto until;
	case NUNTIL:
		p = "until ";
 until:
		cmdputs(p);
		cmdtxt(n->nbinary.ch1);
		n = n->nbinary.ch2;
		p = "; done";
 dodo:
		cmdputs("; do ");
 dotail:
		cmdtxt(n);
		goto dotail2;
	case NFOR:
		cmdputs("for ");
		cmdputs(n->nfor.var);
		cmdputs(" in ");
		cmdlist(n->nfor.args, 1);
		n = n->nfor.body;
		p = "; done";
		goto dodo;
	case NDEFUN:
		cmdputs(n->ndefun.text);
		p = "() { ... }";
		goto dotail2;
	case NCMD:
		cmdlist(n->ncmd.args, 1);
		cmdlist(n->ncmd.redirect, 0);
		break;
	case NARG:
		p = n->narg.text;
 dotail2:
		cmdputs(p);
		break;
	case NHERE:
	case NXHERE:
		p = "<<...";
		goto dotail2;
	case NCASE:
		cmdputs("case ");
		cmdputs(n->ncase.expr->narg.text);
		cmdputs(" in ");
		for (np = n->ncase.cases; np; np = np->nclist.next) {
			cmdtxt(np->nclist.pattern);
			cmdputs(") ");
			cmdtxt(np->nclist.body);
			cmdputs(";; ");
		}
		p = "esac";
		goto dotail2;
	case NTO:
		p = ">";
		goto redir;
	case NCLOBBER:
		p = ">|";
		goto redir;
	case NAPPEND:
		p = ">>";
		goto redir;
#if BASH_REDIR_OUTPUT
	case NTO2:
#endif
	case NTOFD:
		p = ">&";
		goto redir;
	case NFROM:
		p = "<";
		goto redir;
	case NFROMFD:
		p = "<&";
		goto redir;
	case NFROMTO:
		p = "<>";
 redir:
		cmdputs(utoa(n->nfile.fd));
		cmdputs(p);
		if (n->type == NTOFD || n->type == NFROMFD) {
			if (n->ndup.dupfd >= 0)
				cmdputs(utoa(n->ndup.dupfd));
			else
				cmdputs("-");
			break;
		}
		n = n->nfile.fname;
		goto donode;
	}
}

static char *
commandtext(union node *n)
{
	char *name;

	STARTSTACKSTR(cmdnextc);
	cmdtxt(n);
	name = stackblock();
	TRACE(("commandtext: name %p, end %p\n", name, cmdnextc));
	return ckstrdup(name);
}
#endif /* JOBS */

/*
 * Fork off a subshell.  If we are doing job control, give the subshell its
 * own process group.  Jp is a job structure that the job is to be added to.
 * N is the command that will be evaluated by the child.  Both jp and n may
 * be NULL.  The mode parameter can be one of the following:
 *      FORK_FG - Fork off a foreground process.
 *      FORK_BG - Fork off a background process.
 *      FORK_NOJOB - Like FORK_FG, but don't give the process its own
 *                   process group even if job control is on.
 *
 * When job control is turned off, background processes have their standard
 * input redirected to /dev/null (except for the second and later processes
 * in a pipeline).
 *
 * Called with interrupts off.
 */
/*
 * Clear traps on a fork.
 */
static void
clear_traps(void)
{
	char **tp;

	INT_OFF;
	for (tp = trap; tp <= &trap[NTRAP_LAST]; tp++) {
		if (*tp && **tp) {      /* trap not NULL or "" (SIG_IGN) */
			if (trap_ptr == trap)
				free(*tp);
			/* else: it "belongs" to trap_ptr vector, don't free */
			*tp = NULL;
			if ((tp - trap) != 0 && (tp - trap) < NSIG)
				setsignal(tp - trap);
		}
	}
	may_have_traps = 0;
	INT_ON;
}

#if !ENABLE_PLATFORM_MINGW32
/* Lives far away from here, needed for forkchild */
static void closescript(void);

/* Called after fork(), in child */
/* jp and n are NULL when called by openhere() for heredoc support */
static NOINLINE void
forkchild(struct job *jp, union node *n, int mode)
{
	int oldlvl;

	TRACE(("Child shell %d\n", getpid()));
	oldlvl = shlvl;
	shlvl++;

	/* man bash: "Non-builtin commands run by bash have signal handlers
	 * set to the values inherited by the shell from its parent".
	 * Do we do it correctly? */

	closescript();

	if (n && n->type == NCMD        /* is it single cmd? */
	/* && n->ncmd.args->type == NARG - always true? */
	 && n->ncmd.args && strcmp(n->ncmd.args->narg.text, "trap") == 0
	 && n->ncmd.args->narg.next == NULL /* "trap" with no arguments */
	/* && n->ncmd.args->narg.backquote == NULL - do we need to check this? */
	) {
		TRACE(("Trap hack\n"));
		/* Awful hack for `trap` or $(trap).
		 *
		 * http://www.opengroup.org/onlinepubs/009695399/utilities/trap.html
		 * contains an example where "trap" is executed in a subshell:
		 *
		 * save_traps=$(trap)
		 * ...
		 * eval "$save_traps"
		 *
		 * Standard does not say that "trap" in subshell shall print
		 * parent shell's traps. It only says that its output
		 * must have suitable form, but then, in the above example
		 * (which is not supposed to be normative), it implies that.
		 *
		 * bash (and probably other shell) does implement it
		 * (traps are reset to defaults, but "trap" still shows them),
		 * but as a result, "trap" logic is hopelessly messed up:
		 *
		 * # trap
		 * trap -- 'echo Ho' SIGWINCH  <--- we have a handler
		 * # (trap)        <--- trap is in subshell - no output (correct, traps are reset)
		 * # true | trap   <--- trap is in subshell - no output (ditto)
		 * # echo `true | trap`    <--- in subshell - output (but traps are reset!)
		 * trap -- 'echo Ho' SIGWINCH
		 * # echo `(trap)`         <--- in subshell in subshell - output
		 * trap -- 'echo Ho' SIGWINCH
		 * # echo `true | (trap)`  <--- in subshell in subshell in subshell - output!
		 * trap -- 'echo Ho' SIGWINCH
		 *
		 * The rules when to forget and when to not forget traps
		 * get really complex and nonsensical.
		 *
		 * Our solution: ONLY bare $(trap) or `trap` is special.
		 */
		/* Save trap handler strings for trap builtin to print */
		trap_ptr = xmemdup(trap, sizeof(trap));
		/* Fall through into clearing traps */
	}
	clear_traps();
#if JOBS
	/* do job control only in root shell */
	doing_jobctl = 0;
	if (mode != FORK_NOJOB && jp->jobctl && oldlvl == 0) {
		pid_t pgrp;

		if (jp->nprocs == 0)
			pgrp = getpid();
		else
			pgrp = jp->ps[0].ps_pid;
		/* this can fail because we are doing it in the parent also */
		setpgid(0, pgrp);
		if (mode == FORK_FG)
			xtcsetpgrp(ttyfd, pgrp);
		setsignal(SIGTSTP);
		setsignal(SIGTTOU);
	} else
#endif
	if (mode == FORK_BG) {
		/* man bash: "When job control is not in effect,
		 * asynchronous commands ignore SIGINT and SIGQUIT" */
		ignoresig(SIGINT);
		ignoresig(SIGQUIT);
		if (jp->nprocs == 0) {
			close(0);
			if (open(bb_dev_null, O_RDONLY) != 0)
				ash_msg_and_raise_perror("can't open '%s'", bb_dev_null);
		}
	}
	if (oldlvl == 0) {
		if (iflag) { /* why if iflag only? */
			setsignal(SIGINT);
			setsignal(SIGTERM);
		}
		/* man bash:
		 * "In all cases, bash ignores SIGQUIT. Non-builtin
		 * commands run by bash have signal handlers
		 * set to the values inherited by the shell
		 * from its parent".
		 * Take care of the second rule: */
		setsignal(SIGQUIT);
	}
#if JOBS
	if (n && n->type == NCMD
	 && n->ncmd.args && strcmp(n->ncmd.args->narg.text, "jobs") == 0
	) {
		TRACE(("Job hack\n"));
		/* "jobs": we do not want to clear job list for it,
		 * instead we remove only _its_ own_ job from job list
		 * (if it has one).
		 * This makes "jobs .... | cat" more useful.
		 */
		if (jp)
			freejob(curjob);
		return;
	}
#endif
	for (jp = curjob; jp; jp = jp->prev_job)
		freejob(jp);
}
#endif

/* Called after fork(), in parent */
#if !JOBS && !JOBS_WIN32
#define forkparent(jp, n, mode, pid) forkparent(jp, mode, pid)
#endif
static void
#if !ENABLE_PLATFORM_MINGW32
forkparent(struct job *jp, union node *n, int mode, pid_t pid)
#else
forkparent(struct job *jp, union node *n, int mode, HANDLE proc)
#endif
{
#if ENABLE_PLATFORM_MINGW32
	pid_t pid = GetProcessId(proc);
#endif
	TRACE(("In parent shell: child = %d\n", pid));
	if (!jp) /* jp is NULL when called by openhere() for heredoc support */
		return;
#if JOBS
	if (mode != FORK_NOJOB && jp->jobctl) {
		int pgrp;

		if (jp->nprocs == 0)
			pgrp = pid;
		else
			pgrp = jp->ps[0].ps_pid;
		/* This can fail because we are doing it in the child also */
		setpgid(pid, pgrp);
	}
#endif
	if (mode == FORK_BG) {
		backgndpid = pid;               /* set $! */
		set_curjob(jp, CUR_RUNNING);
#if ENABLE_PLATFORM_MINGW32
		if (iflag && jp && jp->nprocs == 0)
			fprintf(stderr, "[%d] %"PID_FMT"d\n", jobno(jp), pid);
#endif
	}
	if (jp) {
		struct procstat *ps = &jp->ps[jp->nprocs++];
		ps->ps_pid = pid;
		ps->ps_status = -1;
#if ENABLE_PLATFORM_POSIX || JOBS_WIN32
		ps->ps_cmd = nullstr;
#endif
#if ENABLE_PLATFORM_MINGW32
		ps->ps_proc = proc;
#endif
#if JOBS || JOBS_WIN32
		if (doing_jobctl && n)
			ps->ps_cmd = commandtext(n);
#endif
	}
}

#if !ENABLE_PLATFORM_MINGW32
/* jp and n are NULL when called by openhere() for heredoc support */
static int
forkshell(struct job *jp, union node *n, int mode)
{
	int pid;

	TRACE(("forkshell(%%%d, %p, %d) called\n", jobno(jp), n, mode));
	pid = fork();
	if (pid < 0) {
		TRACE(("Fork failed, errno=%d", errno));
		if (jp)
			freejob(jp);
		ash_msg_and_raise_perror("can't fork");
	}
	if (pid == 0) {
		CLEAR_RANDOM_T(&random_gen); /* or else $RANDOM repeats in child */
		forkchild(jp, n, mode);
	} else {
		forkparent(jp, n, mode, pid);
	}
	return pid;
}
#endif

/*
 * Wait for job to finish.
 *
 * Under job control we have the problem that while a child process
 * is running interrupts generated by the user are sent to the child
 * but not to the shell.  This means that an infinite loop started by
 * an interactive user may be hard to kill.  With job control turned off,
 * an interactive user may place an interactive program inside a loop.
 * If the interactive program catches interrupts, the user doesn't want
 * these interrupts to also abort the loop.  The approach we take here
 * is to have the shell ignore interrupt signals while waiting for a
 * foreground process to terminate, and then send itself an interrupt
 * signal if the child process was terminated by an interrupt signal.
 * Unfortunately, some programs want to do a bit of cleanup and then
 * exit on interrupt; unless these processes terminate themselves by
 * sending a signal to themselves (instead of calling exit) they will
 * confuse this approach.
 *
 * Called with interrupts off.
 */
static int
waitforjob(struct job *jp)
{
	int st;

	TRACE(("waitforjob(%%%d) called\n", jp ? jobno(jp) : 0));

	/* In non-interactive shells, we _can_ get
	 * a keyboard signal here and be EINTRed, but we just loop
	 * inside dowait(), waiting for command to complete.
	 *
	 * man bash:
	 * "If bash is waiting for a command to complete and receives
	 * a signal for which a trap has been set, the trap
	 * will not be executed until the command completes."
	 *
	 * Reality is that even if trap is not set, bash
	 * will not act on the signal until command completes.
	 * Try this. sleep5intoff.c:
	 * #include <signal.h>
	 * #include <unistd.h>
	 * int main() {
	 *         sigset_t set;
	 *         sigemptyset(&set);
	 *         sigaddset(&set, SIGINT);
	 *         sigaddset(&set, SIGQUIT);
	 *         sigprocmask(SIG_BLOCK, &set, NULL);
	 *         sleep(5);
	 *         return 0;
	 * }
	 * $ bash -c './sleep5intoff; echo hi'
	 * ^C^C^C^C <--- pressing ^C once a second
	 * $ _
	 * $ bash -c './sleep5intoff; echo hi'
	 * ^\^\^\^\hi <--- pressing ^\ (SIGQUIT)
	 * $ _
	 */
	dowait(jp ? DOWAIT_BLOCK : DOWAIT_NONBLOCK, jp);
	if (!jp)
		return exitstatus;

	st = getstatus(jp);
#if ENABLE_PLATFORM_MINGW32
	if (!jp->sigint && iflag && rootshell)
		pending_int = 0;
#endif
#if JOBS
	if (jp->jobctl) {
		xtcsetpgrp(ttyfd, rootpid);
		restore_tty_if_stopped_or_signaled(jp);

		/*
		 * This is truly gross.
		 * If we're doing job control, then we did a TIOCSPGRP which
		 * caused us (the shell) to no longer be in the controlling
		 * session -- so we wouldn't have seen any ^C/SIGINT.  So, we
		 * intuit from the subprocess exit status whether a SIGINT
		 * occurred, and if so interrupt ourselves.  Yuck.  - mycroft
		 */
		if (jp->sigint) /* TODO: do the same with all signals */
			raise(SIGINT); /* ... by raise(jp->sig) instead? */
	}
	if (jp->state == JOBDONE)
#endif
		freejob(jp);
	return st;
}

/*
 * return 1 if there are stopped jobs, otherwise 0
 */
#if !ENABLE_PLATFORM_MINGW32
static int
stoppedjobs(void)
{
	struct job *jp;
	int retval;

	retval = 0;
	if (!iflag || job_warning)
		goto out;
	jp = curjob;
	if (jp && jp->state == JOBSTOPPED) {
		out2str("You have stopped jobs.\n");
		job_warning = 2;
		retval++;
	}
 out:
	return retval;
}
#else
static int
stoppedjobs(void)
{
	if (iflag && curjob) {
		out2str("You have background jobs.\n");
		return 1;
	}
	return 0;
}
#endif

/*
 * Code for dealing with input/output redirection.
 */

#undef EMPTY
#undef CLOSED
#define EMPTY -2                /* marks an unused slot in redirtab */
#define CLOSED -1               /* marks a slot of previously-closed fd */

/*
 * Handle here documents.  Normally we fork off a process to write the
 * data to a pipe.  If the document is short, we can stuff the data in
 * the pipe without forking.
 */
/* openhere needs this forward reference */
static void expandhere(union node *arg);
static int
openhere(union node *redir)
{
	char *p;
	int pip[2];
	size_t len = 0;
	IF_PLATFORM_MINGW32(struct forkshell fs);

	if (pipe(pip) < 0)
		ash_msg_and_raise_perror("can't create pipe");

	p = redir->nhere.doc->narg.text;
	if (redir->type == NXHERE) {
		expandhere(redir->nhere.doc);
		p = stackblock();
	}

	len = strlen(p);
	if (len <= PIPE_BUF) {
		xwrite(pip[1], p, len);
		goto out;
	}

#if ENABLE_PLATFORM_MINGW32
	memset(&fs, 0, sizeof(fs));
	fs.fpid = FS_OPENHERE;
	fs.fd[0] = pip[0];
	fs.fd[1] = pip[1];
	fs.path = p;
	spawn_forkshell(&fs, NULL, NULL, FORK_NOJOB);
#else
	if (forkshell((struct job *)NULL, (union node *)NULL, FORK_NOJOB) == 0) {
		/* child */
		close(pip[0]);
		ignoresig(SIGINT);  //signal(SIGINT, SIG_IGN);
		ignoresig(SIGQUIT); //signal(SIGQUIT, SIG_IGN);
		ignoresig(SIGHUP);  //signal(SIGHUP, SIG_IGN);
		ignoresig(SIGTSTP); //signal(SIGTSTP, SIG_IGN);
		signal(SIGPIPE, SIG_DFL);
		xwrite(pip[1], p, len);
		_exit_SUCCESS();
	}
#endif
 out:
	close(pip[1]);
	return pip[0];
}

static int
openredirect(union node *redir)
{
	struct stat sb;
	char *fname;
	int f;

	switch (redir->nfile.type) {
/* Can't happen, our single caller does this itself */
//	case NTOFD:
//	case NFROMFD:
//		return -1;
	case NHERE:
	case NXHERE:
		return openhere(redir);
	}

	/* For N[X]HERE, reading redir->nfile.expfname would touch beyond
	 * allocated space. Do it only when we know it is safe.
	 */
	fname = redir->nfile.expfname;

	switch (redir->nfile.type) {
	default:
#if DEBUG
		abort();
#endif
	case NFROM:
		f = open(fname, O_RDONLY);
		if (f < 0)
			goto eopen;
		break;
	case NFROMTO:
		f = open(fname, O_RDWR|O_CREAT, 0666);
		if (f < 0)
			goto ecreate;
		break;
	case NTO:
#if BASH_REDIR_OUTPUT
	case NTO2:
#endif
		/* Take care of noclobber mode. */
		if (Cflag) {
			if (stat(fname, &sb) < 0) {
				f = open(fname, O_WRONLY|O_CREAT|O_EXCL, 0666);
				if (f < 0)
					goto ecreate;
			} else if (!S_ISREG(sb.st_mode)) {
				f = open(fname, O_WRONLY, 0666);
				if (f < 0)
					goto ecreate;
				if (!fstat(f, &sb) && S_ISREG(sb.st_mode)) {
					close(f);
					errno = EEXIST;
					goto ecreate;
				}
			} else {
				errno = EEXIST;
				goto ecreate;
			}
			break;
		}
		/* FALLTHROUGH */
	case NCLOBBER:
		f = open(fname, O_WRONLY|O_CREAT|O_TRUNC, 0666);
		if (f < 0)
			goto ecreate;
		break;
	case NAPPEND:
		f = open(fname, O_WRONLY|O_CREAT|O_APPEND, 0666);
		if (f < 0)
			goto ecreate;
#if ENABLE_PLATFORM_MINGW32
		lseek(f, 0, SEEK_END);
#endif
		break;
	}

	return f;
 ecreate:
	ash_msg_and_raise_error("can't create %s: %s", fname, errmsg(errno, "nonexistent directory"));
 eopen:
	ash_msg_and_raise_error("can't open %s: %s", fname, errmsg(errno, "no such file"));
}

/*
 * Copy a file descriptor to be >= 10. Throws exception on error.
 */
static int
savefd(int from)
{
	int newfd;
	int err;

	newfd = fcntl(from, F_DUPFD_CLOEXEC, 10);
	err = newfd < 0 ? errno : 0;
	if (err != EBADF) {
		if (err)
			ash_msg_and_raise_perror("%d", from);
		close(from);
		if (F_DUPFD_CLOEXEC == F_DUPFD)
			close_on_exec_on(newfd);
	}

	return newfd;
}
static int
dup2_or_raise(int from, int to)
{
	int newfd;

	newfd = (from != to) ? dup2(from, to) : to;
	if (newfd < 0) {
		/* Happens when source fd is not open: try "echo >&99" */
		ash_msg_and_raise_perror("dup2(%d,%d)", from, to);
	}
	return newfd;
}
/* The only possible error return is EBADF (fd wasn't open).
 * Transient errors retry, other errors raise exception.
 */
static int
dup_CLOEXEC(int fd, int avoid_fd)
{
	int newfd;
 repeat:
	newfd = fcntl(fd, F_DUPFD_CLOEXEC, avoid_fd + 1);
	if (newfd >= 0) {
		if (F_DUPFD_CLOEXEC == F_DUPFD) /* if old libc (w/o F_DUPFD_CLOEXEC) */
			close_on_exec_on(newfd);
	} else { /* newfd < 0 */
		if (errno == EBUSY)
			goto repeat;
		if (errno == EINTR)
			goto repeat;
		if (errno != EBADF) {
			/* "echo >&9999" gets EINVAL trying to save fd 1 to above 9999.
			 * We could try saving it _below_ 9999 instead (how?), but
			 * this probably means that dup2(9999,1) to effectuate >&9999
			 * would also not work: fd 9999 can't exist. Gracefully bail out.
			 * (This differs from "echo >&99" where saving works, but
			 * subsequent dup2(99,1) fails if fd 99 is not open).
			 */
			ash_msg_and_raise_perror("fcntl(%d,F_DUPFD,%d)", fd, avoid_fd + 1);
		}
	}
	return newfd;
}
static int
xdup_CLOEXEC_and_close(int fd, int avoid_fd)
{
	int newfd;
 repeat:
	newfd = fcntl(fd, F_DUPFD_CLOEXEC, avoid_fd + 1);
	if (newfd < 0) {
		if (errno == EBUSY)
			goto repeat;
		if (errno == EINTR)
			goto repeat;
		/* fd was not open? */
		if (errno == EBADF)
			return fd;
		ash_msg_and_raise_perror("%d", newfd);
	}
	if (F_DUPFD_CLOEXEC == F_DUPFD)
		close_on_exec_on(newfd);
	close(fd);
	return newfd;
}

/* Struct def and variable are moved down to the first usage site */
struct squirrel {
	int orig_fd;
	int moved_to;
};
struct redirtab {
	struct redirtab *next;
	int pair_count;
	struct squirrel two_fd[];
};
#define redirlist (G_var.redirlist)

static void
add_squirrel_closed(struct redirtab *sq, int fd)
{
	int i;

	if (!sq)
		return;

	for (i = 0; sq->two_fd[i].orig_fd != EMPTY; i++) {
		/* If we collide with an already moved fd... */
		if (fd == sq->two_fd[i].orig_fd) {
			/* Examples:
			 * "echo 3>FILE 3>&- 3>FILE"
			 * "echo 3>&- 3>FILE"
			 * No need for last redirect to insert
			 * another "need to close 3" indicator.
			 */
			TRACE(("redirect_fd %d: already moved or closed\n", fd));
			return;
		}
	}
	TRACE(("redirect_fd %d: previous fd was closed\n", fd));
	sq->two_fd[i].orig_fd = fd;
	sq->two_fd[i].moved_to = CLOSED;
}

static int
save_fd_on_redirect(int fd, int avoid_fd, struct redirtab *sq)
{
	int i, new_fd;

	if (avoid_fd < 9) /* the important case here is that it can be -1 */
		avoid_fd = 9;

#if JOBS
	if (fd == ttyfd) {
		/* Testcase: "ls -l /proc/$$/fd 10>&-" should work */
		ttyfd = xdup_CLOEXEC_and_close(ttyfd, avoid_fd);
		TRACE(("redirect_fd %d: matches ttyfd, moving it to %d\n", fd, ttyfd));
		return 1; /* "we closed fd" */
	}
#endif
	/* Are we called from redirect(0)? E.g. redirect
	 * in a forked child. No need to save fds,
	 * we aren't going to use them anymore, ok to trash.
	 */
	if (!sq)
		return 0;

	/* If this one of script's fds? */
	if (fd != 0) {
		struct parsefile *pf = g_parsefile;
		while (pf) {
			/* We skip fd == 0 case because of the following:
			 * $ ash  # running ash interactively
			 * $ . ./script.sh
			 * and in script.sh: "exec 9>&0".
			 * Even though top-level pf_fd _is_ 0,
			 * it's still ok to use it: "read" builtin uses it,
			 * why should we cripple "exec" builtin?
			 */
			if (fd == pf->pf_fd) {
				pf->pf_fd = xdup_CLOEXEC_and_close(fd, avoid_fd);
				return 1; /* "we closed fd" */
			}
			pf = pf->prev;
		}
	}

	/* Check whether it collides with any open fds (e.g. stdio), save fds as needed */

	/* First: do we collide with some already moved fds? */
	for (i = 0; sq->two_fd[i].orig_fd != EMPTY; i++) {
		/* If we collide with an already moved fd... */
		if (fd == sq->two_fd[i].moved_to) {
			new_fd = dup_CLOEXEC(fd, avoid_fd);
			sq->two_fd[i].moved_to = new_fd;
			TRACE(("redirect_fd %d: already busy, moving to %d\n", fd, new_fd));
			if (new_fd < 0) /* EBADF? what? */
				xfunc_die();
			return 0; /* "we did not close fd" */
		}
		if (fd == sq->two_fd[i].orig_fd) {
			/* Example: echo Hello >/dev/null 1>&2 */
			TRACE(("redirect_fd %d: already moved\n", fd));
			return 0; /* "we did not close fd" */
		}
	}

	/* If this fd is open, we move and remember it; if it's closed, new_fd = CLOSED (-1) */
	new_fd = dup_CLOEXEC(fd, avoid_fd);
	TRACE(("redirect_fd %d: previous fd is moved to %d (-1 if it was closed)\n", fd, new_fd));
	if (new_fd < 0) {
		/* EBADF (fd is not open) */
		/* new_fd = CLOSED; - already is -1 */
	}
	sq->two_fd[i].moved_to = new_fd;
	sq->two_fd[i].orig_fd = fd;

	/* if we move stderr, let "set -x" code know */
	if (fd == preverrout_fd)
		preverrout_fd = new_fd;

#if ENABLE_PLATFORM_MINGW32 && !defined(_UCRT)
	// Workaround for problems with stderr in MSVCRT
	if (fd == fileno(stderr))
		setvbuf(stderr, NULL, _IONBF, 0);
#endif

	return 0; /* "we did not close fd" */
}

static int
internally_opened_fd(int fd, struct redirtab *sq)
{
	int i;
#if JOBS
	if (fd == ttyfd)
		return 1;
#endif
	/* If this one of script's fds? */
	if (fd != 0) {
		struct parsefile *pf = g_parsefile;
		while (pf) {
			if (fd == pf->pf_fd)
				return 1;
			pf = pf->prev;
		}
	}

	if (sq)	for (i = 0; i < sq->pair_count && sq->two_fd[i].orig_fd != EMPTY; i++) {
		if (fd == sq->two_fd[i].moved_to)
			return 1;
	}
	return 0;
}

/*
 * Process a list of redirection commands.  If the REDIR_PUSH flag is set,
 * old file descriptors are stashed away so that the redirection can be
 * undone by calling popredir.
 */
/* flags passed to redirect */
#define REDIR_PUSH    01        /* save previous values of file descriptors */
static void
redirect(union node *redir, int flags)
{
	struct redirtab *sv;

	if (!redir)
		return;

	sv = NULL;
	INT_OFF;
	if (flags & REDIR_PUSH)
		sv = redirlist;
	do {
		int fd;
		int newfd;
		int close_fd;
		int closed;

		fd = redir->nfile.fd;
		if (redir->nfile.type == NTOFD || redir->nfile.type == NFROMFD) {
			//bb_error_msg("doing %d > %d", fd, newfd);
			newfd = redir->ndup.dupfd;
			close_fd = -1;
		} else {
			newfd = openredirect(redir); /* always >= 0 */
			if (fd == newfd) {
				/* open() gave us precisely the fd we wanted.
				 * This means that this fd was not busy
				 * (not opened to anywhere).
				 * Remember to close it on restore:
				 */
				add_squirrel_closed(sv, fd);
				continue;
			}
			close_fd = newfd;
		}

		if (fd == newfd)
			continue;

		/* if "N>FILE": move newfd to fd */
		/* if "N>&M": dup newfd to fd */
		/* if "N>&-": close fd (newfd is -1) */

 IF_BASH_REDIR_OUTPUT(redirect_more:)

		closed = save_fd_on_redirect(fd, /*avoid:*/ newfd, sv);
		if (newfd == -1) {
			/* "N>&-" means "close me" */
			if (!closed) {
				/* ^^^ optimization: saving may already
				 * have closed it. If not... */
				close(fd);
			}
		} else {
			/* if newfd is a script fd or saved fd, simulate EBADF */
			if (internally_opened_fd(newfd, sv)) {
				errno = EBADF;
				ash_msg_and_raise_perror("%d", newfd);
			}
			dup2_or_raise(newfd, fd);
			if (close_fd >= 0) /* "N>FILE" or ">&FILE" or heredoc? */
				close(close_fd);
#if BASH_REDIR_OUTPUT
			if (redir->nfile.type == NTO2 && fd == 1) {
				/* ">&FILE". we already redirected to 1, now copy 1 to 2 */
				fd = 2;
				newfd = 1;
				close_fd = -1;
				goto redirect_more;
			}
#endif
		}
	} while ((redir = redir->nfile.next) != NULL);
	INT_ON;

//dash:#define REDIR_SAVEFD2 03        /* set preverrout */
#define REDIR_SAVEFD2 0
	// dash has a bug: since REDIR_SAVEFD2=3 and REDIR_PUSH=1, this test
	// triggers for pure REDIR_PUSH too. Thus, this is done almost always,
	// not only for calls with flags containing REDIR_SAVEFD2.
	// We do this unconditionally (see save_fd_on_redirect()).
	//if ((flags & REDIR_SAVEFD2) && copied_fd2 >= 0)
	//	preverrout_fd = copied_fd2;
}

static int
redirectsafe(union node *redir, int flags)
{
	int err;
	volatile int saveint;
	struct jmploc *volatile savehandler = exception_handler;
	struct jmploc jmploc;

	SAVE_INT(saveint);
	/* "echo 9>/dev/null; echo >&9; echo result: $?" - result should be 1, not 2! */
	err = setjmp(jmploc.loc); /* was = setjmp(jmploc.loc) * 2; */
	if (!err) {
		exception_handler = &jmploc;
		redirect(redir, flags);
	}
	exception_handler = savehandler;
	if (err && exception_type != EXERROR)
		longjmp(exception_handler->loc, 1);
	RESTORE_INT(saveint);
	return err;
}

#if BASH_PROCESS_SUBST
static void
pushfd(int fd)
{
	struct redirtab *sv;

	sv = ckzalloc(sizeof(*sv) + sizeof(sv->two_fd[0]));
	sv->pair_count = 1;
	sv->two_fd[0].orig_fd = fd;
	sv->two_fd[0].moved_to = CLOSED;
	sv->next = redirlist;
	redirlist = sv;
}
#endif

static struct redirtab*
pushredir(union node *redir)
{
	struct redirtab *sv;
	int i;

	if (!redir)
		return redirlist;

	i = 0;
	do {
		i++;
#if BASH_REDIR_OUTPUT
		if (redir->nfile.type == NTO2)
			i++;
#endif
		redir = redir->nfile.next;
	} while (redir);

	sv = ckzalloc(sizeof(*sv) + i * sizeof(sv->two_fd[0]));
	sv->pair_count = i;
	while (--i >= 0)
		sv->two_fd[i].orig_fd = sv->two_fd[i].moved_to = EMPTY;
	sv->next = redirlist;
	redirlist = sv;
	return sv->next;
}

/*
 * Undo the effects of the last redirection.
 */
static void
popredir(int drop)
{
	struct redirtab *rp;
	int i;

	if (redirlist == NULL)
		return;
	INT_OFF;
	rp = redirlist;
	for (i = 0; i < rp->pair_count; i++) {
		int fd = rp->two_fd[i].orig_fd;
		int copy = rp->two_fd[i].moved_to;
		if (copy == CLOSED) {
			if (!drop)
				close(fd);
			continue;
		}
		if (copy != EMPTY) {
			if (!drop) {
				/*close(fd);*/
				dup2_or_raise(copy, fd);
			}
			close(copy);
		}
	}
	redirlist = rp->next;
	free(rp);
	INT_ON;
}

static void
unwindredir(struct redirtab *stop)
{
	while (redirlist != stop)
		popredir(/*drop:*/ 0);
}


/* ============ Routines to expand arguments to commands
 *
 * We have to deal with backquotes, shell variables, and file metacharacters.
 */

#if ENABLE_FEATURE_SH_MATH
static arith_t
ash_arith(const char *s)
{
	arith_state_t math_state;
	arith_t result;

	math_state.lookupvar = lookupvar;
	math_state.setvar    = setvar0;
	//math_state.endofname = endofname;

	INT_OFF;
	result = arith(&math_state, s);
	if (math_state.errmsg)
		ash_msg_and_raise_error(math_state.errmsg);
	INT_ON;

	return result;
}
#endif
#if BASH_SUBSTR
# if ENABLE_FEATURE_SH_MATH
static int substr_atoi(const char *s)
{
	arith_t t = ash_arith(s);
	if (sizeof(t) > sizeof(int)) {
		/* clamp very large or very large negative nums for ${v:N:M}:
		 * else "${v:0:0x100000001}" would work as "${v:0:1}"
		 */
		if (t > INT_MAX)
			t = INT_MAX;
		if (t < INT_MIN)
			t = INT_MIN;
	}
	return t;
}
# else
#  define substr_atoi(s) number(s)
# endif
#endif

/*
 * expandarg flags
 */
#define EXP_FULL        0x1     /* perform word splitting & file globbing */
#define EXP_TILDE       0x2     /* do normal tilde expansion */
#define EXP_VARTILDE    0x4     /* expand tildes in an assignment */
#define EXP_REDIR       0x8     /* file glob for a redirection (1 match only) */
/* ^^^^^^^^^^^^^^ this is meant to support constructs such as "cmd >file*.txt"
 * POSIX says for this case:
 *  Pathname expansion shall not be performed on the word by a
 *  non-interactive shell; an interactive shell may perform it, but shall
 *  do so only when the expansion would result in one word.
 * Currently, our code complies to the above rule by never globbing
 * redirection filenames.
 * Bash performs globbing, unless it is non-interactive and in POSIX mode.
 * (this means that on a typical Linux distro, bash almost always
 * performs globbing, and thus diverges from what we do).
 */
#define EXP_CASE        0x10    /* keeps quotes around for CASE pattern */
#define EXP_VARTILDE2   0x20    /* expand tildes after colons only */
#define EXP_WORD        0x40    /* expand word in parameter expansion */
#define EXP_QUOTED      0x100   /* expand word in double quotes */
#define EXP_KEEPNUL     0x200   /* do not skip NUL characters */
#define EXP_DISCARD     0x400   /* discard result of expansion */

/*
 * rmescape() flags
 */
#define RMESCAPE_ALLOC  0x1     /* Allocate a new string */
#define RMESCAPE_GLOB   0x2     /* Add backslashes for glob */
#define RMESCAPE_GROW   0x8     /* Grow strings instead of stalloc */
#define RMESCAPE_HEAP   0x10    /* Malloc strings instead of stalloc */

/* Add CTLESC when necessary. */
#define QUOTES_ESC     (EXP_FULL | EXP_CASE)

/*
 * Structure specifying which parts of the string should be searched
 * for IFS characters.
 */
struct ifsregion {
	struct ifsregion *next; /* next region in list */
	int begoff;             /* offset of start of region */
	int endoff;             /* offset of end of region */
	int nulonly;            /* search for nul bytes only */
};

struct arglist {
	struct strlist *list;
	struct strlist **lastp;
};

/* output of current string */
static char *expdest;
/* list of back quote expressions */
static struct nodelist *argbackq;
/* first struct in list of ifs regions */
static struct ifsregion ifsfirst;
/* last struct in list */
static struct ifsregion *ifslastp;
/* holds expanded arg list */
static struct arglist exparg;

/*
 * Break the argument string into pieces based upon IFS and add the
 * strings to the argument list.  The regions of the string to be
 * searched for IFS characters have been stored by recordregion.
 */
static void
ifsbreakup(char *string, struct arglist *arglist)
{
	struct ifsregion *ifsp;
	struct strlist *sp;
	char *start;
	char *p;
	char *q;
	const char *ifs, *realifs;
	int ifsspc;
	int nulonly;
#if ENABLE_PLATFORM_MINGW32
	int lshift = 0;
#endif

	start = string;
	if (ifslastp != NULL) {
		ifsspc = 0;
		nulonly = 0;
		realifs = ifsset() ? ifsval() : defifs;
		ifsp = &ifsfirst;
		do {
			int afternul;

#if ENABLE_PLATFORM_MINGW32
			/* Adjust region offsets for left-shifted string. */
			ifsp->begoff -= lshift;
			ifsp->endoff -= lshift;
#endif
			p = string + ifsp->begoff;
#if ENABLE_PLATFORM_MINGW32
			if (ifsp->endoff > ifsp->begoff + 1) {
				/* Transform CRLF to LF.  Skip regions having zero or
				 * one characters:  they can't contain CRLF.  If the
				 * region shrinks shift the rest of the string left. */
				int oldlen = ifsp->endoff - ifsp->begoff;
				int newlen = remove_cr(p, oldlen);
				int delta = oldlen - newlen;

				if (delta > 0) {
					char *t = string + ifsp->endoff;
					char *s = string + ifsp->endoff - delta;

					while (*t)
						*s++ = *t++;
					*s = '\0';
					lshift += delta;
					ifsp->endoff -= delta;
				}
			}
#endif
			afternul = nulonly;
			nulonly = ifsp->nulonly;
			ifs = nulonly ? nullstr : realifs;
			ifsspc = 0;
			while (p < string + ifsp->endoff) {
				q = p;
				if ((unsigned char)*p == CTLESC)
					p++;
				if (!strchr(ifs, *p)) {
					p++;
					continue;
				}
				if (!(afternul || nulonly))
					ifsspc = (strchr(defifs, *p) != NULL);
				/* Ignore IFS whitespace at start */
				if (q == start && ifsspc) {
					p++;
					start = p;
					continue;
				}
				*q = '\0';
				sp = stzalloc(sizeof(*sp));
				sp->text = start;
				*arglist->lastp = sp;
				arglist->lastp = &sp->next;
				p++;
				if (!nulonly) {
					for (;;) {
						if (p >= string + ifsp->endoff) {
							break;
						}
						q = p;
						if ((unsigned char)*p == CTLESC)
							p++;
						if (strchr(ifs, *p) == NULL) {
							p = q;
							break;
						}
						if (strchr(defifs, *p) == NULL) {
							if (ifsspc) {
								p++;
								ifsspc = 0;
							} else {
								p = q;
								break;
							}
						} else
							p++;
					}
				}
				start = p;
			} /* while */
			ifsp = ifsp->next;
		} while (ifsp != NULL);
		if (nulonly)
			goto add;
	}

	if (!*start)
		return;

 add:
	sp = stzalloc(sizeof(*sp));
	sp->text = start;
	*arglist->lastp = sp;
	arglist->lastp = &sp->next;
}

static void
ifsfree(void)
{
	struct ifsregion *p = ifsfirst.next;

	if (!p)
		goto out;

	INT_OFF;
	do {
		struct ifsregion *ifsp;
		ifsp = p->next;
		free(p);
		p = ifsp;
	} while (p);
	ifsfirst.next = NULL;
	INT_ON;
 out:
	ifslastp = NULL;
}

static size_t
esclen(const char *start, const char *p)
{
	size_t esc = 0;

	while (p > start && (unsigned char)*--p == CTLESC) {
		esc++;
	}
	return esc;
}

/*
 * Remove any CTLESC characters from a string.
 */
#if !BASH_PATTERN_SUBST
#define rmescapes(str, flag, slash_position) \
	rmescapes(str, flag)
#endif
static char *
rmescapes(char *str, int flag, int *slash_position)
{
	static const char qchars[] ALIGN1 = {
		IF_BASH_PATTERN_SUBST('/',) CTLESC, CTLQUOTEMARK, '\0' };

	char *p, *q, *r;
	unsigned protect_against_glob;
	unsigned globbing;

	p = strpbrk(str, qchars IF_BASH_PATTERN_SUBST(+ !slash_position));
	if (!p)
		return str;

	q = p;
	r = str;
	if (flag & RMESCAPE_ALLOC) {
		size_t len = p - str;
		size_t fulllen = len + strlen(p) + 1;

		if (flag & RMESCAPE_GROW) {
			int strloc = str - (char *)stackblock();
			r = makestrspace(fulllen, expdest);
			/* p and str may be invalidated by makestrspace */
			str = (char *)stackblock() + strloc;
			p = str + len;
		} else if (flag & RMESCAPE_HEAP) {
			r = ckmalloc(fulllen);
		} else {
			r = stalloc(fulllen);
		}
		q = r;
		if (len > 0) {
			q = (char *)mempcpy(q, str, len);
		}
	}

	globbing = flag & RMESCAPE_GLOB;
	protect_against_glob = globbing;
	while (*p) {
		if ((unsigned char)*p == CTLQUOTEMARK) {
// Note: protect_against_glob only affect whether
// CTLESC,<ch> gets converted to <ch> or to \<ch>
			p++;
			protect_against_glob = globbing;
			continue;
		}
		if (*p == '\\') {
			/* naked back slash */
			protect_against_glob = 0;
			goto copy;
		}
		if ((unsigned char)*p == CTLESC) {
			p++;
#if DEBUG
			if (*p == '\0')
				ash_msg_and_raise_error("CTLESC at EOL (shouldn't happen)");
#endif
			if (protect_against_glob) {
				/*
				 * We used to trust glob() and fnmatch() to eat
				 * superfluous escapes (\z where z has no
				 * special meaning anyway). But this causes
				 * bugs such as string of one greek letter rho
				 * (unicode-encoded as two bytes "cf,81")
				 * getting encoded as "cf,CTLESC,81"
				 * and here, converted to "cf,\,81" -
				 * which does not go well with some flavors
				 * of fnmatch() in unicode locales
				 * (for example, glibc <= 2.22).
				 *
				 * Lets add "\" only on the chars which need it.
				 * Testcases for less obvious chars are shown.
				 */
				if (*p == '*'
				 || *p == '?'
				 || *p == '['
				 || *p == '\\' /* case '\' in \\    ) echo ok;; *) echo WRONG;; esac */
				 || *p == ']'  /* case ']' in [a\]] ) echo ok;; *) echo WRONG;; esac */
				 || *p == '-'  /* case '-' in [a\-c]) echo ok;; *) echo WRONG;; esac */
				 || *p == '!'  /* case '!' in [\!]  ) echo ok;; *) echo WRONG;; esac */
				/* Some libc support [^negate], that's why "^" also needs love */
				 || *p == '^'  /* case '^' in [\^]  ) echo ok;; *) echo WRONG;; esac */
				) {
					*q++ = '\\';
				}
			}
		}
#if BASH_PATTERN_SUBST
		else if (slash_position && p == str + *slash_position) {
			/* stop handling globbing */
			globbing = 0;
			*slash_position = q - r;
			slash_position = NULL;
		}
#endif
		protect_against_glob = globbing;
 copy:
		*q++ = *p++;
	}
	*q = '\0';
	if (flag & RMESCAPE_GROW) {
		expdest = r;
		STADJUST(q - r + 1, expdest);
	}
	return r;
}
#define pmatch(a, b) !fnmatch((a), (b), 0)

/*
 * Prepare a pattern for a expmeta (internal glob(3)) call.
 *
 * Returns an stalloced string.
 */
static char *
preglob(const char *pattern, int flag)
{
	return rmescapes((char *)pattern, flag | RMESCAPE_GLOB, NULL);
}

/*
 * Put a string on the stack.
 */
static size_t
memtodest(const char *p, size_t len, int flags)
{
	int syntax = flags & EXP_QUOTED ? DQSYNTAX : BASESYNTAX;
	char *q;
	char *s;

	if (!len)
		return 0;

	q = makestrspace(len * 2, expdest);
	s = q;

	do {
		unsigned char c = *p++;
		if (c) {
			if (flags & QUOTES_ESC) {
				int n = SIT(c, syntax);
				if (n == CCTL
				 || ((flags & EXP_QUOTED) && n == CBACK)
				) {
					USTPUTC(CTLESC, q);
				}
			}
		} else if (!(flags & EXP_KEEPNUL))
			continue;
		USTPUTC(c, q);
	} while (--len);

	expdest = q;
	return q - s;
}

static size_t
strtodest(const char *p, int flags)
{
	size_t len = strlen(p);
	memtodest(p, len, flags);
	return len;
}

/*
 * Our own itoa().
 * cvtnum() is used even if math support is off (to prepare $? values and such).
 */
static int
cvtnum(arith_t num, int flags)
{
	/* 32-bit and wider ints require buffer size of bytes*3 (or less) */
	/* If narrower: worst case, 1-byte ints: need 5 bytes: "-127<NUL>" */
	int len = (sizeof(arith_t) >= 4) ? sizeof(arith_t) * 3 : sizeof(arith_t) * 3 + 2;
	char buf[len];

	len = fmtstr(buf, len, ARITH_FMT, num);
	return memtodest(buf, len, flags);
}

/*
 * Record the fact that we have to scan this region of the
 * string for IFS characters.
 */
static void
recordregion(int start, int end, int nulonly)
{
	struct ifsregion *ifsp;

	if (ifslastp == NULL) {
		ifsp = &ifsfirst;
	} else {
		INT_OFF;
		ifsp = ckzalloc(sizeof(*ifsp));
		/*ifsp->next = NULL; - ckzalloc did it */
		ifslastp->next = ifsp;
		INT_ON;
	}
	ifslastp = ifsp;
	ifslastp->begoff = start;
	ifslastp->endoff = end;
	ifslastp->nulonly = nulonly;
}

static void
removerecordregions(int endoff)
{
	if (ifslastp == NULL)
		return;

	if (ifsfirst.endoff > endoff) {
		while (ifsfirst.next) {
			struct ifsregion *ifsp;
			INT_OFF;
			ifsp = ifsfirst.next->next;
			free(ifsfirst.next);
			ifsfirst.next = ifsp;
			INT_ON;
		}
		if (ifsfirst.begoff > endoff) {
			ifslastp = NULL;
		} else {
			ifslastp = &ifsfirst;
			ifsfirst.endoff = endoff;
		}
		return;
	}

	ifslastp = &ifsfirst;
	while (ifslastp->next && ifslastp->next->begoff < endoff)
		ifslastp = ifslastp->next;
	while (ifslastp->next) {
		struct ifsregion *ifsp;
		INT_OFF;
		ifsp = ifslastp->next->next;
		free(ifslastp->next);
		ifslastp->next = ifsp;
		INT_ON;
	}
	if (ifslastp->endoff > endoff)
		ifslastp->endoff = endoff;
}

static char *
exptilde(char *startp, int flag)
{
	unsigned char c;
	char *name;
	struct passwd *pw;
	const char *home;
	char *p;

	p = startp;
	name = p + 1;

	while ((c = *++p) != '\0') {
		switch (c) {
		case CTLESC:
			return startp;
		case CTLQUOTEMARK:
			return startp;
		case ':':
			if (flag & EXP_VARTILDE)
				goto done;
			break;
		case '/':
		case CTLENDVAR:
			goto done;
		}
	}
 done:
	if (flag & EXP_DISCARD)
		goto out;
	*p = '\0';
	if (*name == '\0') {
		home = lookupvar("HOME");
	} else {
		pw = getpwnam(name);
		home = pw ? pw->pw_dir : NULL;
	}
	*p = c;
	if (!home)
		goto lose;
	strtodest(home, flag | EXP_QUOTED);
 out:
	return p;
 lose:
	return startp;
}

/*
 * Execute a command inside back quotes.  If it's a builtin command, we
 * want to save its output in a block obtained from malloc.  Otherwise
 * we fork off a subprocess and get the output of the command via a pipe.
 * Should be called with interrupts off.
 */
struct backcmd {                /* result of evalbackcmd */
	int fd;                 /* file descriptor to read from */
	int nleft;              /* number of chars in buffer */
	char *buf;              /* buffer */
	struct job *jp;         /* job structure for command */
};

/* These forward decls are needed to use "eval" code for backticks handling: */
/* flags in argument to evaltree */
#define EV_EXIT    01           /* exit after evaluating tree */
#define EV_TESTED  02           /* exit status is checked; ignore -e flag */
static int evaltree(union node *, int);

/* An evaltree() which is known to never return.
 * Used to use an alias:
 * static int evaltreenr(union node *, int) __attribute__((alias("evaltree"),__noreturn__));
 * but clang was reported to "transfer" noreturn-ness to evaltree() as well.
 */
static ALWAYS_INLINE NORETURN void
evaltreenr(union node *n, int flags)
{
	evaltree(n, flags);
	bb_unreachable(abort());
	/* NOTREACHED */
}

static void FAST_FUNC
evalbackcmd(union node *n, struct backcmd *result
				IF_BASH_PROCESS_SUBST(, int ctl))
{
	int pip[2];
	struct job *jp;
#if BASH_PROCESS_SUBST
	/* determine end of pipe used by parent (ip) and child (ic) */
	const int ip = (ctl == CTLTOPROC);
	const int ic = !(ctl == CTLTOPROC);
#else
	const int ctl = CTLBACKQ;
	const int ip = 0;
	const int ic = 1;
#endif
	IF_PLATFORM_MINGW32(struct forkshell fs);

	result->fd = -1;
	result->buf = NULL;
	result->nleft = 0;
	result->jp = NULL;
	if (n == NULL) {
		goto out;
	}

	if (pipe(pip) < 0)
		ash_msg_and_raise_perror("can't create pipe");
	/* process substitution uses NULL job, like openhere() */
	jp = (ctl == CTLBACKQ) ? makejob(/*n,*/ 1) : NULL;
#if ENABLE_PLATFORM_MINGW32
	memset(&fs, 0, sizeof(fs));
	fs.fpid = FS_EVALBACKCMD;
	fs.n = n;
	fs.fd[0] = pip[0];
	fs.fd[1] = pip[1];
	fs.fd[2] = ctl;
	spawn_forkshell(&fs, jp, n, FORK_NOJOB);
#else
	if (forkshell(jp, n, FORK_NOJOB) == 0) {
		/* child */
		FORCE_INT_ON;
		close(pip[ip]);
		/* ic is index of child end of pipe *and* fd to connect it to */
		if (pip[ic] != ic) {
			/*close(ic);*/
			dup2_or_raise(pip[ic], ic);
			close(pip[ic]);
		}
/* TODO: eflag clearing makes the following not abort:
 *  ash -c 'set -e; z=$(false;echo foo); echo $z'
 * which is what bash does (unless it is in POSIX mode).
 * dash deleted "eflag = 0" line in the commit
 *  Date: Mon, 28 Jun 2010 17:11:58 +1000
 *  [EVAL] Don't clear eflag in evalbackcmd
 * For now, preserve bash-like behavior, it seems to be somewhat more useful:
 */
		eflag = 0;
		ifsfree();
		evaltreenr(n, EV_EXIT);
		/* NOTREACHED */
	}
#endif
	/* parent */
#if BASH_PROCESS_SUBST
	if (ctl != CTLBACKQ) {
		int fd = fcntl(pip[ip], F_DUPFD, 64);
		if (fd > 0) {
			close(pip[ip]);
			pip[ip] = fd;
		}
		pushfd(pip[ip]);
	}
#endif
	close(pip[ic]);
	result->fd = pip[ip];
	result->jp = jp;

 out:
	TRACE(("evalbackcmd done: fd=%d buf=0x%x nleft=%d jp=0x%x\n",
		result->fd, result->buf, result->nleft, result->jp));
}

/*
 * Expand stuff in backwards quotes.
 */
static void
expbackq(union node *cmd, int flag IF_BASH_PROCESS_SUBST(, int ctl))
{
#if !BASH_PROCESS_SUBST
	const int ctl = CTLBACKQ;
#endif
	struct backcmd in;
	int i;
	char buf[128];
	char *p;
	char *dest;
	int startloc;
	struct stackmark smark;

	if (flag & EXP_DISCARD)
		goto out;

	INT_OFF;
	startloc = expdest - (char *)stackblock();
	pushstackmark(&smark, startloc);
	evalbackcmd(cmd, &in IF_BASH_PROCESS_SUBST(, ctl));
	popstackmark(&smark);

	if (ctl != CTLBACKQ) {
		sprintf(buf, DEV_FD_PREFIX"%d", in.fd);
		strtodest(buf, BASESYNTAX);
		goto done;
	}

	p = in.buf;
	i = in.nleft;
	if (i == 0)
		goto read;
	for (;;) {
		memtodest(p, i, flag);
 read:
		if (in.fd < 0)
			break;
		i = nonblock_immune_read(in.fd, buf, sizeof(buf));
		TRACE(("expbackq: read returns %d\n", i));
		if (i <= 0)
			break;
		p = buf;
	}

	free(in.buf);
	if (in.fd >= 0) {
		close(in.fd);
		back_exitstatus = waitforjob(in.jp);
	}
 done:
	INT_ON;

	/* Eat all trailing newlines */
	dest = expdest;
	for (; dest > ((char *)stackblock() + startloc) && dest[-1] == '\n';) {
		STUNPUTC(dest);
#if ENABLE_PLATFORM_MINGW32
		if (dest > ((char *)stackblock() + startloc) && dest[-1] == '\r') {
			STUNPUTC(dest);
		}
#endif
	}
	expdest = dest;

	if (!(flag & EXP_QUOTED))
		recordregion(startloc, dest - (char *)stackblock(), 0);
	TRACE(("evalbackq: size:%d:'%.*s'\n",
		(int)((dest - (char *)stackblock()) - startloc),
		(int)((dest - (char *)stackblock()) - startloc),
		stackblock() + startloc));

 out:
	argbackq = argbackq->next;
}

/* expari needs it */
static char *argstr(char *p, int flag);

#if ENABLE_FEATURE_SH_MATH
/*
 * Expand arithmetic expression.  Backup to start of expression,
 * evaluate, place result in (backed up) result, adjust string position.
 */
static char *
expari(char *start, int flag)
{
	struct stackmark sm;
	int begoff;
	int endoff;
	int len;
	arith_t result;
	char *p;

	p = stackblock();
	begoff = expdest - p;
	p = argstr(start, flag & EXP_DISCARD);

	if (flag & EXP_DISCARD)
		goto out;

	start = stackblock();
	endoff = expdest - start;
	start += begoff;
	STADJUST(start - expdest, expdest);

	removerecordregions(begoff);

	if (flag & QUOTES_ESC)
		rmescapes(start, 0, NULL);

	pushstackmark(&sm, endoff);
	result = ash_arith(start);
	popstackmark(&sm);

	len = cvtnum(result, flag);

	if (!(flag & EXP_QUOTED))
		recordregion(begoff, begoff + len, 0);

 out:
	return p;
}
#endif

/* argstr needs it */
static char *evalvar(char *p, int flags);

/*
 * Perform variable and command substitution.  If EXP_FULL is set, output CTLESC
 * characters to allow for further processing.  Otherwise treat
 * $@ like $* since no splitting will be performed.
 */
static char *
argstr(char *p, int flag)
{
	static const char spclchars[] ALIGN1 = {
		'=',
		':',
		CTLQUOTEMARK,
		CTLENDVAR,
		CTLESC,
		CTLVAR,
		CTLBACKQ,
#if BASH_PROCESS_SUBST
		CTLTOPROC,
		CTLFROMPROC,
#endif
#if ENABLE_FEATURE_SH_MATH
		CTLARI,
		CTLENDARI,
#endif
		'\0'
	};
	const char *reject = spclchars;
	int breakall = (flag & (EXP_WORD | EXP_QUOTED)) == EXP_WORD;
	int inquotes;
	size_t length;
	int startloc;

	reject += !!(flag & EXP_VARTILDE2);
	reject += flag & EXP_VARTILDE ? 0 : 2;
	inquotes = 0;
	length = 0;
	if (flag & EXP_TILDE) {
		flag &= ~EXP_TILDE;
 tilde:
		if (*p == '~')
			p = exptilde(p, flag);
	}
 start:
	startloc = expdest - (char *)stackblock();
	for (;;) {
		int end;
		unsigned char c;

		length += strcspn(p + length, reject);
		end = 0;
		c = p[length];
		if (!(c & 0x80)
		 IF_FEATURE_SH_MATH(|| c == CTLENDARI)
		 || c == CTLENDVAR
		) {
			/*
			 * c == '=' || c == ':' || c == '\0' ||
			 * c == CTLENDARI || c == CTLENDVAR
			 */
			length++;
			/* c == '\0' || c == CTLENDARI || c == CTLENDVAR */
			end = !!((c - 1) & 0x80);
		}
		if (length > 0 && !(flag & EXP_DISCARD)) {
			int newloc;
			char *q;

			q = stnputs(p, length, expdest);
			q[-1] &= end - 1;
			expdest = q - (flag & EXP_WORD ? end : 0);
			newloc = q - (char *)stackblock() - end;
			if (breakall && !inquotes && newloc > startloc) {
				recordregion(startloc, newloc, 0);
			}
			startloc = newloc;
		}
		p += length + 1;
		length = 0;

		if (end)
			break;

		switch (c) {
		case '=':
			flag |= EXP_VARTILDE2;
			reject++;
			/* fall through */
		case ':':
			/*
			 * sort of a hack - expand tildes in variable
			 * assignments (after the first '=' and after ':'s).
			 */
			if (*--p == '~') {
				goto tilde;
			}
			continue;
		case CTLQUOTEMARK:
			/* "$@" syntax adherence hack */
			if (!inquotes && !memcmp(p, dolatstr + 1, DOLATSTRLEN - 1)) {
				p = evalvar(p + 1, flag | EXP_QUOTED) + 1;
				goto start;
			}
			inquotes ^= EXP_QUOTED;
 addquote:
			if (flag & QUOTES_ESC) {
				p--;
				length++;
				startloc++;
			}
			break;
		case CTLESC:
			startloc++;
			length++;
			goto addquote;
		case CTLVAR:
			TRACE(("argstr: evalvar('%s')\n", p));
			p = evalvar(p, flag | inquotes);
			TRACE(("argstr: evalvar:'%s'\n", (char *)stackblock()));
			goto start;
#if BASH_PROCESS_SUBST
		case CTLTOPROC:
		case CTLFROMPROC:
#endif
		case CTLBACKQ:
			expbackq(argbackq->n, flag | inquotes IF_BASH_PROCESS_SUBST(, c));
			goto start;
#if ENABLE_FEATURE_SH_MATH
		case CTLARI:
			p = expari(p, flag | inquotes);
			goto start;
#endif
		}
	}
	return p - 1;
}

static char *
scanleft(char *startp, char *rmesc, char *rmescend UNUSED_PARAM,
		char *pattern, int quotes, int zero)
{
	char *loc, *loc2;
	char c;

	loc = startp;
	loc2 = rmesc;
	do {
		int match;
		const char *s = loc2;

		c = *loc2;
		if (zero) {
			*loc2 = '\0';
			s = rmesc;
		}
		match = pmatch(pattern, s);

		*loc2 = c;
		if (match)
			return loc;
		if (quotes && (unsigned char)*loc == CTLESC)
			loc++;
		loc++;
		loc2++;
	} while (c);
	return NULL;
}

static char *
scanright(char *startp, char *rmesc, char *rmescend,
		char *pattern, int quotes, int match_at_start)
{
#if !ENABLE_ASH_OPTIMIZE_FOR_SIZE
	int try2optimize = match_at_start;
#endif
	int esc = 0;
	char *loc;
	char *loc2;

	/* If we called by "${v/pattern/repl}" or "${v//pattern/repl}":
	 * startp="escaped_value_of_v" rmesc="raw_value_of_v"
	 * rmescend=""(ptr to NUL in rmesc) pattern="pattern" quotes=match_at_start=1
	 * Logic:
	 * loc starts at NUL at the end of startp, loc2 starts at the end of rmesc,
	 * and on each iteration they go back two/one char until they reach the beginning.
	 * We try to match "raw_value_of_v", "raw_value_of_", "raw_value_of" etc.
	 * If one of these matches, return pointer past last matched char in startp.
	 */
	/* TODO: document in what other circumstances we are called. */

	for (loc = pattern - 1, loc2 = rmescend; loc >= startp; loc2--) {
		int match;
		char c = *loc2;
		const char *s = loc2;
		if (match_at_start) {
			*loc2 = '\0';
			s = rmesc;
		}
		match = pmatch(pattern, s);
		//bb_error_msg("pmatch(pattern:'%s',s:'%s'):%d", pattern, s, match);
		*loc2 = c;
		if (match)
			return loc;
#if !ENABLE_ASH_OPTIMIZE_FOR_SIZE
		if (try2optimize) {
			/* Maybe we can optimize this:
			 * if pattern ends with unescaped *, we can avoid checking
			 * shorter strings: if "foo*" doesn't match "raw_value_of_v",
			 * it won't match truncated "raw_value_of_" strings too.
			 */
			unsigned plen = strlen(pattern);
			/* Does it end with "*"? */
			if (plen != 0 && pattern[--plen] == '*') {
				/* "xxxx*" is not escaped */
				/* "xxx\*" is escaped */
				/* "xx\\*" is not escaped */
				/* "x\\\*" is escaped */
				int slashes = 0;
				while (plen != 0 && pattern[--plen] == '\\')
					slashes++;
				if (!(slashes & 1))
					break; /* ends with unescaped "*" */
			}
			try2optimize = 0;
		}
#endif
		loc--;
		if (quotes) {
			if (--esc < 0) {
				esc = esclen(startp, loc);
			}
			if (esc % 2) {
				esc--;
				loc--;
			}
		}
	}
	return NULL;
}

static void varunset(const char *, const char *, const char *, int) NORETURN;
static void
varunset(const char *end, const char *var, const char *umsg, int varflags)
{
	const char *msg;
	const char *tail;

	tail = nullstr;
	msg = "parameter not set";
	if (umsg) {
		if ((unsigned char)*end == CTLENDVAR) {
			if (varflags & VSNUL)
				tail = " or null";
		} else {
			msg = umsg;
		}
	}
	ifsfree();
	ash_msg_and_raise_error("%.*s: %s%s", (int)(end - var - 1), var, msg, tail);
}

static char *
subevalvar(char *start, char *str, int strloc,
		int startloc, int varflags, int flag)
{
	int subtype = varflags & VSTYPE;
	int quotes = flag & QUOTES_ESC;
	char *startp;
	char *loc;
	char *rmesc, *rmescend;
	long amount;
	int resetloc;
	int argstr_flags;
	IF_BASH_PATTERN_SUBST(int workloc;)
	IF_BASH_PATTERN_SUBST(int slash_pos;)
	IF_BASH_PATTERN_SUBST(char *repl;)
	int zero;
	char *(*scan)(char*, char*, char*, char*, int, int);
	char *p;

	//bb_error_msg("subevalvar(start:'%s',str:'%s',strloc:%d,startloc:%d,varflags:%x,quotes:%d)",
	//		start, str, strloc, startloc, varflags, quotes);

#if BASH_PATTERN_SUBST
	/* For "${v/pattern/repl}", we must find the delimiter _before_
	 * argstr() call expands possible variable references in pattern:
	 * think about "v=a; a=a/; echo ${v/$a/r}" case.
	 */
	repl = NULL;
	if (subtype == VSREPLACE || subtype == VSREPLACEALL) {
		/* Find '/' and replace with NUL */
		repl = start;
		/* The pattern can't be empty.
		 * IOW: if the first char after "${v//" is a slash,
		 * it does not terminate the pattern - it's the first char of the pattern:
		 *  v=/dev/ram; echo ${v////-}  prints -dev-ram (pattern is "/")
		 *  v=/dev/ram; echo ${v///r/-} prints /dev-am  (pattern is "/r")
		 */
		if (*repl == '/')
			repl++;
		for (;;) {
			if (*repl == '\0') {
				repl = NULL;
				break;
			}
			/* Skip over quoted 'str'. Example: ${var/'/'} - second / is not a separator */
			if ((unsigned char)*repl == CTLQUOTEMARK) {
				while ((unsigned char)*++repl != CTLQUOTEMARK)
					continue;
			}
			if (*repl == '/') {
				*repl = '\0';
				break;
			}
			if ((unsigned char)*repl == CTLENDVAR) { /* ${v/pattern} (no trailing /, no repl) */
				repl = NULL;
				break;
			}
			/* Handle escaped slashes, e.g. "${v/\//_}" (they are CTLESC'ed by this point) */
			if ((unsigned char)*repl == CTLESC && repl[1])
				repl++;
			repl++;
		}
	}
#endif
	argstr_flags = (flag & EXP_DISCARD) | EXP_TILDE;
	if (!str
#if BASH_SUBSTR
	 && subtype != VSSUBSTR
#endif
	) {
		/* EXP_CASE keeps CTLESC's */
		argstr_flags |= EXP_CASE;
	}
	p = argstr(start, argstr_flags);

	//bb_error_msg("str0:'%s'", (char *)stackblock() + strloc);
#if BASH_PATTERN_SUBST
	slash_pos = -1;
	if (repl) {
		slash_pos = expdest - ((char *)stackblock() + strloc);
		if (!(flag & EXP_DISCARD))
			STPUTC('/', expdest);
		//bb_error_msg("repl+1:'%s'", repl + 1);
		p = argstr(repl + 1, (flag & EXP_DISCARD) | EXP_TILDE); /* EXP_TILDE: echo "${v/x/~}" expands ~ ! */
		*repl = '/';
	}
#endif
	if (flag & EXP_DISCARD)
		return p;

	startp = (char *)stackblock() + startloc;
	//bb_error_msg("str1:'%s'", (char *)stackblock() + strloc);

	switch (subtype) {
	case VSASSIGN:
		setvar0(str, startp);

		loc = startp;
		goto out;

	case VSQUESTION:
		varunset(start, str, startp, varflags);
		/* NOTREACHED */

#if BASH_SUBSTR
	case VSSUBSTR: {
		int pos, len, orig_len;
		char *colon;
		char *vstr;

		loc = vstr = stackblock() + strloc;

		/* Read POS in ${var:POS:LEN} */
		colon = strchr(loc, ':');
		if (colon) *colon = '\0';
		pos = substr_atoi(loc);
		if (colon) *colon = ':';

		/* Read LEN in ${var:POS:LEN} */
		len = vstr - startp - 1;
		/* *loc != '\0', guaranteed by parser */
		if (quotes) {
			char *ptr;
			/* Adjust the length by the number of escapes */
			for (ptr = startp; ptr < (vstr - 1); ptr++) {
				if ((unsigned char)*ptr == CTLESC) {
					len--;
					ptr++;
				}
			}
		}
		orig_len = len;
		if (*loc++ == ':') {
			/* ${var::LEN} */
			len = substr_atoi(loc);
		} else {
			/* Skip POS in ${var:POS:LEN} */
			len = orig_len;
			while (*loc && *loc != ':')
				loc++;
			if (*loc++ == ':')
				len = substr_atoi(loc);
		}
		if (pos < 0) {
			/* ${VAR:$((-n)):l} starts n chars from the end */
			pos = orig_len + pos;
		}
		if ((unsigned)pos >= orig_len) {
			/* apart from obvious ${VAR:999999:l},
			 * covers ${VAR:$((-9999999)):l} - result is ""
			 * (bash compat)
			 */
			pos = 0;
			len = 0;
		}
		if (len < 0) {
			/* ${VAR:N:-M} sets LEN to strlen()-M */
			len = (orig_len - pos) + len;
		}
		if ((unsigned)len > (orig_len - pos))
			len = orig_len - pos;

		if (!quotes) {
			/* want: loc = mempcpy(startp, startp + pos, len)
			 * but it does not allow overlapping arguments */
			loc = startp;
			while (--len >= 0) {
				*loc = loc[pos];
				loc++;
			}
		} else {
			for (vstr = startp; pos != 0; pos--) {
				if ((unsigned char)*vstr == CTLESC)
					vstr++;
				vstr++;
			}
			for (loc = startp; len != 0; len--) {
				if ((unsigned char)*vstr == CTLESC)
					*loc++ = *vstr++;
				*loc++ = *vstr++;
			}
		}
		*loc = '\0';
		goto out;
	}
#endif /* BASH_SUBSTR */
	}

	resetloc = expdest - (char *)stackblock();

#if BASH_PATTERN_SUBST
	repl = NULL;

	/* We'll comeback here if we grow the stack while handling
	 * a VSREPLACE or VSREPLACEALL, since our pointers into the
	 * stack will need rebasing, and we'll need to remove our work
	 * areas each time
	 */
 restart:
#endif

	amount = expdest - ((char *)stackblock() + resetloc);
	STADJUST(-amount, expdest);
	startp = (char *)stackblock() + startloc;

	rmesc = startp;
	rmescend = (char *)stackblock() + strloc;
	//bb_error_msg("str7:'%s'", rmescend);
	if (quotes) {
//TODO: how to handle slash_pos here if string changes (shortens?)
		rmesc = rmescapes(startp, RMESCAPE_ALLOC | RMESCAPE_GROW, NULL);
		if (rmesc != startp) {
			rmescend = expdest;
			startp = (char *)stackblock() + startloc;
		}
	}
	rmescend--;
	str = (char *)stackblock() + strloc;
	/*
	 * Example: v='a\bc'; echo ${v/\\b/_\\_\z_}
	 * The result is a_\_z_c (not a\_\_z_c)!
	 *
	 * The search pattern and replace string treat backslashes differently!
	 * "&slash_pos" causes rmescapes() to work differently on the pattern
	 * and string.  It's only used on the first call.
	 */
	//bb_error_msg("str8:'%s' slash_pos:%d", str, slash_pos);
	rmescapes(str, RMESCAPE_GLOB,
		repl ? NULL : (slash_pos < 0 ? NULL : &slash_pos)
	);

#if BASH_PATTERN_SUBST
	workloc = expdest - (char *)stackblock();
	if (subtype == VSREPLACE || subtype == VSREPLACEALL) {
		size_t no_meta_len, first_escaped;
		int len;
		char *idx, *end;

		if (!repl) {
			//bb_error_msg("str9:'%s' slash_pos:%d", str, slash_pos);
			repl = nullstr;
			if (slash_pos >= 0) {
				repl = str + slash_pos;
				*repl++ = '\0';
			}
		}
		//bb_error_msg("str:'%s' repl:'%s'", str, repl);

		/* If there's no pattern to match, return the expansion unmolested */
		if (str[0] == '\0')
			goto out1;

		first_escaped = (str[0] == '\\' && str[1]);
		/* "first_escaped" trick allows to treat e.g. "\*no_glob_chars"
		 * as literal too (as it is semi-common, and easy to accomodate
		 * by just using str + 1).
		 */
		no_meta_len = strpbrk(str + first_escaped * 2, "*?[\\") ? 0 : strlen(str);
		len = 0;
		idx = startp;
		end = str - 1;
		while (idx <= end) {
 try_to_match:
			if (no_meta_len == 0) {
				/* pattern has meta chars, have to glob */
				loc = scanright(idx, rmesc, rmescend, str, quotes, /*match_at_start:*/ 1);
			} else {
				/* Testcase for very slow replace (performs about 22k replaces):
				 * x=::::::::::::::::::::::
				 * x=$x$x;x=$x$x;x=$x$x;x=$x$x;x=$x$x;x=$x$x;x=$x$x;x=$x$x;x=$x$x;x=$x$x;echo ${#x}
				 * echo "${x//:/|}"
				 * To test "first_escaped" logic, replace : with *.
				 */
				if (strncmp(rmesc, str + first_escaped, no_meta_len - first_escaped) != 0)
					goto no_match;
				loc = idx;
				if (!quotes) {
					loc += no_meta_len - first_escaped;
				} else {
					size_t n = no_meta_len - first_escaped;
					do {
						if ((unsigned char)*loc == CTLESC)
							loc++;
						loc++;
					} while (--n != 0);
				}
			}
			//bb_error_msg("scanright('%s'):'%s'", str, loc);
			if (!loc) {
				char *restart_detect;
 no_match:
				/* No match, advance */
				restart_detect = stackblock();
 skip_matching:
				if (idx >= end)
					break;
				STPUTC(*idx, expdest);
				if (stackblock() != restart_detect)
					goto restart;
				if (quotes && (unsigned char)*idx == CTLESC) {
					idx++;
					len++;
					STPUTC(*idx, expdest);
					if (stackblock() != restart_detect)
						goto restart;
				}
				idx++;
				len++;
				rmesc++;
				/* continue; - prone to quadratic behavior, smarter code: */
				if (str[0] == '*') {
					/* Pattern is "*foo". If "*foo" does not match "long_string",
					 * it would never match "ong_string" etc, no point in trying.
					 */
					goto skip_matching;
				}
				goto try_to_match;
			}

			if (subtype == VSREPLACEALL) {
				while (idx < loc) {
					if (quotes && (unsigned char)*idx == CTLESC)
						idx++;
					idx++;
					rmesc++;
				}
			} else {
				idx = loc;
			}

			/* The STPUTC invocations above may resize and move the
			 * stack via realloc(3). Since repl is a pointer into the
			 * stack, we need to reconstruct it relative to stackblock().
			 */
			if (slash_pos >= 0)
				repl = (char *)stackblock() + strloc + slash_pos + 1;

			//bb_error_msg("repl:'%s'", repl);
			for (loc = (char*)repl; *loc; loc++) {
				char *restart_detect = stackblock();
				if (quotes && *loc == '\\') {
					STPUTC(CTLESC, expdest);
					if (stackblock() != restart_detect)
						goto restart;
					len++;
				}
				STPUTC(*loc, expdest);
				if (stackblock() != restart_detect)
					goto restart;
				len++;
			}

			if (subtype == VSREPLACE) {
				//bb_error_msg("tail:'%s', quotes:%x", idx, quotes);
				while (*idx) {
					char *restart_detect = stackblock();
					STPUTC(*idx, expdest);
					if (stackblock() != restart_detect)
						goto restart;
					len++;
					idx++;
				}
				break;
			}
		}

		/* We've put the replaced text into a buffer at workloc, now
		 * move it to the right place and adjust the stack.
		 */
		STPUTC('\0', expdest);
		startp = (char *)stackblock() + startloc;
		memmove(startp, (char *)stackblock() + workloc, len + 1);
		//bb_error_msg("startp:'%s'", startp);
		loc = startp + len;
		goto out;
	}
#endif /* BASH_PATTERN_SUBST */

	subtype -= VSTRIMRIGHT;
#if DEBUG
	if (subtype < 0 || subtype > 7)
		abort();
#endif
	/* zero = (subtype == VSTRIMLEFT || subtype == VSTRIMLEFTMAX) */
	zero = subtype >> 1;
	/* VSTRIMLEFT/VSTRIMRIGHTMAX -> scanleft */
	scan = (subtype & 1) ^ zero ? scanleft : scanright;

	loc = scan(startp, rmesc, rmescend, str, quotes, zero);
	if (loc) {
		if (zero) {
			memmove(startp, loc, str - loc);
			loc = startp + (str - loc) - 1;
		}
		*loc = '\0';
	} else
		loc = str - 1;

 out:
	amount = loc - expdest;
	STADJUST(amount, expdest);
#if BASH_PATTERN_SUBST
 out1:
#endif
	/* Remove any recorded regions beyond start of variable */
	removerecordregions(startloc);

	return p;
}

/*
 * Add the value of a specialized variable to the stack string.
 * name parameter (examples):
 * ash -c 'echo $1'      name:'1='
 * ash -c 'echo $qwe'    name:'qwe='
 * ash -c 'echo $$'      name:'$='
 * ash -c 'echo ${$}'    name:'$='
 * ash -c 'echo ${$##q}' name:'$=q'
 * ash -c 'echo ${#$}'   name:'$='
 * note: examples with bad shell syntax:
 * ash -c 'echo ${#$1}'  name:'$=1'
 * ash -c 'echo ${#1#}'  name:'1=#'
 */
static NOINLINE ssize_t
varvalue(char *name, int varflags, int flags, int quoted)
{
	const char *p;
	int num;
	int i;
	ssize_t len = 0;
	int sep;
	int subtype = varflags & VSTYPE;
	int discard = (subtype == VSPLUS || subtype == VSLENGTH) | (flags & EXP_DISCARD);

	if (!subtype) {
		if (discard)
			return -1;

		ifsfree();
		raise_error_syntax("bad substitution");
	}

	flags |= EXP_KEEPNUL;
	flags &= discard ? ~QUOTES_ESC : ~0;
	sep = (flags & EXP_FULL) << CHAR_BIT;

	switch (*name) {
	case '$':
		num = rootpid;
		goto numvar;
	case '?':
		num = exitstatus;
		goto numvar;
	case '#':
		num = shellparam.nparam;
		goto numvar;
	case '!':
		num = backgndpid;
		if (num == 0)
			return -1;
 numvar:
		len = cvtnum(num, flags);
		goto check_1char_name;
	case '-':
		expdest = makestrspace(NOPTS, expdest);
		for (i = NOPTS - 1; i >= 0; i--) {
			if (optlist[i] && optletters(i)) {
				USTPUTC(optletters(i), expdest);
				len++;
			}
		}
 check_1char_name:
#if 0
		/* handles cases similar to ${#$1} */
		if (name[2] != '\0')
			raise_error_syntax("bad substitution");
#endif
		break;
	case '@':
		if (quoted && sep)
			goto param;
		/* fall through */
	case '*': {
		char **ap;
		char sepc;
		char c;

		/* We will set c to 0 or ~0 depending on whether
		 * we're doing field splitting.  We won't do field
		 * splitting if either we're quoted or sep is zero.
		 *
		 * Instead of testing (quoted || !sep) the following
		 * trick optimises away any branches by using the
		 * fact that EXP_QUOTED (which is the only bit that
		 * can be set in quoted) is the same as EXP_FULL <<
		 * CHAR_BIT (which is the only bit that can be set
		 * in sep).
		 */
#if EXP_QUOTED >> CHAR_BIT != EXP_FULL
#error The following two lines expect EXP_QUOTED == EXP_FULL << CHAR_BIT
#endif
		c = !((quoted | ~sep) & EXP_QUOTED) - 1;
		sep &= ~quoted;
		sep |= ifsset() ? (unsigned char)(c & ifsval()[0]) : ' ';
 param:
		sepc = sep;
		ap = shellparam.p;
		if (!ap)
			return -1;
		while ((p = *ap++) != NULL) {
			len += strtodest(p, flags);

			if (*ap && sep) {
				len++;
				memtodest(&sepc, 1, flags);
			}
		}
		break;
	} /* case '*' */
	case '0':
	case '1':
	case '2':
	case '3':
	case '4':
	case '5':
	case '6':
	case '7':
	case '8':
	case '9':
		num = atoi(name); /* number(name) fails on ${N#str} etc */
		if (num < 0 || num > shellparam.nparam)
			return -1;
		p = num ? shellparam.p[num - 1] : arg0;
		goto value;
	default:
		/* NB: name has form "VAR=..." */
		p = lookupvar(name);
 value:
		if (!p)
			return -1;

		len = strtodest(p, flags);
#if ENABLE_UNICODE_SUPPORT
		if (subtype == VSLENGTH && len > 0) {
			reinit_unicode_for_ash();
			if (unicode_status == UNICODE_ON) {
				STADJUST(-len, expdest);
				discard = 0;
				len = unicode_strlen(p);
			}
		}
#endif
		break;
	}

	if (discard)
		STADJUST(-len, expdest);

	return len;
}

/*
 * Expand a variable, and return a pointer to the next character in the
 * input string.
 */
static char *
evalvar(char *p, int flag)
{
	char varflags;
	char subtype;
	char *var;
	int patloc;
	int startloc;
	ssize_t varlen;
	int discard;
	int quoted;

	varflags = (unsigned char) *p++;
	subtype = varflags & VSTYPE;

	quoted = flag & EXP_QUOTED;
	var = p;
	startloc = expdest - (char *)stackblock();
	p = strchr(p, '=') + 1; //TODO: use var_end(p)?

 again:
	varlen = varvalue(var, varflags, flag, quoted);
	if (varflags & VSNUL)
		varlen--;

	discard = varlen < 0 ? EXP_DISCARD : 0;

	switch (subtype) {
	case VSPLUS:
		discard ^= EXP_DISCARD;
		/* fall through */
	case 0:
	case VSMINUS:
		p = argstr(p, flag | EXP_TILDE | EXP_WORD | (discard ^ EXP_DISCARD));
		goto record;

	case VSASSIGN:
	case VSQUESTION:
		p = subevalvar(p, var, 0, startloc, varflags,
			(flag & ~QUOTES_ESC) | (discard ^ EXP_DISCARD));

		if ((flag | ~discard) & EXP_DISCARD)
			goto record;

		varflags &= ~VSNUL;
		subtype = VSNORMAL;
		goto again;
	}

	if ((discard & ~flag) && uflag)
		varunset(p, var, 0, 0);

	if (subtype == VSLENGTH) {
		p++;
		if (flag & EXP_DISCARD)
			return p;
		cvtnum(varlen > 0 ? varlen : 0, flag);
		goto really_record;
	}

	if (subtype == VSNORMAL)
		goto record;

#if DEBUG
	switch (subtype) {
	case VSTRIMLEFT:
	case VSTRIMLEFTMAX:
	case VSTRIMRIGHT:
	case VSTRIMRIGHTMAX:
#if BASH_SUBSTR
	case VSSUBSTR:
#endif
#if BASH_PATTERN_SUBST
	case VSREPLACE:
	case VSREPLACEALL:
#endif
		break;
	default:
		abort();
	}
#endif

	flag |= discard;
	if (!(flag & EXP_DISCARD)) {
		/*
		 * Terminate the string and start recording the pattern
		 * right after it
		 */
		STPUTC('\0', expdest);
	}

	patloc = expdest - (char *)stackblock();
	p = subevalvar(p, NULL, patloc, startloc, varflags, flag);

 record:
	if ((flag | discard) & EXP_DISCARD)
		return p;

 really_record:
	if (quoted) {
		quoted = *var == '@' && shellparam.nparam;
		if (!quoted)
			return p;
	}
	recordregion(startloc, expdest - (char *)stackblock(), quoted);
	return p;
}

/*
 * Add a file name to the list.
 */
static void
addfname(const char *name)
{
	struct strlist *sp;

	sp = stzalloc(sizeof(*sp));
	sp->text = sstrdup(name);
	*exparg.lastp = sp;
	exparg.lastp = &sp->next;
}

/* Avoid glob() (and thus, stat() et al) for words like "echo" */
static int
hasmeta(const char *p)
{
	static const char chars[] ALIGN1 = {
		'*', '?', '[', '\\', CTLQUOTEMARK, CTLESC, 0
	};

	for (;;) {
		p = strpbrk(p, chars);
		if (!p)
			break;
		switch ((unsigned char)*p) {
		case CTLQUOTEMARK:
			for (;;) {
				p++;
				if ((unsigned char)*p == CTLQUOTEMARK)
					break;
				if ((unsigned char)*p == CTLESC)
					p++;
				if (*p == '\0') /* huh? */
					return 0;
			}
			break;
		case '\\':
		case CTLESC:
			p++;
			if (*p == '\0')
				return 0;
			break;
		case '[':
			if (!strchr(p + 1, ']')) {
				/* It's not a properly closed [] pattern,
				 * but other metas may follow. Continue checking.
				 * my[file* _is_ globbed by bash
				 * and matches filenames like "my[file1".
				 */
				break;
			}
			/* fallthrough */
		default:
		/* case '*': */
		/* case '?': */
			return 1;
		}
		p++;
	}

	return 0;
}

/* If we want to use glob() from libc... */
#if !ENABLE_ASH_INTERNAL_GLOB

/* Add the result of glob() to the list */
static void
addglob(const glob_t *pglob)
{
	char **p = pglob->gl_pathv;

	do {
		addfname(*p);
	} while (*++p);
}
static void
expandmeta(struct strlist *str /*, int flag*/)
{
	/* TODO - EXP_REDIR */

	while (str) {
		char *p;
		glob_t pglob;
		int i;

		if (fflag)
			goto nometa;

		if (!hasmeta(str->text))
			goto nometa;

		INT_OFF;
		p = preglob(str->text, RMESCAPE_ALLOC | RMESCAPE_HEAP);
// GLOB_NOMAGIC (GNU): if no *?[ chars in pattern, return it even if no match
// GLOB_NOCHECK: if no match, return unchanged pattern (sans \* escapes?)
//
// glibc 2.24.90 glob(GLOB_NOMAGIC) does not remove backslashes used for escaping:
// if you pass it "file\?", it returns "file\?", not "file?", if no match.
// Which means you need to unescape the string, right? Not so fast:
// if there _is_ a file named "file\?" (with backslash), it is returned
// as "file\?" too (whichever pattern you used to find it, say, "file*").
// You DON'T KNOW by looking at the result whether you need to unescape it.
//
// Worse, globbing of "file\?" in a directory with two files, "file?" and "file\?",
// returns "file\?" - which is WRONG: "file\?" pattern matches "file?" file.
// Without GLOB_NOMAGIC, this works correctly ("file?" is returned as a match).
// With GLOB_NOMAGIC | GLOB_NOCHECK, this also works correctly.
//		i = glob(p, GLOB_NOMAGIC | GLOB_NOCHECK, NULL, &pglob);
//		i = glob(p, GLOB_NOMAGIC, NULL, &pglob);
		i = glob(p, 0, NULL, &pglob);
		//bb_error_msg("glob('%s'):%d '%s'...", p, i, pglob.gl_pathv ? pglob.gl_pathv[0] : "-");
		if (p != str->text)
			free(p);
		switch (i) {
		case 0:
#if 0 // glibc 2.24.90 bug? Patterns like "*/file", when match, don't set GLOB_MAGCHAR
			/* GLOB_MAGCHAR is set if *?[ chars were seen (GNU) */
			if (!(pglob.gl_flags & GLOB_MAGCHAR))
				goto nometa2;
#endif
			addglob(&pglob);
			globfree(&pglob);
			INT_ON;
			break;
		case GLOB_NOMATCH:
 //nometa2:
			globfree(&pglob);
			INT_ON;
 nometa:
			*exparg.lastp = str;
			rmescapes(str->text, 0, NULL);
			exparg.lastp = &str->next;
			break;
		default:	/* GLOB_NOSPACE */
			globfree(&pglob);
			INT_ON;
			ash_msg_and_raise_error(bb_msg_memory_exhausted);
		}
		str = str->next;
	}
}

#else
/* ENABLE_ASH_INTERNAL_GLOB: Homegrown globbing code. (dash also has both, uses homegrown one.) */

#if ENABLE_ASH_GLOB_OPTIONS
static int FAST_FUNC
ash_accept_glob(const char *name)
{
	struct stat st;

	if (nohiddenglob || nohidsysglob) {
		if (!lstat(name, &st)) {
			if ((st.st_attr & FILE_ATTRIBUTE_HIDDEN)) {
				if (nohiddenglob ||
						(st.st_attr & FILE_ATTRIBUTE_SYSTEM)) {
					return FALSE;
				}
			}
		}
	}
	return TRUE;
}
#endif

/*
 * Do metacharacter (i.e. *, ?, [...]) expansion.
 */
typedef struct exp_t {
	char *dir;
	unsigned dir_max;
} exp_t;
static void
expmeta(exp_t *exp, char *name, unsigned name_len, unsigned expdir_len)
{
#define expdir exp->dir
#define expdir_max exp->dir_max
	char *enddir = expdir + expdir_len;
	char *p;
	const char *cp;
	char *start;
	char *endname;
	int metaflag;
	struct stat statb;
	DIR *dirp;
	struct dirent *dp;
	int atend;
	int matchdot;
	int esc;

	metaflag = 0;
	start = name;
#if ENABLE_PLATFORM_MINGW32
	if (expdir_len == 0 && has_dos_drive_prefix(start) && start[2] != '/')
		start += 2;
#endif
	for (p = name; esc = 0, *p; p += esc + 1) {
		if (*p == '*' || *p == '?')
			metaflag = 1;
		else if (*p == '[') {
			char *q = p + 1;
			if (*q == '!')
				q++;
			for (;;) {
				if (*q == '\\')
					q++;
				if (*q == '/' || *q == '\0')
					break;
				if (*++q == ']') {
					metaflag = 1;
					break;
				}
			}
		} else {
			if (*p == '\\' && p[1])
				esc++;
			if (p[esc] == '/') {
				if (metaflag)
					break;
				start = p + esc + 1;
			}
		}
	}
	if (metaflag == 0) {    /* we've reached the end of the file name */
		if (!expdir_len)
			return;
		p = name;
		do {
			if (*p == '\\' && p[1])
				p++;
			*enddir++ = *p;
		} while (*p++);
		if (lstat(expdir, &statb) == 0)
			addfname(expdir);
		return;
	}
	endname = p;
	if (name < start) {
		p = name;
		do {
			if (*p == '\\' && p[1])
				p++;
			*enddir++ = *p++;
		} while (p < start);
	}
	*enddir = '\0';
	cp = expdir;
	expdir_len = enddir - cp;
	if (!expdir_len)
		cp = ".";
	dirp = opendir(cp);
	if (dirp == NULL)
		return;
	if (*endname == 0) {
		atend = 1;
	} else {
		atend = 0;
		*endname = '\0';
		endname += esc + 1;
	}
	name_len -= endname - name;
	matchdot = 0;
	p = start;
	if (*p == '\\')
		p++;
	if (*p == '.')
		matchdot++;
	while (!pending_int && (dp = readdir(dirp)) != NULL) {
		if (dp->d_name[0] == '.' && !matchdot)
			continue;
#if ENABLE_ASH_GLOB_OPTIONS
# undef pmatch
# define pmatch(a, b) !fnmatch((a), (b), nocaseglob ? FNM_CASEFOLD : 0)
#endif
		if (pmatch(start, dp->d_name)) {
			if (atend) {
#if ENABLE_ASH_GLOB_OPTIONS
				if (!ash_accept_glob(dp->d_name))
					continue;
#endif
				strcpy(enddir, dp->d_name);
				addfname(expdir);
			} else {
				unsigned offset;
				unsigned len;

				p = stpcpy(enddir, dp->d_name);
				*p = '/';

				offset = p - expdir + 1;
				len = offset + name_len + NAME_MAX;
				if (len > expdir_max) {
					len += PATH_MAX;
					expdir = ckrealloc(expdir, len);
					expdir_max = len;
				}

				expmeta(exp, endname, name_len, offset);
				enddir = expdir + expdir_len;
			}
		}
	}
	closedir(dirp);
	if (!atend)
		endname[-esc - 1] = esc ? '\\' : '/';
#undef expdir
#undef expdir_max
#if ENABLE_ASH_GLOB_OPTIONS
# undef pmatch
# define pmatch(a, b) !fnmatch((a), (b), 0)
#endif
}

static struct strlist *
msort(struct strlist *list, int len)
{
	struct strlist *p, *q = NULL;
	struct strlist **lpp;
	int half;
	int n;

	if (len <= 1)
		return list;
	half = len >> 1;
	p = list;
	for (n = half; --n >= 0;) {
		q = p;
		p = p->next;
	}
	q->next = NULL;                 /* terminate first half of list */
	q = msort(list, half);          /* sort first half of list */
	p = msort(p, len - half);               /* sort second half */
	lpp = &list;
	for (;;) {
#if ENABLE_LOCALE_SUPPORT
		if (strcoll(p->text, q->text) < 0)
#else
		if (strcmp(p->text, q->text) < 0)
#endif
						{
			*lpp = p;
			lpp = &p->next;
			p = *lpp;
			if (p == NULL) {
				*lpp = q;
				break;
			}
		} else {
			*lpp = q;
			lpp = &q->next;
			q = *lpp;
			if (q == NULL) {
				*lpp = p;
				break;
			}
		}
	}
	return list;
}

/*
 * Sort the results of file name expansion.  It calculates the number of
 * strings to sort and then calls msort (short for merge sort) to do the
 * work.
 */
static struct strlist *
expsort(struct strlist *str)
{
	int len;
	struct strlist *sp;

	len = 0;
	for (sp = str; sp; sp = sp->next)
		len++;
	return msort(str, len);
}

static void
expandmeta(struct strlist *str /*, int flag*/)
{
	/* TODO - EXP_REDIR */

	while (str) {
		exp_t exp;
		struct strlist **savelastp;
		struct strlist *sp;
		char *p;
		unsigned len;

		if (fflag)
			goto nometa;
		if (!hasmeta(str->text))
			goto nometa;
		savelastp = exparg.lastp;

		INT_OFF;
		p = preglob(str->text, RMESCAPE_ALLOC | RMESCAPE_HEAP);
		len = strlen(p);
		exp.dir_max = len + PATH_MAX;
		exp.dir = ckmalloc(exp.dir_max);

		expmeta(&exp, p, len, 0);
		free(exp.dir);
		if (p != str->text)
			free(p);
		INT_ON;
		if (exparg.lastp == savelastp) {
			/*
			 * no matches
			 */
 nometa:
			*exparg.lastp = str;
			rmescapes(str->text, 0, NULL);
			exparg.lastp = &str->next;
		} else {
			*exparg.lastp = NULL;
			*savelastp = sp = expsort(*savelastp);
			while (sp->next != NULL)
				sp = sp->next;
			exparg.lastp = &sp->next;
		}
		str = str->next;
	}
}
#endif /* ENABLE_ASH_INTERNAL_GLOB */

/*
 * Perform variable substitution and command substitution on an argument,
 * placing the resulting list of arguments in arglist.  If EXP_FULL is true,
 * perform splitting and file name expansion.  When arglist is NULL, perform
 * here document expansion.
 */
static void
expandarg(union node *arg, struct arglist *arglist, int flag)
{
	struct strlist *sp;
	char *p;

	argbackq = arg->narg.backquote;
	STARTSTACKSTR(expdest);
	TRACE(("expandarg: argstr('%s',flags:%x)\n", arg->narg.text, flag));
	argstr(arg->narg.text, flag);
	if (arglist == NULL) {
		/* here document expanded */
		goto out;
	}
	p = grabstackstr(expdest);
	TRACE(("expandarg: p:'%s'\n", p));
	exparg.lastp = &exparg.list;
	/*
	 * TODO - EXP_REDIR
	 */
	if (flag & EXP_FULL) {
		ifsbreakup(p, &exparg);
		*exparg.lastp = NULL;
		exparg.lastp = &exparg.list;
		expandmeta(exparg.list /*, flag*/);
	} else {
		sp = stzalloc(sizeof(*sp));
		sp->text = p;
		*exparg.lastp = sp;
		exparg.lastp = &sp->next;
	}
	*exparg.lastp = NULL;
	if (exparg.list) {
		*arglist->lastp = exparg.list;
		arglist->lastp = exparg.lastp;
	}

 out:
	ifsfree();
}

/*
 * Expand shell variables and backquotes inside a here document.
 */
static void
expandhere(union node *arg)
{
	expandarg(arg, (struct arglist *)NULL, EXP_QUOTED);
}

/*
 * Returns true if the pattern matches the string.
 */
static int
patmatch(char *pattern, const char *string)
{
	char *p = preglob(pattern, 0);
	int r = pmatch(p, string);
	//bb_error_msg("!fnmatch(pattern:'%s',str:'%s',0):%d", p, string, r);
	return r;
}

/*
 * See if a pattern matches in a case statement.
 */
static int
casematch(union node *pattern, char *val)
{
	struct stackmark smark;
	int result;

	setstackmark(&smark);
	argbackq = pattern->narg.backquote;
	STARTSTACKSTR(expdest);
	argstr(pattern->narg.text, EXP_TILDE | EXP_CASE);
	ifsfree();
	result = patmatch(stackblock(), val);
	popstackmark(&smark);
	return result;
}


/* ============ find_command */

struct builtincmd {
	const char *name;
	int (*builtin)(int, char **) FAST_FUNC;
	/* unsigned flags; */
};
#define IS_BUILTIN_SPECIAL(b) ((b)->name[0] & 1)
/* "regular" builtins always take precedence over commands,
 * regardless of PATH=....%builtin... position */
#define IS_BUILTIN_REGULAR(b) ((b)->name[0] & 2)
#define IS_BUILTIN_ASSIGN(b)  ((b)->name[0] & 4)

struct cmdentry {
	smallint cmdtype;       /* CMDxxx */
	union param {
		int index;
		/* index >= 0 for commands without path (slashes) */
		/* (TODO: what exactly does the value mean? PATH position?) */
		/* index == -1 for commands with slashes */
		/* index == (-2 - applet_no) for NOFORK applets */
		const struct builtincmd *cmd;
		struct funcnode *func;
	} u;
};
/* values of cmdtype */
#define CMDUNKNOWN      -1      /* no entry in table for command */
#define CMDNORMAL       0       /* command is an executable program */
#define CMDFUNCTION     1       /* command is a shell function */
#define CMDBUILTIN      2       /* command is a shell builtin */

/* action to find_command() */
#define DO_ERR          0x01    /* prints errors */
#define DO_ABS          0x02    /* checks absolute paths */
#define DO_NOFUNC       0x04    /* don't return shell functions, for command */
#define DO_ALTPATH      0x08    /* using alternate path */
#define DO_REGBLTIN     0x10    /* regular built-ins and functions only */

static void find_command(char *, struct cmdentry *, int, const char *);


/* ============ Hashing commands */

/*
 * When commands are first encountered, they are entered in a hash table.
 * This ensures that a full path search will not have to be done for them
 * on each invocation.
 *
 * We should investigate converting to a linear search, even though that
 * would make the command name "hash" a misnomer.
 */

struct tblentry {
	struct tblentry *next;  /* next entry in hash chain */
	union param param;      /* definition of builtin function */
	smallint cmdtype;       /* CMDxxx */
	char rehash;            /* if set, cd done since entry created */
	char cmdname[1];        /* name of command */
};

static struct tblentry **cmdtable;
#define INIT_G_cmdtable() do { \
	cmdtable = xzalloc(CMDTABLESIZE * sizeof(cmdtable[0])); \
} while (0)

static int builtinloc = -1;     /* index in path of %builtin, or -1 */


static void
#if ENABLE_PLATFORM_MINGW32
tryexec(IF_FEATURE_SH_STANDALONE(int applet_no, const char *path, int noexec,)
			const char *cmd, char **argv, char **envp)
#else
tryexec(IF_FEATURE_SH_STANDALONE(int applet_no,) const char *cmd, char **argv, char **envp)
#endif
{
#if ENABLE_PLATFORM_MINGW32 && ENABLE_FEATURE_SH_STANDALONE
	interp_t interp;
#endif
#if ENABLE_FEATURE_SH_STANDALONE
	if (applet_no >= 0) {
# if ENABLE_PLATFORM_MINGW32
		/* Treat all applets as NOEXEC, including the shell itself
		 * if we were called from forkshell_shellexec(). */
 run_noexec:
		if (applet_main[applet_no] != ash_main || noexec) {
			/* mingw-w64's getopt() uses __argv[0] as the program name */
			__argv[0] = (char *)cmd;
			/* 'which' wants to know if it was invoked from a standalone
			 * shell.  'Which' in argv[0] indicates this. */
			if (strcmp(argv[0], "which") == 0) {
				argv[0] = (char *)"Which";
			}
# else
		if (APPLET_IS_NOEXEC(applet_no)) {
# endif
#if !ENABLE_PLATFORM_MINGW32 || !defined(_UCRT)
			/* If building for UCRT move this up into shellexec() to
			 * work around a bug. */
			clearenv();
			while (*envp)
				putenv(*envp++);
#endif
			popredir(/*drop:*/ 1);
			run_noexec_applet_and_exit(applet_no, cmd, argv);
		}
		/* re-exec ourselves with the new arguments */
		execve(bb_busybox_exec_path, argv, envp);
		/* If they called chroot or otherwise made the binary no longer
		 * executable, fall through */
	}
#endif

#if ENABLE_PLATFORM_MINGW32
	/* Workaround for libtool, which assumes the host is an MSYS2
	 * environment and requires special-case escaping for cmd.exe.
	 * https://github.com/skeeto/w64devkit/issues/50 */
	if (string_array_len(argv) >= 3 &&
			strcmp(argv[0], "cmd") == 0 &&
			strcmp(argv[1], "//c") == 0 &&
			strcmp(argv[2], "echo") == 0) {
		argv[1]++;	/* drop extra slash */
	}

	/* cmd was allocated on the stack with room for an extension */
	add_win32_extension((char *)cmd);

# if ENABLE_FEATURE_SH_STANDALONE
	/* If the command is a script with an interpreter which is an
	 * applet, we can run it as if it were a noexec applet. */
	if (parse_interpreter(cmd, &interp)) {
		applet_no = find_applet_by_name_for_sh(interp.name, path);
		if (applet_no >= 0) {
			argv[0] = (char *)cmd;
			/* evalcommand()/spawn_forkshell() add two elements before argv */
			if (interp.opts) {
				argv--;
				argv[0] = (char *)interp.opts;
			}
			argv--;
			cmd = argv[0] = (char *)interp.name;
			/* Identify the index of the script file in argv */
			set_interp(1 + (interp.opts != NULL));
			goto run_noexec;
		}
	}
# endif

	execve(cmd, argv, envp);
	/* skip POSIX-mandated retry on ENOEXEC */
#else /* !ENABLE_PLATFORM_MINGW32 */
 repeat:
#ifdef SYSV
	do {
		execve(cmd, argv, envp);
	} while (errno == EINTR);
#else
	execve(cmd, argv, envp);
#endif

	if (cmd != bb_busybox_exec_path && errno == ENOEXEC) {
		/* Run "cmd" as a shell script:
		 * http://pubs.opengroup.org/onlinepubs/9699919799/utilities/V3_chap02.html
		 * "If the execve() function fails with ENOEXEC, the shell
		 * shall execute a command equivalent to having a shell invoked
		 * with the command name as its first operand,
		 * with any remaining arguments passed to the new shell"
		 *
		 * That is, do not use $SHELL, user's shell, or /bin/sh;
		 * just call ourselves.
		 *
		 * Note that bash reads ~80 chars of the file, and if it sees
		 * a zero byte before it sees newline, it doesn't try to
		 * interpret it, but fails with "cannot execute binary file"
		 * message and exit code 126. For one, this prevents attempts
		 * to interpret foreign ELF binaries as shell scripts.
		 */
		argv[0] = (char*) cmd;
		cmd = bb_busybox_exec_path;
		/* NB: this is only possible because all callers of shellexec()
		 * ensure that the argv[-1] slot exists!
		 */
		argv--;
		argv[0] = (char*) "ash";
		goto repeat;
	}
#endif /* !ENABLE_PLATFORM_MINGW32 */
}

#if !ENABLE_PLATFORM_MINGW32 || !ENABLE_FEATURE_SH_STANDALONE
# define shellexec(prg, a, pth, i, n) shellexec(prg, a, pth, i)
#endif

/*
 * Exec a program.  Never returns.  If you change this routine, you may
 * have to change the find_command routine as well.
 * argv[-1] must exist and be writable! See tryexec() for why.
 */
static struct builtincmd *find_builtin(const char *name);
static void shellexec(char *prog, char **argv, const char *path, int idx,
						int noexec) NORETURN;
static void shellexec(char *prog, char **argv, const char *path, int idx,
						int noexec)
{
	char *cmdname;
	int e;
	char **envp;
	int exerrno;
	int applet_no = -1; /* used only by FEATURE_SH_STANDALONE */

	envp = listvars(VEXPORT, VUNSET, /*strlist:*/ NULL, /*end:*/ NULL);
#if ENABLE_FEATURE_SH_STANDALONE && ENABLE_PLATFORM_MINGW32 && defined(_UCRT)
	/* Avoid UCRT bug by updating parent's environment and passing a
	 * NULL environment pointer to execve(). */
	clearenv();
	while (*envp)
		putenv(*envp++);
	envp = NULL;
#endif
#if !ENABLE_PLATFORM_MINGW32
	if (strchr(prog, '/') != NULL
#else
	if (has_path(prog)
#endif
#if ENABLE_FEATURE_SH_STANDALONE
	 || (applet_no = find_applet_by_name_for_sh(prog, path)) >= 0
#endif
	) {
#if ENABLE_PLATFORM_MINGW32
		char *progext = stack_add_ext_space(prog);
		tryexec(IF_FEATURE_SH_STANDALONE(applet_no, path, noexec,)
				progext, argv, envp);
#else
		tryexec(IF_FEATURE_SH_STANDALONE(applet_no,) prog, argv, envp);
#endif
		if (applet_no >= 0) {
			/* We tried execing ourself, but it didn't work.
			 * Maybe /proc/self/exe doesn't exist?
			 * Try $PATH search.
			 */
			goto try_PATH;
		}
		e = errno;
#if ENABLE_PLATFORM_MINGW32
		if (unix_path(prog)) {
			const char *name = bb_basename(prog);
# if ENABLE_FEATURE_SH_STANDALONE
			if ((applet_no = find_applet_by_name_for_sh(name, path)) >= 0) {
				tryexec(applet_no, path, noexec, name, argv, envp);
				e = errno;
			}
# endif
			if (!find_builtin(name)) {
				argv[0] = (char *)name;
				goto try_PATH;
			}
		}
#endif
	} else {
 try_PATH:
		e = ENOENT;
		while (padvance(&path, argv[0]) >= 0) {
			cmdname = stackblock();
			if (--idx < 0 && pathopt == NULL) {
#if ENABLE_PLATFORM_MINGW32
				tryexec(IF_FEATURE_SH_STANDALONE(-1, path, noexec,)
						cmdname, argv, envp);
#else
				tryexec(IF_FEATURE_SH_STANDALONE(-1,) cmdname, argv, envp);
#endif
				if (errno != ENOENT && errno != ENOTDIR)
					e = errno;
			}
		}
	}

	/* Map to POSIX errors */
	switch (e) {
	default:
		exerrno = 126;
		break;
	case ELOOP:
	case ENAMETOOLONG:
	case ENOENT:
	case ENOTDIR:
		exerrno = 127;
		break;
	}
	exitstatus = exerrno;
	TRACE(("shellexec failed for %s, errno %d, suppress_int %d\n",
		prog, e, suppress_int));
	ash_msg_and_raise(EXEND, "%s: %s", prog, errmsg(e, "not found"));
	/* NOTREACHED */
}

static void
printentry(struct tblentry *cmdp)
{
	int idx;
	const char *path;
	char *name;

	idx = cmdp->param.index;
	path = pathval();
	do {
		padvance(&path, cmdp->cmdname);
	} while (--idx >= 0);
	name = stackblock();
#if ENABLE_PLATFORM_MINGW32
	add_win32_extension(name);
#endif
	out1fmt("%s%s\n", name, (cmdp->rehash ? "*" : nullstr));
}

/*
 * Clear out command entries.
 */
static void
clearcmdentry(void)
{
	struct tblentry **tblp;
	struct tblentry **pp;
	struct tblentry *cmdp;

	INT_OFF;
	for (tblp = cmdtable; tblp < &cmdtable[CMDTABLESIZE]; tblp++) {
		pp = tblp;
		while ((cmdp = *pp) != NULL) {
			if (cmdp->cmdtype == CMDNORMAL
			 || (cmdp->cmdtype == CMDBUILTIN
			    && !IS_BUILTIN_REGULAR(cmdp->param.cmd)
			    && builtinloc > 0
			    )
			) {
				*pp = cmdp->next;
				free(cmdp);
			} else {
				pp = &cmdp->next;
			}
		}
	}
	INT_ON;
}

/*
 * Locate a command in the command hash table.  If "add" is nonzero,
 * add the command to the table if it is not already present.  The
 * variable "lastcmdentry" is set to point to the address of the link
 * pointing to the entry, so that delete_cmd_entry can delete the
 * entry.
 *
 * Interrupts must be off if called with add != 0.
 */
static struct tblentry **lastcmdentry;

static struct tblentry *
cmdlookup(const char *name, int add)
{
	unsigned int hashval;
	const char *p;
	struct tblentry *cmdp;
	struct tblentry **pp;

	p = name;
	hashval = (unsigned char)*p << 4;
	while (*p)
		hashval += (unsigned char)*p++;
	hashval &= 0x7FFF;
	pp = &cmdtable[hashval % CMDTABLESIZE];
	for (cmdp = *pp; cmdp; cmdp = cmdp->next) {
		if (strcmp(cmdp->cmdname, name) == 0)
			break;
		pp = &cmdp->next;
	}
	if (add && cmdp == NULL) {
		cmdp = *pp = ckzalloc(sizeof(struct tblentry)
				+ strlen(name)
				/* + 1 - already done because
				 * tblentry::cmdname is char[1] */);
		/*cmdp->next = NULL; - ckzalloc did it */
		cmdp->cmdtype = CMDUNKNOWN;
		strcpy(cmdp->cmdname, name);
	}
	lastcmdentry = pp;
	return cmdp;
}

/*
 * Delete the command entry returned on the last lookup.
 */
static void
delete_cmd_entry(void)
{
	struct tblentry *cmdp;

	INT_OFF;
	cmdp = *lastcmdentry;
	*lastcmdentry = cmdp->next;
	if (cmdp->cmdtype == CMDFUNCTION)
		freefunc(cmdp->param.func);
	free(cmdp);
	INT_ON;
}

/*
 * Add a new command entry, replacing any existing command entry for
 * the same name - except special builtins.
 */
static void
addcmdentry(char *name, struct cmdentry *entry)
{
	struct tblentry *cmdp;

	cmdp = cmdlookup(name, 1);
	if (cmdp->cmdtype == CMDFUNCTION) {
		freefunc(cmdp->param.func);
	}
	cmdp->cmdtype = entry->cmdtype;
	cmdp->param = entry->u;
	cmdp->rehash = 0;
}

static int FAST_FUNC
hashcmd(int argc UNUSED_PARAM, char **argv UNUSED_PARAM)
{
	struct tblentry **pp;
	struct tblentry *cmdp;
	int c;
	struct cmdentry entry;
	char *name;

	if (nextopt("r") != '\0') {
		clearcmdentry();
		return 0;
	}

	if (*argptr == NULL) {
		for (pp = cmdtable; pp < &cmdtable[CMDTABLESIZE]; pp++) {
			for (cmdp = *pp; cmdp; cmdp = cmdp->next) {
				if (cmdp->cmdtype == CMDNORMAL)
					printentry(cmdp);
			}
		}
		return 0;
	}

	c = 0;
	while ((name = *argptr) != NULL) {
		cmdp = cmdlookup(name, 0);
		if (cmdp != NULL
		 && (cmdp->cmdtype == CMDNORMAL
		    || (cmdp->cmdtype == CMDBUILTIN
			&& !IS_BUILTIN_REGULAR(cmdp->param.cmd)
			&& builtinloc > 0
			)
		    )
		) {
			delete_cmd_entry();
		}
		find_command(name, &entry, DO_ERR, pathval());
		if (entry.cmdtype == CMDUNKNOWN)
			c = 1;
		argptr++;
	}
	return c;
}

/*
 * Called when a cd is done.  Marks all commands so the next time they
 * are executed they will be rehashed.
 */
static void
hashcd(void)
{
	struct tblentry **pp;
	struct tblentry *cmdp;

	for (pp = cmdtable; pp < &cmdtable[CMDTABLESIZE]; pp++) {
		for (cmdp = *pp; cmdp; cmdp = cmdp->next) {
			if (cmdp->cmdtype == CMDNORMAL
			 || (cmdp->cmdtype == CMDBUILTIN
			     && !IS_BUILTIN_REGULAR(cmdp->param.cmd)
			     && builtinloc > 0)
			) {
				cmdp->rehash = 1;
			}
		}
	}
}

/*
 * Fix command hash table when PATH changed.
 * Called before PATH is changed.  The argument is the new value of PATH;
 * pathval() still returns the old value at this point.
 * Called with interrupts off.
 */
static void FAST_FUNC
changepath(const char *newval)
{
	const char *new;
	int idx;
	int bltin;

	new = newval;
	idx = 0;
	bltin = -1;
	for (;;) {
		if (*new == '%' && prefix(new + 1, "builtin")) {
			bltin = idx;
			break;
		}
		new = strchr(new, PATH_SEP);
		if (!new)
			break;
		idx++;
		new++;
	}
	builtinloc = bltin;
	clearcmdentry();
}
enum {
	TEOF,
	TNL,
	TREDIR,
	TWORD,
	TSEMI,
	TBACKGND,
	TAND,
	TOR,
	TPIPE,
	TLP,
	TRP,
	TENDCASE,
	TENDBQUOTE,
	TNOT,
	TCASE,
	TDO,
	TDONE,
	TELIF,
	TELSE,
	TESAC,
	TFI,
	TFOR,
#if BASH_FUNCTION
	TFUNCTION,
#endif
	TIF,
	TIN,
	TTHEN,
	TUNTIL,
	TWHILE,
	TBEGIN,
	TEND
};
typedef smallint token_id_t;

/* Nth bit indicates if token marks the end of a list */
enum {
	tokendlist = 0
	/*  0 */ | (1u << TEOF)
	/*  1 */ | (0u << TNL)
	/*  2 */ | (0u << TREDIR)
	/*  3 */ | (0u << TWORD)
	/*  4 */ | (0u << TSEMI)
	/*  5 */ | (0u << TBACKGND)
	/*  6 */ | (0u << TAND)
	/*  7 */ | (0u << TOR)
	/*  8 */ | (0u << TPIPE)
	/*  9 */ | (0u << TLP)
	/* 10 */ | (1u << TRP)
	/* 11 */ | (1u << TENDCASE)
	/* 12 */ | (1u << TENDBQUOTE)
	/* 13 */ | (0u << TNOT)
	/* 14 */ | (0u << TCASE)
	/* 15 */ | (1u << TDO)
	/* 16 */ | (1u << TDONE)
	/* 17 */ | (1u << TELIF)
	/* 18 */ | (1u << TELSE)
	/* 19 */ | (1u << TESAC)
	/* 20 */ | (1u << TFI)
	/* 21 */ | (0u << TFOR)
#if BASH_FUNCTION
	/* 22 */ | (0u << TFUNCTION)
#endif
	/* 23 */ | (0u << TIF)
	/* 24 */ | (0u << TIN)
	/* 25 */ | (1u << TTHEN)
	/* 26 */ | (0u << TUNTIL)
	/* 27 */ | (0u << TWHILE)
	/* 28 */ | (0u << TBEGIN)
	/* 29 */ | (1u << TEND)
	, /* thus far 29 bits used */
};

static const char *const tokname_array[] ALIGN_PTR = {
	"end of file",
	"newline",
	"redirection",
	"word",
	";",
	"&",
	"&&",
	"||",
	"|",
	"(",
	")",
	";;",
	"`",
#define KWDOFFSET 13
	/* the following are keywords */
	"!",
	"case",
	"do",
	"done",
	"elif",
	"else",
	"esac",
	"fi",
	"for",
#if BASH_FUNCTION
	"function",
#endif
	"if",
	"in",
	"then",
	"until",
	"while",
	"{",
	"}",
};

/* Wrapper around strcmp for qsort/bsearch/... */
static int
pstrcmp(const void *a, const void *b)
{
	return strcmp((char*)a, *(char**)b);
}

static const char *const *
findkwd(const char *s)
{
	return bsearch(s, tokname_array + KWDOFFSET,
			ARRAY_SIZE(tokname_array) - KWDOFFSET,
			sizeof(tokname_array[0]), pstrcmp);
}

/*
 * Locate and print what a word is...
 */
static int
describe_command(char *command, const char *path, int describe_command_verbose)
{
	struct cmdentry entry;
#if ENABLE_ASH_ALIAS
	const struct alias *ap;
#endif

	if (describe_command_verbose) {
		out1str(command);
	}

	/* First look at the keywords */
	if (findkwd(command)) {
		out1str(describe_command_verbose ? " is a shell keyword" : command);
		goto out;
	}

#if ENABLE_ASH_ALIAS
	/* Then look at the aliases */
	ap = lookupalias(command, 0);
	if (ap != NULL) {
		if (!describe_command_verbose) {
			out1str("alias ");
			printalias(ap);
			return 0;
		}
		out1fmt(" is an alias for %s", ap->val);
		goto out;
	}
#endif
	/* Brute force */
	path = path ? path : pathval();
	find_command(command, &entry, DO_ABS, path);

	switch (entry.cmdtype) {
	case CMDNORMAL: {
		int j = entry.u.index;
		char *p;
#if ENABLE_PLATFORM_MINGW32 && ENABLE_FEATURE_SH_STANDALONE
		if (j < -1) {
			p = (char *)bb_basename(command);
			if (describe_command_verbose) {
				out1fmt(" is a builtin applet");
			} else {
				out1str(applet_to_exe(p));
			}
			break;
		}
#endif
		if (j < 0) {
#if ENABLE_PLATFORM_MINGW32
			p = stack_add_ext_space(command);
#else
			p = command;
#endif
		} else {
#if ENABLE_PLATFORM_MINGW32
			if (unix_path(command))
				command = (char *)bb_basename(command);
#endif
			do {
				padvance(&path, command);
			} while (--j >= 0);
			p = stackblock();
		}
#if ENABLE_PLATFORM_MINGW32
		add_win32_extension(p);
		bs_to_slash(p);
#endif
		if (describe_command_verbose) {
			out1fmt(" is %s", p);
		} else {
			out1str(p);
		}
		break;
	}

	case CMDFUNCTION:
		if (describe_command_verbose) {
			/*out1str(" is a shell function");*/
			out1str(" is a function"); /* bash says this */
		} else {
			out1str(command);
		}
		break;

	case CMDBUILTIN:
		if (describe_command_verbose) {
			out1fmt(" is a %sshell builtin",
				IS_BUILTIN_SPECIAL(entry.u.cmd) ?
					"special " : nullstr
			);
		} else {
			out1str(command);
		}
		break;

	default:
		if (describe_command_verbose) {
			out1str(": not found\n");
		}
		return 127;
	}
 out:
	out1str("\n");
	return 0;
}

static int FAST_FUNC
typecmd(int argc UNUSED_PARAM, char **argv)
{
	int i = 1;
	int err = 0;
	int verbose = 1;

	/* type -p ... ? (we don't bother checking for 'p') */
	if (argv[1] && argv[1][0] == '-') {
		i++;
		verbose = 0;
	}
	while (argv[i]) {
		err |= describe_command(argv[i++], NULL, verbose);
	}
	return err;
}

static struct strlist *
fill_arglist(struct arglist *arglist, union node **argpp)
{
	struct strlist **lastp = arglist->lastp;
	union node *argp;

	while ((argp = *argpp) != NULL) {
		expandarg(argp, arglist, EXP_FULL | EXP_TILDE);
		*argpp = argp->narg.next;
		if (*lastp)
			break;
	}

	return *lastp;
}

#if ENABLE_ASH_CMDCMD
/* Is it "command [-p] PROG ARGS" bltin, no other opts? Return ptr to "PROG" if yes */
static int
parse_command_args(struct arglist *arglist, union node **argpp, const char **path)
{
	struct strlist *sp = arglist->list;
	char *cp, c;

	for (;;) {
		sp = sp->next ? sp->next : fill_arglist(arglist, argpp);
		if (!sp)
			return 0;
		cp = sp->text;
		if (*cp++ != '-')
			break;
		c = *cp++;
		if (!c)
			break;
		if (c == '-' && !*cp) {
			if (!sp->next && !fill_arglist(arglist, argpp))
				return 0;
			sp = sp->next;
			break;
		}
		do {
			switch (c) {
			case 'p':
				*path = bb_default_path;
				break;
			default:
				/* run 'typecmd' for other options */
				return 0;
			}
			c = *cp++;
		} while (c);
	}

	arglist->list = sp;
	return DO_NOFUNC;
}

static int FAST_FUNC
commandcmd(int argc UNUSED_PARAM, char **argv UNUSED_PARAM)
{
	char *cmd;
	int c;
	enum {
		VERIFY_BRIEF = 1,
		VERIFY_VERBOSE = 2,
	} verify = 0;
	const char *path = NULL;

	/* "command [-p] PROG ARGS" (that is, without -V or -v)
	 * never reaches this function.
	 */

	while ((c = nextopt("pvV")) != '\0')
		if (c == 'V')
			verify |= VERIFY_VERBOSE;
		else if (c == 'v')
			/*verify |= VERIFY_BRIEF*/;
#if DEBUG
		else if (c != 'p')
			abort();
#endif
		else
			path = bb_default_path;

	/* Mimic bash: just "command -v" doesn't complain, it's a nop */
	cmd = *argptr;
	if (/*verify && */ cmd)
		return describe_command(cmd, path, verify /* - VERIFY_BRIEF*/);

	return 0;
}
#endif

/*static int funcblocksize;     // size of structures in function */
/*static int funcstringsize;    // size of strings in node */
static void *funcblock;         /* block to allocate function from */
static char *funcstring_end;    /* end of block to allocate strings from */
#if ENABLE_PLATFORM_MINGW32
static int fs_size;
static void *fs_start;
# if FORKSHELL_DEBUG
static void *fs_funcstring;
static const char **annot;
static char *annot_free;
# endif
#endif

static const uint8_t nodesize[N_NUMBER] ALIGN1 = {
	[NCMD     ] = SHELL_ALIGN(sizeof(struct ncmd)),
	[NPIPE    ] = SHELL_ALIGN(sizeof(struct npipe)),
	[NREDIR   ] = SHELL_ALIGN(sizeof(struct nredir)),
	[NBACKGND ] = SHELL_ALIGN(sizeof(struct nredir)),
	[NSUBSHELL] = SHELL_ALIGN(sizeof(struct nredir)),
	[NAND     ] = SHELL_ALIGN(sizeof(struct nbinary)),
	[NOR      ] = SHELL_ALIGN(sizeof(struct nbinary)),
	[NSEMI    ] = SHELL_ALIGN(sizeof(struct nbinary)),
	[NIF      ] = SHELL_ALIGN(sizeof(struct nif)),
	[NWHILE   ] = SHELL_ALIGN(sizeof(struct nbinary)),
	[NUNTIL   ] = SHELL_ALIGN(sizeof(struct nbinary)),
	[NFOR     ] = SHELL_ALIGN(sizeof(struct nfor)),
	[NCASE    ] = SHELL_ALIGN(sizeof(struct ncase)),
	[NCLIST   ] = SHELL_ALIGN(sizeof(struct nclist)),
	[NDEFUN   ] = SHELL_ALIGN(sizeof(struct narg)),
	[NARG     ] = SHELL_ALIGN(sizeof(struct narg)),
	[NTO      ] = SHELL_ALIGN(sizeof(struct nfile)),
#if BASH_REDIR_OUTPUT
	[NTO2     ] = SHELL_ALIGN(sizeof(struct nfile)),
#endif
	[NCLOBBER ] = SHELL_ALIGN(sizeof(struct nfile)),
	[NFROM    ] = SHELL_ALIGN(sizeof(struct nfile)),
	[NFROMTO  ] = SHELL_ALIGN(sizeof(struct nfile)),
	[NAPPEND  ] = SHELL_ALIGN(sizeof(struct nfile)),
	[NTOFD    ] = SHELL_ALIGN(sizeof(struct ndup)),
	[NFROMFD  ] = SHELL_ALIGN(sizeof(struct ndup)),
	[NHERE    ] = SHELL_ALIGN(sizeof(struct nhere)),
	[NXHERE   ] = SHELL_ALIGN(sizeof(struct nhere)),
	[NNOT     ] = SHELL_ALIGN(sizeof(struct nnot)),
};

static int calcsize(int funcblocksize, union node *n);

static int
sizenodelist(int funcblocksize, struct nodelist *lp)
{
	while (lp) {
		funcblocksize += SHELL_ALIGN(sizeof(struct nodelist));
		funcblocksize = calcsize(funcblocksize, lp->n);
		lp = lp->next;
	}
	return funcblocksize;
}

static int
calcsize(int funcblocksize, union node *n)
{
	if (n == NULL)
		return funcblocksize;
	funcblocksize += nodesize[n->type];
	switch (n->type) {
	case NCMD:
		funcblocksize = calcsize(funcblocksize, n->ncmd.redirect);
		funcblocksize = calcsize(funcblocksize, n->ncmd.args);
		funcblocksize = calcsize(funcblocksize, n->ncmd.assign);
		break;
	case NPIPE:
		funcblocksize = sizenodelist(funcblocksize, n->npipe.cmdlist);
		break;
	case NREDIR:
	case NBACKGND:
	case NSUBSHELL:
		funcblocksize = calcsize(funcblocksize, n->nredir.redirect);
		funcblocksize = calcsize(funcblocksize, n->nredir.n);
		break;
	case NAND:
	case NOR:
	case NSEMI:
	case NWHILE:
	case NUNTIL:
		funcblocksize = calcsize(funcblocksize, n->nbinary.ch2);
		funcblocksize = calcsize(funcblocksize, n->nbinary.ch1);
		break;
	case NIF:
		funcblocksize = calcsize(funcblocksize, n->nif.elsepart);
		funcblocksize = calcsize(funcblocksize, n->nif.ifpart);
		funcblocksize = calcsize(funcblocksize, n->nif.test);
		break;
	case NFOR:
		funcblocksize += SHELL_ALIGN(strlen(n->nfor.var) + 1); /* was funcstringsize += ... */
		funcblocksize = calcsize(funcblocksize, n->nfor.body);
		funcblocksize = calcsize(funcblocksize, n->nfor.args);
		break;
	case NCASE:
		funcblocksize = calcsize(funcblocksize, n->ncase.cases);
		funcblocksize = calcsize(funcblocksize, n->ncase.expr);
		break;
	case NCLIST:
		funcblocksize = calcsize(funcblocksize, n->nclist.body);
		funcblocksize = calcsize(funcblocksize, n->nclist.pattern);
		funcblocksize = calcsize(funcblocksize, n->nclist.next);
		break;
	case NDEFUN:
		funcblocksize = calcsize(funcblocksize, n->ndefun.body);
		funcblocksize += SHELL_ALIGN(strlen(n->ndefun.text) + 1);
		break;
	case NARG:
		funcblocksize = sizenodelist(funcblocksize, n->narg.backquote);
		funcblocksize += SHELL_ALIGN(strlen(n->narg.text) + 1); /* was funcstringsize += ... */
		funcblocksize = calcsize(funcblocksize, n->narg.next);
		break;
	case NTO:
#if BASH_REDIR_OUTPUT
	case NTO2:
#endif
	case NCLOBBER:
	case NFROM:
	case NFROMTO:
	case NAPPEND:
		funcblocksize = calcsize(funcblocksize, n->nfile.fname);
		funcblocksize = calcsize(funcblocksize, n->nfile.next);
		break;
	case NTOFD:
	case NFROMFD:
		funcblocksize = calcsize(funcblocksize, n->ndup.vname);
		funcblocksize = calcsize(funcblocksize, n->ndup.next);
	break;
	case NHERE:
	case NXHERE:
		funcblocksize = calcsize(funcblocksize, n->nhere.doc);
		funcblocksize = calcsize(funcblocksize, n->nhere.next);
		break;
	case NNOT:
		funcblocksize = calcsize(funcblocksize, n->nnot.com);
		break;
	};
	return funcblocksize;
}

static char *
nodeckstrdup(const char *s)
{
#if ENABLE_PLATFORM_MINGW32
	if(!s)
		return NULL;
#endif
	funcstring_end -= SHELL_ALIGN(strlen(s) + 1);
	return strcpy(funcstring_end, s);
}

static union node *copynode(union node *);

#if ENABLE_PLATFORM_MINGW32
# if FORKSHELL_DEBUG
#  define MARK_PTR(dst,note,flag) forkshell_mark_ptr((void *)&dst, note, flag)
# else
#  define MARK_PTR(dst,note,flag) forkshell_mark_ptr((void *)&dst)
# endif

#define NO_FREE 0
#define FREE 1

#if FORKSHELL_DEBUG
static void forkshell_mark_ptr(void *dst, const char *note, int flag)
#else
static void forkshell_mark_ptr(void *dst)
#endif
{
	char *lrelocate = (char *)fs_start + fs_size;
	int index = ((char *)dst - (char *)fs_start)/sizeof(char *);

	lrelocate[index/8] |= 1 << (index % 8);

#if FORKSHELL_DEBUG
	if (dst < fs_start || dst >= fs_funcstring) {
		fprintf(stderr, "dst (%p) out of range (%p %p)\n",
				dst, fs_start, fs_funcstring);
	}
	if (annot) {
		if (annot[index]) {
			fprintf(stderr, "duplicate annotation: %s %s\n",
						annot[index], note);
		}
		annot[index] = note;
		annot_free[index] = flag;
	}
#endif
}

# define SAVE_PTR(dst,note,flag) { \
	if (fs_size) { \
		MARK_PTR(dst,note,flag); \
	} \
}
# define SAVE_PTR2(dst1,note1,flag1,dst2,note2,flag2) { \
	if (fs_size) { \
		MARK_PTR(dst1,note1,flag1); \
		MARK_PTR(dst2,note2,flag2); \
	} \
}
# define SAVE_PTR3(dst1,note1,flag1,dst2,note2,flag2,dst3,note3,flag3) { \
	if (fs_size) { \
		MARK_PTR(dst1,note1,flag1); \
		MARK_PTR(dst2,note2,flag2); \
		MARK_PTR(dst3,note3,flag3); \
	} \
}
#else
# define SAVE_PTR(dst,note,flag)
# define SAVE_PTR2(dst1,note1,flag1,dst2,note2,flag2)
# define SAVE_PTR3(dst1,note1,flag1,dst2,note2,flag2,dst3,note3,flag3)
#endif

static struct nodelist *
copynodelist(struct nodelist *lp)
{
	struct nodelist *start;
	struct nodelist **lpp;

	lpp = &start;
	while (lp) {
		*lpp = funcblock;
		funcblock = (char *) funcblock + SHELL_ALIGN(sizeof(struct nodelist));
		(*lpp)->n = copynode(lp->n);
		SAVE_PTR2((*lpp)->n, "(*lpp)->next", NO_FREE,
			(*lpp)->next, "(*lpp)->next", NO_FREE);
		lp = lp->next;
		lpp = &(*lpp)->next;
	}
	*lpp = NULL;
	return start;
}

static union node *
copynode(union node *n)
{
	union node *new;

	if (n == NULL)
		return NULL;
	new = funcblock;
	funcblock = (char *) funcblock + nodesize[n->type];

	switch (n->type) {
	case NCMD:
		new->ncmd.redirect = copynode(n->ncmd.redirect);
		new->ncmd.args = copynode(n->ncmd.args);
		new->ncmd.assign = copynode(n->ncmd.assign);
		new->ncmd.linno = n->ncmd.linno;
		SAVE_PTR3(new->ncmd.redirect, "ncmd.redirect", NO_FREE,
			new->ncmd.args, "ncmd.args", NO_FREE,
			new->ncmd.assign, "ncmd.assign", NO_FREE);
		break;
	case NPIPE:
		new->npipe.cmdlist = copynodelist(n->npipe.cmdlist);
		new->npipe.pipe_backgnd = n->npipe.pipe_backgnd;
		SAVE_PTR(new->npipe.cmdlist, "npipe.cmdlist", NO_FREE);
		break;
	case NREDIR:
	case NBACKGND:
	case NSUBSHELL:
		new->nredir.redirect = copynode(n->nredir.redirect);
		new->nredir.n = copynode(n->nredir.n);
		new->nredir.linno = n->nredir.linno;
		SAVE_PTR2(new->nredir.redirect, "nredir.redirect", NO_FREE,
			new->nredir.n, "nredir.n", NO_FREE);
		break;
	case NAND:
	case NOR:
	case NSEMI:
	case NWHILE:
	case NUNTIL:
		new->nbinary.ch2 = copynode(n->nbinary.ch2);
		new->nbinary.ch1 = copynode(n->nbinary.ch1);
		SAVE_PTR2(new->nbinary.ch1, "nbinary.ch1", NO_FREE,
			new->nbinary.ch2, "nbinary.ch2", NO_FREE);
		break;
	case NIF:
		new->nif.elsepart = copynode(n->nif.elsepart);
		new->nif.ifpart = copynode(n->nif.ifpart);
		new->nif.test = copynode(n->nif.test);
		SAVE_PTR3(new->nif.elsepart, "nif.elsepart", NO_FREE,
			new->nif.ifpart, "nif.ifpart", NO_FREE,
			new->nif.test, "nif.test", NO_FREE);
		break;
	case NFOR:
		new->nfor.var = nodeckstrdup(n->nfor.var);
		new->nfor.body = copynode(n->nfor.body);
		new->nfor.args = copynode(n->nfor.args);
		new->nfor.linno = n->nfor.linno;
		SAVE_PTR3(new->nfor.var,
				xasprintf("nfor.var '%s'", n->nfor.var ?: "NULL"), FREE,
			new->nfor.body, "nfor.body", NO_FREE,
			new->nfor.args, "nfor.args", NO_FREE);
		break;
	case NCASE:
		new->ncase.cases = copynode(n->ncase.cases);
		new->ncase.expr = copynode(n->ncase.expr);
		new->ncase.linno = n->ncase.linno;
		SAVE_PTR2(new->ncase.cases, "ncase.cases", NO_FREE,
			new->ncase.expr, "ncase.expr", NO_FREE);
		break;
	case NCLIST:
		new->nclist.body = copynode(n->nclist.body);
		new->nclist.pattern = copynode(n->nclist.pattern);
		new->nclist.next = copynode(n->nclist.next);
		SAVE_PTR3(new->nclist.body, "nclist.body", NO_FREE,
			new->nclist.pattern, "nclist.pattern", NO_FREE,
			new->nclist.next, "nclist.next", NO_FREE);
		break;
	case NDEFUN:
		new->ndefun.body = copynode(n->ndefun.body);
		new->ndefun.text = nodeckstrdup(n->ndefun.text);
		new->ndefun.linno = n->ndefun.linno;
		SAVE_PTR2(new->ndefun.body, "ndefun.body", NO_FREE,
			new->ndefun.text,
				xasprintf("ndefun.text '%s'", n->ndefun.text ?: "NULL"), FREE);
		break;
	case NARG:
		new->narg.backquote = copynodelist(n->narg.backquote);
		new->narg.text = nodeckstrdup(n->narg.text);
		new->narg.next = copynode(n->narg.next);
		SAVE_PTR3(new->narg.backquote, "narg.backquote", NO_FREE,
			new->narg.text,
				xasprintf("narg.text '%s'", n->narg.text ?: "NULL"), FREE,
			new->narg.next, "narg.next", NO_FREE);
		break;
	case NTO:
#if BASH_REDIR_OUTPUT
	case NTO2:
#endif
	case NCLOBBER:
	case NFROM:
	case NFROMTO:
	case NAPPEND:
		new->nfile.fname = copynode(n->nfile.fname);
		new->nfile.fd = n->nfile.fd;
		new->nfile.next = copynode(n->nfile.next);
		SAVE_PTR2(new->nfile.fname, "nfile.fname", NO_FREE,
			new->nfile.next, "nfile.next", NO_FREE);
		break;
	case NTOFD:
	case NFROMFD:
		new->ndup.vname = copynode(n->ndup.vname);
		new->ndup.dupfd = n->ndup.dupfd;
		new->ndup.fd = n->ndup.fd;
		new->ndup.next = copynode(n->ndup.next);
		SAVE_PTR2(new->ndup.vname, "ndup.vname", NO_FREE,
			new->ndup.next, "ndup.next", NO_FREE);
		break;
	case NHERE:
	case NXHERE:
		new->nhere.doc = copynode(n->nhere.doc);
		new->nhere.fd = n->nhere.fd;
		new->nhere.next = copynode(n->nhere.next);
		SAVE_PTR2(new->nhere.doc, "nhere.doc", NO_FREE,
			new->nhere.next, "nhere.next", NO_FREE);
		break;
	case NNOT:
		new->nnot.com = copynode(n->nnot.com);
		SAVE_PTR(new->nnot.com, "nnot.com", NO_FREE);
		break;
	};
	new->type = n->type;
	return new;
}

/*
 * Make a copy of a parse tree.
 */
static struct funcnode *
copyfunc(union node *n)
{
	struct funcnode *f;
	size_t blocksize;

	/*funcstringsize = 0;*/
	blocksize = offsetof(struct funcnode, n) + calcsize(0, n);
	f = ckzalloc(blocksize /* + funcstringsize */);
	funcblock = (char *) f + offsetof(struct funcnode, n);
	funcstring_end = (char *) f + blocksize;
	IF_PLATFORM_MINGW32(fs_size = 0);
	copynode(n);
	/* f->count = 0; - ckzalloc did it */
	return f;
}

/*
 * Define a shell function.
 */
static void
defun(union node *func)
{
	struct cmdentry entry;

	INT_OFF;
	entry.cmdtype = CMDFUNCTION;
	entry.u.func = copyfunc(func);
	addcmdentry(func->ndefun.text, &entry);
	INT_ON;
}

/* Reasons for skipping commands (see comment on breakcmd routine) */
#define SKIPBREAK      (1 << 0)
#define SKIPCONT       (1 << 1)
#define SKIPFUNC       (1 << 2)
#define SKIPFUNCDEF    (1 << 3)
static smallint evalskip;       /* set to SKIPxxx if we are skipping commands */
static int skipcount;           /* number of levels to skip */
#if ENABLE_PLATFORM_POSIX
static int loopnest;            /* current loop nesting level */
#endif
static int funcline;            /* starting line number of current function, or 0 if not in a function */

/* Forward decl way out to parsing code - dotrap needs it */
static int evalstring(char *s, int flags);

#if !ENABLE_PLATFORM_MINGW32
/* Called to execute a trap.
 * Single callsite - at the end of evaltree().
 * If we return non-zero, evaltree raises EXEXIT exception.
 *
 * Perhaps we should avoid entering new trap handlers
 * while we are executing a trap handler. [is it a TODO?]
 */
static void
dotrap(void)
{
	uint8_t *g;
	int sig;
	int status, last_status;

	if (!pending_sig)
		return;

	status = savestatus;
	last_status = status;
	if (status < 0) {
		status = exitstatus;
		savestatus = status;
	}
	pending_sig = 0;
	barrier();

	TRACE(("dotrap entered\n"));
	for (sig = 1, g = gotsig; sig < NSIG; sig++, g++) {
		char *p;

		if (!*g)
			continue;

		if (evalskip) {
			pending_sig = sig;
			break;
		}

		p = trap[sig];
		/* non-trapped SIGINT is handled separately by raise_interrupt,
		 * don't upset it by resetting gotsig[SIGINT-1] */
		if (sig == SIGINT && !p)
			continue;

		TRACE(("sig %d is active, will run handler '%s'\n", sig, p));
		*g = 0;
		if (!p)
			continue;
		trap_depth++;
		evalstring(p, 0);
		trap_depth--;
		if (evalskip != SKIPFUNC)
			exitstatus = status;
	}

	savestatus = last_status;
	TRACE(("dotrap returns\n"));
}
#else
static void
dotrap(void)
{
	int status, last_status;
	char *p;

	if (!pending_int)
		return;

	status = savestatus;
	last_status = status;
	if (status < 0) {
		status = exitstatus;
		savestatus = status;
	}
	pending_int = 0;
	barrier();

	TRACE(("dotrap entered\n"));
	if (evalskip) {
		pending_int = 1;
		return;
	}

	p = trap[SIGINT];
	if (p) {
		TRACE(("sig %d is active, will run handler '%s'\n", SIGINT, p));
		trap_depth++;
		evalstring(p, 0);
		trap_depth--;
		if (evalskip != SKIPFUNC)
			exitstatus = status;
	}

	savestatus = last_status;
	TRACE(("dotrap returns\n"));
}
#endif

/* forward declarations - evaluation is fairly recursive business... */
static int evalloop(union node *, int);
static int evalfor(union node *, int);
static int evalcase(union node *, int);
static int evalsubshell(union node *, int);
static void expredir(union node *);
static int evalpipe(union node *, int);
static int evalcommand(union node *, int);
static int evalbltin(const struct builtincmd *, int, char **, int);
static void prehash(union node *);

/*
 * Evaluate a parse tree.  The value is left in the global variable
 * exitstatus.
 */
static int
evaltree(union node *n, int flags)
{
	int checkexit = 0;
	int (*evalfn)(union node *, int);
	struct stackmark smark;
	int status = 0;

	setstackmark(&smark);

	if (nflag)
		goto out;

	if (n == NULL) {
		TRACE(("evaltree(NULL) called\n"));
		goto out;
	}
	TRACE(("evaltree(%p: %d, %d) called\n", n, n->type, flags));

	dotrap();

	switch (n->type) {
	default:
#if DEBUG
		out1fmt("Node type = %d\n", n->type);
		fflush_all();
		break;
#endif
	case NNOT:
		status = !evaltree(n->nnot.com, EV_TESTED);
		goto setstatus;
	case NREDIR:
		errlinno = lineno = n->nredir.linno;
		expredir(n->nredir.redirect);
		pushredir(n->nredir.redirect);
		status = redirectsafe(n->nredir.redirect, REDIR_PUSH);
		if (!status) {
			status = evaltree(n->nredir.n, flags & EV_TESTED);
		}
		if (n->nredir.redirect)
			popredir(/*drop:*/ 0);
		goto setstatus;
	case NCMD:
		evalfn = evalcommand;
 checkexit:
		checkexit = ~flags & EV_TESTED;
		goto calleval;
	case NFOR:
		evalfn = evalfor;
		goto calleval;
	case NWHILE:
	case NUNTIL:
		evalfn = evalloop;
		goto calleval;
	case NSUBSHELL:
	case NBACKGND:
		evalfn = evalsubshell;
		goto checkexit;
	case NPIPE:
		evalfn = evalpipe;
		goto checkexit;
	case NCASE:
		evalfn = evalcase;
		goto calleval;
	case NAND:
	case NOR:
	case NSEMI: {
#if NAND + 1 != NOR
#error NAND + 1 != NOR
#endif
#if NOR + 1 != NSEMI
#error NOR + 1 != NSEMI
#endif
		unsigned is_or = n->type - NAND;
		status = evaltree(
			n->nbinary.ch1,
			(flags | ((is_or >> 1) - 1)) & EV_TESTED
		);
		if ((!status) == is_or || evalskip)
			break;
		n = n->nbinary.ch2;
 evaln:
		evalfn = evaltree;
 calleval:
		status = evalfn(n, flags);
		goto setstatus;
	}
	case NIF:
		status = evaltree(n->nif.test, EV_TESTED);
		if (evalskip)
			break;
		if (!status) {
			n = n->nif.ifpart;
			goto evaln;
		} else if (n->nif.elsepart) {
			n = n->nif.elsepart;
			goto evaln;
		}
		status = 0;
		goto setstatus;
	case NDEFUN:
		defun(n);
		/* Not necessary. To test it:
		 * "false; f() { qwerty; }; echo $?" should print 0.
		 */
		/* status = 0; */
 setstatus:
		exitstatus = status;
		break;
	}
 out:
	/* Order of checks below is important:
	 * signal handlers trigger before exit caused by "set -e".
	 */
	dotrap();

	if (checkexit && status) {
		if (trap[NTRAP_ERR] && !in_trap_ERR) {
			int err;
			struct jmploc *volatile savehandler = exception_handler;
			struct jmploc jmploc;

			in_trap_ERR = 1;
			trap_depth++;
			err = setjmp(jmploc.loc);
			if (!err) {
				exception_handler = &jmploc;
				savestatus = exitstatus;
				evalstring(trap[NTRAP_ERR], 0);
			}
			trap_depth--;
			in_trap_ERR = 0;

			exception_handler = savehandler;
			if (err && exception_type != EXERROR)
				longjmp(exception_handler->loc, 1);

			exitstatus = savestatus;
		}
		if (eflag)
			goto exexit;
	}
	if (flags & EV_EXIT) {
 exexit:
		raise_exception(EXEND); /* does not return */
	}

	popstackmark(&smark);
	TRACE(("leaving evaltree (no interrupts)\n"));
	return exitstatus;
}

static int
skiploop(void)
{
	int skip = evalskip;

	switch (skip) {
	case 0:
		break;
	case SKIPBREAK:
	case SKIPCONT:
		if (--skipcount <= 0) {
			evalskip = 0;
			break;
		}
		skip = SKIPBREAK;
		break;
	}
	return skip;
}

static int
evalloop(union node *n, int flags)
{
	int skip;
	int status;

	loopnest++;
	status = 0;
	flags &= EV_TESTED;
	do {
		int i;

		i = evaltree(n->nbinary.ch1, EV_TESTED);
		skip = skiploop();
		if (skip == SKIPFUNC)
			status = i;
		if (skip)
			continue;
		if (n->type != NWHILE)
			i = !i;
		if (i != 0)
			break;
		status = evaltree(n->nbinary.ch2, flags);
		skip = skiploop();
	} while (!(skip & ~SKIPCONT));
	loopnest--;

	return status;
}

static int
evalfor(union node *n, int flags)
{
	struct arglist arglist;
	union node *argp;
	struct strlist *sp;
	int status = 0;

	errlinno = lineno = n->ncase.linno;

	arglist.list = NULL;
	arglist.lastp = &arglist.list;
	for (argp = n->nfor.args; argp; argp = argp->narg.next) {
		expandarg(argp, &arglist, EXP_FULL | EXP_TILDE);
	}
	*arglist.lastp = NULL;

	loopnest++;
	flags &= EV_TESTED;
	for (sp = arglist.list; sp; sp = sp->next) {
		setvar0(n->nfor.var, sp->text);
		status = evaltree(n->nfor.body, flags);
		if (skiploop() & ~SKIPCONT)
			break;
	}
	loopnest--;

	return status;
}

static int
evalcase(union node *n, int flags)
{
	union node *cp;
	union node *patp;
	struct arglist arglist;
	int status = 0;

	errlinno = lineno = n->ncase.linno;

	arglist.list = NULL;
	arglist.lastp = &arglist.list;
	expandarg(n->ncase.expr, &arglist, EXP_TILDE);
	for (cp = n->ncase.cases; cp && evalskip == 0; cp = cp->nclist.next) {
		for (patp = cp->nclist.pattern; patp; patp = patp->narg.next) {
			if (casematch(patp, arglist.list->text)) {
				/* Ensure body is non-empty as otherwise
				 * EV_EXIT may prevent us from setting the
				 * exit status.
				 */
				if (evalskip == 0 && cp->nclist.body) {
					status = evaltree(cp->nclist.body, flags);
				}
				goto out;
			}
		}
	}
 out:
	return status;
}

/*
 * Kick off a subshell to evaluate a tree.
 */
static int
evalsubshell(union node *n, int flags)
{
	IF_PLATFORM_MINGW32(struct forkshell fs;)
	struct job *jp;
	int backgnd = (n->type == NBACKGND); /* FORK_BG(1) if yes, else FORK_FG(0) */
	int status;

	errlinno = lineno = n->nredir.linno;

#if ENABLE_PLATFORM_MINGW32
	if (!backgnd && (flags & EV_EXIT) && !may_have_traps) {
		expredir(n->nredir.redirect);
		redirect(n->nredir.redirect, 0);
		evaltreenr(n->nredir.n, flags);
		/* never returns */
	}
#else
	expredir(n->nredir.redirect);
	if (!backgnd && (flags & EV_EXIT) && !may_have_traps)
		goto nofork;
#endif
	INT_OFF;
	if (backgnd == FORK_FG)
		get_tty_state();
	jp = makejob(/*n,*/ 1);
#if ENABLE_PLATFORM_MINGW32
	memset(&fs, 0, sizeof(fs));
	fs.fpid = FS_EVALSUBSHELL;
	fs.n = n;
	fs.flags = flags;
	spawn_forkshell(&fs, jp, n, backgnd);
#else
	if (forkshell(jp, n, backgnd) == 0) {
		/* child */
		INT_ON;
		flags |= EV_EXIT;
		if (backgnd)
			flags &= ~EV_TESTED;
 nofork:
		redirect(n->nredir.redirect, 0);
		evaltreenr(n->nredir.n, flags);
		/* never returns */
	}
#endif
	/* parent */
	status = 0;
	if (backgnd == FORK_FG)
		status = waitforjob(jp);
	INT_ON;
	return status;
}

/*
 * Compute the names of the files in a redirection list.
 */
static void fixredir(union node *, const char *, int);
static void
expredir(union node *n)
{
	union node *redir;

	for (redir = n; redir; redir = redir->nfile.next) {
		struct arglist fn;

		fn.list = NULL;
		fn.lastp = &fn.list;
		switch (redir->type) {
		case NFROMTO:
		case NFROM:
		case NTO:
#if BASH_REDIR_OUTPUT
		case NTO2:
#endif
		case NCLOBBER:
		case NAPPEND:
			expandarg(redir->nfile.fname, &fn, EXP_TILDE | EXP_REDIR);
			TRACE(("expredir expanded to '%s'\n", fn.list->text));
#if BASH_REDIR_OUTPUT
 store_expfname:
#endif
#if 0
// By the design of stack allocator, the loop of this kind:
//	while true; do while true; do break; done </dev/null; done
// will look like a memory leak: ash plans to free expfname's
// of "/dev/null" as soon as it finishes running the loop
// (in this case, never).
// This "fix" is wrong:
			if (redir->nfile.expfname)
				stunalloc(redir->nfile.expfname);
// It results in corrupted state of stacked allocations.
#endif
			redir->nfile.expfname = fn.list->text;
			break;
		case NFROMFD:
		case NTOFD: /* >& */
			if (redir->ndup.vname) {
				expandarg(redir->ndup.vname, &fn, EXP_TILDE | EXP_REDIR);
				if (fn.list == NULL)
					ash_msg_and_raise_error("redir error");
#if BASH_REDIR_OUTPUT
				if (!isdigit_str(fn.list->text)) {
					/* >&file, not >&fd */
					if (redir->nfile.fd != 1) /* 123>&file - BAD */
						ash_msg_and_raise_error("redir error");
					redir->type = NTO2;
					goto store_expfname;
				}
#endif
				fixredir(redir, fn.list->text, 1);
			}
			break;
		}
	}
}

/*
 * Evaluate a pipeline.  All the processes in the pipeline are children
 * of the process creating the pipeline.  (This differs from some versions
 * of the shell, which make the last process in a pipeline the parent
 * of all the rest.)
 */
static int
evalpipe(union node *n, int flags)
{
	IF_PLATFORM_MINGW32(struct forkshell fs;)
	struct job *jp;
	struct nodelist *lp;
	int pipelen;
	int prevfd;
	int pip[2];
	int status = 0;

	TRACE(("evalpipe(0x%lx) called\n", (long)n));
	pipelen = 0;
	for (lp = n->npipe.cmdlist; lp; lp = lp->next)
		pipelen++;
	flags |= EV_EXIT;
	INT_OFF;
	if (n->npipe.pipe_backgnd == 0)
		get_tty_state();
	jp = makejob(/*n,*/ pipelen);
	prevfd = -1;
	for (lp = n->npipe.cmdlist; lp; lp = lp->next) {
		prehash(lp->n);
		pip[1] = -1;
		if (lp->next) {
			if (pipe(pip) < 0) {
				close(prevfd);
				ash_msg_and_raise_perror("can't create pipe");
			}
		}
#if ENABLE_PLATFORM_MINGW32
		memset(&fs, 0, sizeof(fs));
		fs.fpid = FS_EVALPIPE;
		fs.flags = flags;
		fs.n = lp->n;
		fs.fd[0] = pip[0];
		fs.fd[1] = pip[1];
		fs.fd[2] = prevfd;
		spawn_forkshell(&fs, jp, lp->n, n->npipe.pipe_backgnd);
#else
		if (forkshell(jp, lp->n, n->npipe.pipe_backgnd) == 0) {
			/* child */
			INT_ON;
			if (pip[1] >= 0) {
				close(pip[0]);
			}
			if (prevfd > 0) {
				dup2(prevfd, 0);
				close(prevfd);
			}
			if (pip[1] > 1) {
				dup2(pip[1], 1);
				close(pip[1]);
			}
			evaltreenr(lp->n, flags);
			/* never returns */
		}
#endif
		/* parent */
		if (prevfd >= 0)
			close(prevfd);
		prevfd = pip[0];
		/* Don't want to trigger debugging */
		if (pip[1] != -1)
			close(pip[1]);
	}
	if (n->npipe.pipe_backgnd == 0) {
		status = waitforjob(jp);
		TRACE(("evalpipe:  job done exit status %d\n", status));
	}
	INT_ON;

	return status;
}

/* setinteractive needs this forward reference */
#if ENABLE_FEATURE_TAB_COMPLETION
static const char *ash_command_name(int i) FAST_FUNC;
#endif

/*
 * Controls whether the shell is interactive or not.
 */
static void
setinteractive(int on)
{
	static smallint is_interactive;

	if (++on == is_interactive)
		return;
	is_interactive = on;
	setsignal(SIGINT);
	setsignal(SIGQUIT);
	setsignal(SIGTERM);
	if (is_interactive > 1) {
#if !ENABLE_FEATURE_SH_EXTRA_QUIET
		/* Looks like they want an interactive shell */
		static smallint did_banner;

		if (!did_banner) {
			/* note: ash and hush share this string */
			out1fmt("\n\n%s %s\n"
				IF_ASH_HELP("Enter 'help' for a list of built-in commands.\n")
				"\n",
				bb_banner,
				"built-in shell (ash)"
			);
			did_banner = 1;
		}
#endif
#if ENABLE_FEATURE_EDITING
		if (!line_input_state) {
			line_input_state = new_line_input_t(FOR_SHELL | WITH_PATH_LOOKUP);
# if ENABLE_FEATURE_TAB_COMPLETION
			line_input_state->get_exe_name = ash_command_name;
#  if ENABLE_ASH_GLOB_OPTIONS
			line_input_state->sh_accept_glob = ash_accept_glob;
#  endif
# endif
# if EDITING_HAS_sh_get_var
			line_input_state->sh_get_var = lookupvar;
# endif
		}
#endif
	}
}

static void
optschanged(void)
{
#if DEBUG
	opentrace();
#endif
	setinteractive(iflag);
	setjobctl(mflag);
#if ENABLE_FEATURE_EDITING_VI
	if (line_input_state) {
		if (viflag)
			line_input_state->flags |= VI_MODE;
		else
			line_input_state->flags &= ~VI_MODE;
	}
#else
	viflag = 0; /* forcibly keep the option off */
#endif
#if ENABLE_ASH_NOCONSOLE
	hide_console(noconsole);
#endif
#if ENABLE_PLATFORM_MINGW32
	setwinxp(winxp);
#endif
}

struct localvar_list {
	struct localvar_list *next;
	struct localvar *lv;
};

static struct localvar_list *localvar_stack;

/*
 * Called after a function returns.
 * Interrupts must be off.
 */
static void
poplocalvars(int keep)
{
	struct localvar_list *ll;
	struct localvar *lvp, *next;
	struct var *vp;
#if ENABLE_PLATFORM_MINGW32
	int var_type;
#endif

	INT_OFF;
	ll = localvar_stack;
	localvar_stack = ll->next;

	next = ll->lv;
	free(ll);

	while ((lvp = next) != NULL) {
		next = lvp->next;
		vp = lvp->vp;
		TRACE(("poplocalvar %s\n", vp ? vp->var_text : "-"));
		if (keep) {
			int bits = VSTRFIXED;

			if (lvp->flags != VUNSET) {
				if (vp->var_text == lvp->text)
					bits |= VTEXTFIXED;
				else if (!(lvp->flags & (VTEXTFIXED|VSTACK)))
					free((char*)lvp->text);
			}

			vp->flags &= ~bits;
			vp->flags |= (lvp->flags & bits);

			if ((vp->flags &
			     (VEXPORT|VREADONLY|VSTRFIXED|VUNSET)) == VUNSET)
				unsetvar(vp->var_text);
		} else if (vp == NULL) {	/* $- saved */
			memcpy(optlist, lvp->text, sizeof(optlist));
			free((char*)lvp->text);
			optschanged();
		} else if (lvp->flags == VUNSET) {
			vp->flags &= ~(VSTRFIXED|VREADONLY);
			unsetvar(vp->var_text);
		} else {
			if (vp->var_func)
				vp->var_func(var_end(lvp->text));
			if ((vp->flags & (VTEXTFIXED|VSTACK)) == 0)
				free((char*)vp->var_text);
			vp->flags = lvp->flags;
			vp->var_text = lvp->text;
#if ENABLE_PLATFORM_MINGW32
			var_type = is_bb_var(lvp->text);
			if (var_type == BB_VAR_ASSIGN && (lvp->flags & VEXPORT))
				putenv(lvp->text);
			else if (var_type) {
				char *var = xstrdup(lvp->text);
				*strchrnul(var, '=') = '\0';
				unsetenv(var);
				free(var);
			}
#endif
		}
		free(lvp);
	}
	INT_ON;
}

/*
 * Create a new localvar environment.
 */
static struct localvar_list *
pushlocalvars(int push)
{
	struct localvar_list *ll;
	struct localvar_list *top;

	top = localvar_stack;
	if (!push)
		goto out;

	INT_OFF;
	ll = ckzalloc(sizeof(*ll));
	/*ll->lv = NULL; - zalloc did it */
	ll->next = top;
	localvar_stack = ll;
	INT_ON;
 out:
	return top;
}

static void
unwindlocalvars(struct localvar_list *stop)
{
	while (localvar_stack != stop)
		poplocalvars(0);
}

static int
evalfun(struct funcnode *func, int argc, char **argv, int flags)
{
	volatile struct shparam saveparam;
	struct jmploc *volatile savehandler;
	struct jmploc jmploc;
	int e;
	int savelineno;
	int savefuncline;
	char *savefuncname;
	char *savetrap = NULL;

	if (!Eflag) {
		savetrap = trap[NTRAP_ERR];
		trap[NTRAP_ERR] = NULL;
	}
	savelineno = lineno;
	saveparam = shellparam;
	savefuncline = funcline;
	savefuncname = funcname;
	savehandler = exception_handler;
	e = setjmp(jmploc.loc);
	if (e) {
		goto funcdone;
	}
	INT_OFF;
	exception_handler = &jmploc;
	shellparam.malloced = 0;
	func->count++;
	funcname = func->n.ndefun.text;
	funcline = func->n.ndefun.linno;
	INT_ON;
	shellparam.nparam = argc - 1;
	shellparam.p = argv + 1;
#if ENABLE_ASH_GETOPTS
	shellparam.optind = 1;
	shellparam.optoff = -1;
#endif
	evaltree(func->n.ndefun.body, flags & EV_TESTED);
 funcdone:
	INT_OFF;
	funcname = savefuncname;
	if (savetrap) {
		if (!trap[NTRAP_ERR])
			trap[NTRAP_ERR] = savetrap;
		else
			free(savetrap);
	}
	funcline = savefuncline;
	lineno = savelineno;
	freefunc(func);
	freeparam(&shellparam);
	shellparam = saveparam;
	exception_handler = savehandler;
	INT_ON;
	evalskip &= ~(SKIPFUNC | SKIPFUNCDEF);
	return e;
}

/*
 * Make a variable a local variable.  When a variable is made local, it's
 * value and flags are saved in a localvar structure.  The saved values
 * will be restored when the shell function returns.  We handle the name
 * "-" as a special case: it makes changes to "set +-options" local
 * (options will be restored on return from the function).
 */
static void
mklocal(char *name, int flags)
{
	struct localvar *lvp;
	struct var *vp;
	char *eq = strchr(name, '=');

	INT_OFF;
	/* Cater for duplicate "local". Examples:
	 * x=0; f() { local x=1; echo $x; local x; echo $x; }; f; echo $x
	 * x=0; f() { local x=1; echo $x; local x=2; echo $x; }; f; echo $x
	 */
	lvp = localvar_stack->lv;
	while (lvp) {
		if (lvp->vp && varcmp(lvp->vp->var_text, name) == 0) {
			if (eq)
				setvareq(name, 0);
			/* else:
			 * it's a duplicate "local VAR" declaration, do nothing
			 */
			goto ret;
		}
		lvp = lvp->next;
	}

	lvp = ckzalloc(sizeof(*lvp));
	if (LONE_DASH(name)) {
		char *p;
		p = ckmalloc(sizeof(optlist));
		lvp->text = memcpy(p, optlist, sizeof(optlist));
		vp = NULL;
	} else {
		vp = *findvar(name);
		if (vp == NULL) {
			/* variable did not exist yet */
			if (eq)
				vp = setvareq(name, VSTRFIXED | flags);
			else
				vp = setvar(name, NULL, VSTRFIXED | flags);
			lvp->flags = VUNSET;
		} else {
			lvp->text = vp->var_text;
			lvp->flags = vp->flags;
			/* make sure neither "struct var" nor string gets freed
			 * during (un)setting:
			 */
			vp->flags |= VSTRFIXED|VTEXTFIXED;
			if (eq)
				setvareq(name, flags);
			else
				/* "local VAR" unsets VAR: */
				unsetvar(name);
		}
	}
	lvp->vp = vp;
	lvp->next = localvar_stack->lv;
	localvar_stack->lv = lvp;
 ret:
	INT_ON;
}

/*
 * The "local" command.
 */
static int FAST_FUNC
localcmd(int argc UNUSED_PARAM, char **argv)
{
	char *name;

	if (!localvar_stack)
		ash_msg_and_raise_error("not in a function");

	argv = argptr;
	while ((name = *argv++) != NULL) {
		mklocal(name, 0);
	}
	return 0;
}

static int FAST_FUNC
falsecmd(int argc UNUSED_PARAM, char **argv UNUSED_PARAM)
{
	return 1;
}

static int FAST_FUNC
truecmd(int argc UNUSED_PARAM, char **argv UNUSED_PARAM)
{
	return 0;
}

static int FAST_FUNC
execcmd(int argc UNUSED_PARAM, char **argv)
{
	optionarg = NULL;
	while (nextopt("a:") != '\0')
		/* nextopt() sets optionarg to "-a ARGV0" */;

	argv = argptr;
	if (argv[0]) {
		char *prog;

		iflag = 0;              /* exit on error */
		mflag = 0;
		optschanged();
		/* We should set up signals for "exec CMD"
		 * the same way as for "CMD" without "exec".
		 * But optschanged->setinteractive->setsignal
		 * still thought we are a root shell. Therefore, for example,
		 * SIGQUIT is still set to IGN. Fix it:
		 */
		shlvl++;
		setsignal(SIGQUIT);
		/*setsignal(SIGTERM); - unnecessary because of iflag=0 */
		/*setsignal(SIGTSTP); - unnecessary because of mflag=0 */
		/*setsignal(SIGTTOU); - unnecessary because of mflag=0 */

		prog = argv[0];
		if (optionarg)
			argv[0] = optionarg;
		shellexec(prog, argv, pathval(), 0, FALSE);
		/* NOTREACHED */
	}
	return 0;
}

/*
 * The return command.
 */
static int FAST_FUNC
returncmd(int argc UNUSED_PARAM, char **argv)
{
	int skip;
	int status;

	/*
	 * If called outside a function, do what ksh does;
	 * skip the rest of the file.
	 */
	if (argv[1]) {
		skip = SKIPFUNC;
		status = number(argv[1]);
	} else {
		skip = SKIPFUNCDEF;
		status = exitstatus;
	}
	evalskip = skip;

	return status;
}

/* Forward declarations for builtintab[] */
static int breakcmd(int, char **) FAST_FUNC;
static int dotcmd(int, char **) FAST_FUNC;
static int evalcmd(int, char **, int) FAST_FUNC;
static int exitcmd(int, char **) FAST_FUNC;
static int exportcmd(int, char **) FAST_FUNC;
#if ENABLE_ASH_GETOPTS
static int getoptscmd(int, char **) FAST_FUNC;
#endif
#if ENABLE_ASH_HELP
static int helpcmd(int, char **) FAST_FUNC;
#endif
#if MAX_HISTORY
static int historycmd(int, char **) FAST_FUNC;
#endif
#if ENABLE_FEATURE_SH_MATH
static int letcmd(int, char **) FAST_FUNC;
#endif
static int readcmd(int, char **) FAST_FUNC;
static int setcmd(int, char **) FAST_FUNC;
static int shiftcmd(int, char **) FAST_FUNC;
static int timescmd(int, char **) FAST_FUNC;
#if ENABLE_PLATFORM_MINGW32
static int titlecmd(int, char **) FAST_FUNC;
#endif
static int trapcmd(int, char **) FAST_FUNC;
static int umaskcmd(int, char **) FAST_FUNC;
static int unsetcmd(int, char **) FAST_FUNC;
static int ulimitcmd(int, char **) FAST_FUNC;

#define BUILTIN_NOSPEC          "0"
#define BUILTIN_SPECIAL         "1"
#define BUILTIN_REGULAR         "2"
#define BUILTIN_SPEC_REG        "3"
#define BUILTIN_ASSIGN          "4"
#define BUILTIN_SPEC_ASSG       "5"
#define BUILTIN_REG_ASSG        "6"
#define BUILTIN_SPEC_REG_ASSG   "7"

/* Stubs for calling non-FAST_FUNC's */
#if ENABLE_ASH_ECHO
static int FAST_FUNC echocmd(int argc, char **argv)   { return echo_main(argc, argv); }
#endif
#if ENABLE_ASH_PRINTF
static int FAST_FUNC printfcmd(int argc, char **argv) { return printf_main(argc, argv); }
#endif
#if ENABLE_ASH_TEST || BASH_TEST2
static int FAST_FUNC testcmd(int argc, char **argv)   { return test_main2(&groupinfo, argc, argv); }
#endif
#if ENABLE_ASH_SLEEP
static int FAST_FUNC sleepcmd(int argc, char **argv)  { return sleep_main(argc, argv); }
#endif

/* Keep these in proper order since it is searched via bsearch() */
static const struct builtincmd builtintab[] = {
	{ BUILTIN_SPEC_REG      "."       , dotcmd     },
	{ BUILTIN_SPEC_REG      ":"       , truecmd    },
#if ENABLE_ASH_TEST
	{ BUILTIN_REGULAR       "["       , testcmd    },
#endif
#if BASH_TEST2
	{ BUILTIN_REGULAR       "[["      , testcmd    },
#endif
#if ENABLE_ASH_ALIAS
	{ BUILTIN_REG_ASSG      "alias"   , aliascmd   },
#endif
#if JOBS
	{ BUILTIN_REGULAR       "bg"      , fg_bgcmd   },
#endif
	{ BUILTIN_SPEC_REG      "break"   , breakcmd   },
	{ BUILTIN_REGULAR       "cd"      , cdcmd      },
	{ BUILTIN_NOSPEC        "chdir"   , cdcmd      },
#if ENABLE_ASH_CMDCMD
	{ BUILTIN_REGULAR       "command" , commandcmd },
#endif
	{ BUILTIN_SPEC_REG      "continue", breakcmd   },
#if ENABLE_ASH_ECHO
	{ BUILTIN_REGULAR       "echo"    , echocmd    },
#endif
	{ BUILTIN_SPEC_REG      "eval"    , NULL       }, /*evalcmd() has a differing prototype*/
	{ BUILTIN_SPEC_REG      "exec"    , execcmd    },
	{ BUILTIN_SPEC_REG      "exit"    , exitcmd    },
	{ BUILTIN_SPEC_REG_ASSG "export"  , exportcmd  },
	{ BUILTIN_REGULAR       "false"   , falsecmd   },
#if JOBS
	{ BUILTIN_REGULAR       "fg"      , fg_bgcmd   },
#endif
#if ENABLE_ASH_GETOPTS
	{ BUILTIN_REGULAR       "getopts" , getoptscmd },
#endif
	{ BUILTIN_REGULAR       "hash"    , hashcmd    },
#if ENABLE_ASH_HELP
	{ BUILTIN_NOSPEC        "help"    , helpcmd    },
#endif
#if MAX_HISTORY
	{ BUILTIN_NOSPEC        "history" , historycmd },
#endif
#if JOBS || JOBS_WIN32
	{ BUILTIN_REGULAR       "jobs"    , jobscmd    },
	{ BUILTIN_REGULAR       "kill"    , killcmd    },
#endif
#if ENABLE_FEATURE_SH_MATH
	{ BUILTIN_NOSPEC        "let"     , letcmd     },
#endif
	{ BUILTIN_SPEC_REG_ASSG "local"   , localcmd   },
#if ENABLE_ASH_PRINTF
	{ BUILTIN_REGULAR       "printf"  , printfcmd  },
#endif
	{ BUILTIN_REGULAR       "pwd"     , pwdcmd     },
	{ BUILTIN_REGULAR       "read"    , readcmd    },
	{ BUILTIN_SPEC_REG_ASSG "readonly", exportcmd  },
	{ BUILTIN_SPEC_REG      "return"  , returncmd  },
	{ BUILTIN_SPEC_REG      "set"     , setcmd     },
	{ BUILTIN_SPEC_REG      "shift"   , shiftcmd   },
#if ENABLE_ASH_SLEEP
	{ BUILTIN_REGULAR       "sleep"   , sleepcmd   },
#endif
#if BASH_SOURCE
	{ BUILTIN_SPEC_REG      "source"  , dotcmd     },
#endif
#if ENABLE_ASH_TEST
	{ BUILTIN_REGULAR       "test"    , testcmd    },
#endif
	{ BUILTIN_SPEC_REG      "times"   , timescmd   },
#if ENABLE_PLATFORM_MINGW32
	{ BUILTIN_REGULAR       "title"   , titlecmd   },
#endif
	{ BUILTIN_SPEC_REG      "trap"    , trapcmd    },
	{ BUILTIN_REGULAR       "true"    , truecmd    },
	{ BUILTIN_REGULAR       "type"    , typecmd    },
	{ BUILTIN_REGULAR       "ulimit"  , ulimitcmd  },
	{ BUILTIN_REGULAR       "umask"   , umaskcmd   },
#if ENABLE_ASH_ALIAS
	{ BUILTIN_REGULAR       "unalias" , unaliascmd },
#endif
	{ BUILTIN_SPEC_REG      "unset"   , unsetcmd   },
	{ BUILTIN_REGULAR       "wait"    , waitcmd    },
};

/* Should match the above table! */
#define COMMANDCMD (builtintab + \
	/* . : */	2 + \
	/* [ */		1 * ENABLE_ASH_TEST + \
	/* [[ */	1 * BASH_TEST2 + \
	/* alias */	1 * ENABLE_ASH_ALIAS + \
	/* bg */	1 * JOBS + \
	/* break cd cddir  */	3)
#define EVALCMD (COMMANDCMD + \
	/* command */	1 * ENABLE_ASH_CMDCMD + \
	/* continue */	1 + \
	/* echo */	1 * ENABLE_ASH_ECHO + \
	0)
#define EXECCMD (EVALCMD + \
	/* eval */	1)

/*
 * Search the table of builtin commands.
 */
static int
pstrcmp1(const void *a, const void *b)
{
	return strcmp((char*)a, *(char**)b + 1);
}
static struct builtincmd *
find_builtin(const char *name)
{
	struct builtincmd *bp;

	bp = bsearch(
		name, builtintab, ARRAY_SIZE(builtintab), sizeof(builtintab[0]),
		pstrcmp1
	);
	return bp;
}

#if ENABLE_FEATURE_TAB_COMPLETION
static const char * FAST_FUNC
ash_command_name(int i)
{
	int n;

	if (/*i >= 0 &&*/ i < ARRAY_SIZE(builtintab))
		return builtintab[i].name + 1;
	i -= ARRAY_SIZE(builtintab);

	for (n = 0; n < CMDTABLESIZE; n++) {
		struct tblentry *cmdp;
		for (cmdp = cmdtable[n]; cmdp; cmdp = cmdp->next) {
			if (cmdp->cmdtype == CMDFUNCTION && --i < 0)
				return cmdp->cmdname;
		}
	}

# if ENABLE_ASH_ALIAS
	for (n = 0; n < ATABSIZE; n++) {
		struct alias *ap;
		for (ap = atab[n]; ap; ap = ap->next) {
			if (--i < 0)
				return ap->name;
		}
	}
#endif

	return NULL;
}
#endif

/*
 * Execute a simple command.
 */
static void unwindfiles(struct parsefile *stop);
static int
isassignment(const char *p)
{
	const char *q = endofname(p);
	if (p == q)
		return 0;
	return *q == '=';
}
static int FAST_FUNC
bltincmd(int argc UNUSED_PARAM, char **argv UNUSED_PARAM)
{
	/* Preserve exitstatus of a previous possible redirection
	 * as POSIX mandates */
	return back_exitstatus;
}

static int
evalcommand(union node *cmd, int flags)
{
	static const struct builtincmd null_bltin = {
		BUILTIN_REGULAR "", bltincmd
	};
	struct localvar_list *localvar_stop;
	struct parsefile *file_stop;
	struct redirtab *redir_stop;
	union node *argp;
	struct arglist arglist;
	struct arglist varlist;
	char **argv;
	int argc;
	struct strlist *osp;
	const struct strlist *sp;
	struct cmdentry cmdentry;
	struct job *jp;
	char *lastarg;
	const char *path;
	int spclbltin;
	int cmd_flag;
	int status;
	char **nargv;
	smallint cmd_is_exec;
	int vflags;
	int vlocal;

	errlinno = lineno = cmd->ncmd.linno;

	/* First expand the arguments. */
	TRACE(("evalcommand(0x%lx, %d) called\n", (long)cmd, flags));
#if BASH_PROCESS_SUBST
	redir_stop = redirlist;
#endif
	file_stop = g_parsefile;
	back_exitstatus = 0;

	cmdentry.cmdtype = CMDBUILTIN;
	cmdentry.u.cmd = &null_bltin;
	varlist.lastp = &varlist.list;
	*varlist.lastp = NULL;
	arglist.lastp = &arglist.list;
	*arglist.lastp = NULL;

	cmd_flag = 0;
	cmd_is_exec = 0;
	spclbltin = -1;
	vflags = 0;
	vlocal = 0;
	path = NULL;

	argc = 0;
	argp = cmd->ncmd.args;
	osp = fill_arglist(&arglist, &argp);
	if (osp) {
		int pseudovarflag = 0;

		for (;;) {
			find_command(arglist.list->text, &cmdentry,
					cmd_flag | DO_REGBLTIN, pathval());

			vlocal++;

			/* implement bltin and command here */
			if (cmdentry.cmdtype != CMDBUILTIN)
				break;

			pseudovarflag = IS_BUILTIN_ASSIGN(cmdentry.u.cmd);
			if (spclbltin < 0) {
				spclbltin = IS_BUILTIN_SPECIAL(cmdentry.u.cmd);
				vlocal = !spclbltin;
			}
			cmd_is_exec = cmdentry.u.cmd == EXECCMD;
#if ENABLE_ASH_CMDCMD
			if (cmdentry.u.cmd != COMMANDCMD)
				break;

			cmd_flag = parse_command_args(&arglist, &argp, &path);
			if (!cmd_flag)
#endif
				break;
		}

		for (; argp; argp = argp->narg.next)
			expandarg(argp, &arglist,
					pseudovarflag &&
					isassignment(argp->narg.text) ?
					EXP_VARTILDE : EXP_FULL | EXP_TILDE);

		for (sp = arglist.list; sp; sp = sp->next)
			argc++;

		if (cmd_is_exec && argc > 1)
			vflags = VEXPORT;
	}

	localvar_stop = pushlocalvars(vlocal);

#if ENABLE_PLATFORM_MINGW32
# if ENABLE_FEATURE_SH_STANDALONE
	/* Reserve two extra spots at the front for shellexec. */
	nargv = stalloc(sizeof(char *) * (argc + 3));
	argv = nargv = nargv + 2;
# else
	argv = nargv = stalloc(sizeof(char *) * (argc + 1));
# endif
#else
	/* Reserve one extra spot at the front for shellexec. */
	nargv = stalloc(sizeof(char *) * (argc + 2));
	argv = ++nargv;
#endif
	for (sp = arglist.list; sp; sp = sp->next) {
		TRACE(("evalcommand arg: %s\n", sp->text));
		*nargv++ = sp->text;
	}
	*nargv = NULL;

	lastarg = NULL;
	if (iflag && funcline == 0 && argc > 0)
		lastarg = nargv[-1];

	expredir(cmd->ncmd.redirect);
#if !BASH_PROCESS_SUBST
	redir_stop = pushredir(cmd->ncmd.redirect);
#else
	pushredir(cmd->ncmd.redirect);
#endif
	preverrout_fd = 2;
	if (BASH_XTRACEFD && xflag) {
		/* NB: bash closes fd == $BASH_XTRACEFD when it is changed.
		 * we do not emulate this. We only use its value.
		 */
		const char *xtracefd = lookupvar("BASH_XTRACEFD");
		if (xtracefd && is_number(xtracefd))
			preverrout_fd = atoi(xtracefd);

	}
	status = redirectsafe(cmd->ncmd.redirect, REDIR_PUSH | REDIR_SAVEFD2);

	if (status) {
 bail:
		exitstatus = status;

		/* We have a redirection error. */
		if (spclbltin > 0)
			raise_exception(EXERROR); /* does not return */

		goto out;
	}

	for (argp = cmd->ncmd.assign; argp; argp = argp->narg.next) {
		struct strlist **spp;

		spp = varlist.lastp;
		expandarg(argp, &varlist, EXP_VARTILDE);

		if (vlocal)
			mklocal((*spp)->text, VEXPORT);
		else
			setvareq((*spp)->text, vflags);
	}

	/* Print the command if xflag is set. */
	if (xflag && !inps4) {
		const char *pfx = "";

		inps4 = 1;
		fdprintf(preverrout_fd, "%s", expandstr(ps4val(), DQSYNTAX));
		inps4 = 0;

		sp = varlist.list;
		while (sp) {
			char *varval = sp->text;
			char *eq = strchrnul(varval, '=');
			if (*eq)
				eq++;
			fdprintf(preverrout_fd, "%s%.*s%s",
				pfx,
				(int)(eq - varval), varval,
				maybe_single_quote(eq)
			);
			sp = sp->next;
			pfx = " ";
		}

		sp = arglist.list;
		while (sp) {
			fdprintf(preverrout_fd, "%s%s",
				pfx,
				/* always quote if matches reserved word: */
				findkwd(sp->text)
				? single_quote(sp->text)
				: maybe_single_quote(sp->text)
			);
			sp = sp->next;
			pfx = " ";
		}
		safe_write(preverrout_fd, "\n", 1);
	}

	/* Now locate the command. */
	if (cmdentry.cmdtype != CMDBUILTIN
	 || !(IS_BUILTIN_REGULAR(cmdentry.u.cmd))
	) {
		path = path ? path : pathval();
		find_command(argv[0], &cmdentry, cmd_flag | DO_ERR, path);
	}

	jp = NULL;

	/* Execute the command. */
	switch (cmdentry.cmdtype) {
	case CMDUNKNOWN:
		status = 127;
		flush_stdout_stderr();
		goto bail;

	default: {

//TODO: find a better solution for Windows on ARM than ignoring NOFORK
#if ENABLE_FEATURE_SH_STANDALONE \
 && ENABLE_FEATURE_SH_NOFORK \
 && NUM_APPLETS > 1 \
 && !(defined(_ARM64_) && !defined(_UCRT) && ENABLE_PLATFORM_MINGW32)
/* (1) BUG: if variables are set, we need to fork, or save/restore them
 *     around run_nofork_applet() call.
 * (2) Should this check also be done in forkshell()?
 *     (perhaps it should, so that "VAR=VAL nofork" at least avoids exec...)
 */
		/* find_command() encodes applet_no as (-2 - applet_no) */
		int applet_no = (- cmdentry.u.index - 2);
		if (applet_no >= 0 && APPLET_IS_NOFORK(applet_no)) {
			char **sv_environ;
#if ENABLE_PLATFORM_MINGW32
			char *sv_argv0;
#endif

			INT_OFF;
			sv_environ = environ;
			environ = listvars(VEXPORT, VUNSET, varlist.list, /*end:*/ NULL);
			/*
			 * Run <applet>_main().
			 * Signals (^C) can't interrupt here.
			 * Otherwise we can mangle stdio or malloc internal state.
			 * This makes applets which can run for a long time
			 * and/or wait for user input ineligible for NOFORK:
			 * for example, "yes" or "rm" (rm -i waits for input).
			 */
#if ENABLE_PLATFORM_MINGW32
			sv_argv0 = __argv[0];
			argv[0] = (char *)bb_basename(argv[0]);
			__argv[0] = argv[0];
#endif
			exitstatus = run_nofork_applet(applet_no, argv);
			environ = sv_environ;
#if ENABLE_PLATFORM_MINGW32
			__argv[0] = sv_argv0;
#endif
			/*
			 * Try enabling NOFORK for "yes" applet.
			 * ^C _will_ stop it (write returns EINTR),
			 * but this causes stdout FILE to be stuck
			 * and needing clearerr(). What if other applets
			 * also can get EINTRs? Do we need to switch
			 * our signals to SA_RESTART?
			 */
			/*clearerr(stdout);*/
			INT_ON;
			break;
		}
#endif
		/* Can we avoid forking? For example, very last command
		 * in a script or a subshell does not need forking,
		 * we can just exec it.
		 */
#if ENABLE_PLATFORM_MINGW32
		if (!(flags & EV_EXIT) || may_have_traps IF_SUW32(|| delayexit)) {
			/* No, forking off a child is necessary */
			struct forkshell fs;

			INT_OFF;
			memset(&fs, 0, sizeof(fs));
			fs.fpid = FS_SHELLEXEC;
			fs.argv = argv;
			fs.path = (char*)path;
			fs.fd[0] = cmdentry.u.index;
			jp = makejob(/*cmd,*/ 1);
			spawn_forkshell(&fs, jp, cmd, FORK_FG);
			break;
		}
#else
		if (!(flags & EV_EXIT) || may_have_traps) {
			/* No, forking off a child is necessary */
			INT_OFF;
			get_tty_state();
			jp = makejob(/*cmd,*/ 1);
			if (forkshell(jp, cmd, FORK_FG) != 0) {
				/* parent */
				break;
			}
			/* child */
			FORCE_INT_ON;
			/* fall through to exec'ing external program */
		}
#endif
		shellexec(argv[0], argv, path, cmdentry.u.index, FALSE);
		/* NOTREACHED */
	} /* default */
	case CMDBUILTIN:
		if (evalbltin(cmdentry.u.cmd, argc, argv, flags)
		 && !(exception_type == EXERROR && spclbltin <= 0)
		) {
 raise:
			longjmp(exception_handler->loc, 1);
		}
		break;

	case CMDFUNCTION:
		if (evalfun(cmdentry.u.func, argc, argv, flags))
			goto raise;
		break;
	} /* switch */

	status = waitforjob(jp);
	if (jp)
		TRACE(("forked child exited with %d\n", status));
	FORCE_INT_ON;

 out:
	if (cmd->ncmd.redirect)
		popredir(/*drop:*/ cmd_is_exec);
	unwindredir(redir_stop);
	unwindfiles(file_stop);
	unwindlocalvars(localvar_stop);
	if (lastarg) {
		/* dsl: I think this is intended to be used to support
		 * '_' in 'vi' command mode during line editing...
		 * However I implemented that within libedit itself.
		 */
		setvar0("_", lastarg);
	}

	return status;
}

static int
evalbltin(const struct builtincmd *cmd, int argc, char **argv, int flags)
{
	char *volatile savecmdname;
	struct jmploc *volatile savehandler;
	struct jmploc jmploc;
	int status;
	int i;

	savecmdname = commandname;
	savehandler = exception_handler;
	i = setjmp(jmploc.loc);
	if (i)
		goto cmddone;
	exception_handler = &jmploc;
	commandname = argv[0];
	argptr = argv + 1;
	optptr = NULL;                  /* initialize nextopt */
	if (cmd == EVALCMD)
		status = evalcmd(argc, argv, flags);
	else
		status = (*cmd->builtin)(argc, argv);
	flush_stdout_stderr();
	status |= ferror(stdout);
	exitstatus = status;
 cmddone:
	clearerr(stdout);
	commandname = savecmdname;
	exception_handler = savehandler;

	return i;
}

static int
goodname(const char *p)
{
	return endofname(p)[0] == '\0';
}

/*
 * Search for a command.  This is called before we fork so that the
 * location of the command will be available in the parent as well as
 * the child.  The check for "goodname" is an overly conservative
 * check that the name will not be subject to expansion.
 */
static void
prehash(union node *n)
{
	struct cmdentry entry;

	if (n->type == NCMD && n->ncmd.args && goodname(n->ncmd.args->narg.text))
		find_command(n->ncmd.args->narg.text, &entry, 0, pathval());
}


/* ============ Builtin commands
 *
 * Builtin commands whose functions are closely tied to evaluation
 * are implemented here.
 */

/*
 * Handle break and continue commands.  Break, continue, and return are
 * all handled by setting the evalskip flag.  The evaluation routines
 * above all check this flag, and if it is set they start skipping
 * commands rather than executing them.  The variable skipcount is
 * the number of loops to break/continue, or the number of function
 * levels to return.  (The latter is always 1.)  It should probably
 * be an error to break out of more loops than exist, but it isn't
 * in the standard shell so we don't make it one here.
 */
static int FAST_FUNC
breakcmd(int argc UNUSED_PARAM, char **argv)
{
	int n = argv[1] ? number(argv[1]) : 1;

	if (n <= 0)
		ash_msg_and_raise_error(msg_illnum, argv[1]);
	if (n > loopnest)
		n = loopnest;
	if (n > 0) {
		evalskip = (**argv == 'c') ? SKIPCONT : SKIPBREAK;
		skipcount = n;
	}
	return 0;
}


/*
 * This implements the input routines used by the parser.
 */

enum {
	INPUT_PUSH_FILE = 1,
	INPUT_NOFILE_OK = 2,
};

static smallint checkkwd;
/* values of checkkwd variable */
#define CHKALIAS        0x1
#define CHKKWD          0x2
#define CHKNL           0x4
#define CHKEOFMARK      0x8

/*
 * Push a string back onto the input at this current parsefile level.
 * We handle aliases this way.
 */
#if !ENABLE_ASH_ALIAS
#define pushstring(s, ap) pushstring(s)
#endif
static void
pushstring(char *s, struct alias *ap)
{
	struct strpush *sp;
	int len;

	len = strlen(s);
	INT_OFF;
	if (g_parsefile->strpush || g_parsefile->spfree) {
		sp = ckzalloc(sizeof(*sp));
		sp->prev = g_parsefile->strpush;
	} else {
		sp = &(g_parsefile->basestrpush);
	}
	g_parsefile->strpush = sp;
	sp->prev_string = g_parsefile->next_to_pgetc;
	sp->prev_left_in_line = g_parsefile->left_in_line;
	sp->unget = g_parsefile->unget;
	sp->spfree = g_parsefile->spfree;
	memcpy(sp->lastc, g_parsefile->lastc, sizeof(sp->lastc));
#if ENABLE_ASH_ALIAS
	sp->ap = ap;
	if (ap) {
		ap->flag |= ALIASINUSE;
		sp->string = s;
	}
#endif
	g_parsefile->next_to_pgetc = s;
	g_parsefile->left_in_line = len;
	g_parsefile->unget = 0;
	g_parsefile->spfree = NULL;
	INT_ON;
}

static void popstring(void)
{
	struct strpush *sp = g_parsefile->strpush;

	INT_OFF;
#if ENABLE_ASH_ALIAS
	if (sp->ap) {
		if (g_parsefile->next_to_pgetc[-1] == ' '
		 || g_parsefile->next_to_pgetc[-1] == '\t'
		) {
			checkkwd |= CHKALIAS;
		}
		if (sp->string != sp->ap->val) {
			free(sp->string);
		}
	}
#endif
	g_parsefile->next_to_pgetc = sp->prev_string;
	g_parsefile->left_in_line = sp->prev_left_in_line;
	g_parsefile->unget = sp->unget;
	memcpy(g_parsefile->lastc, sp->lastc, sizeof(sp->lastc));
	g_parsefile->strpush = sp->prev;
	g_parsefile->spfree = sp;
	INT_ON;
}

#if ENABLE_PLATFORM_MINGW32
/*
 * Wrapper around nonblock_immune_read() to remove CRs, but only from
 * CRLF pairs.  The tricky part is handling a CR at the end of the buffer.
 */
static inline ssize_t
nonblock_immune_wrapper(struct parsefile *pf, char *buffer, size_t count)
{
	int nr, injected_cr;

	// Inject unprocessed CR from previous read into the buffer.
	if (pf->cr)
		*buffer = '\r';
 retry:
	nr = nonblock_immune_read(pf->pf_fd, buffer + pf->cr, count - pf->cr);
	if (nr < 0)
		return nr;

	injected_cr = pf->cr;
	nr += pf->cr;
	pf->cr = 0;

	if (nr > 0) {
		nr = remove_cr(buffer, nr);
		// remove_cr() won't reduce size to zero, so [nr - 1] is OK.
		if (buffer[nr - 1] == '\r') {
			if (nr > 1) {
				// Ignore trailing CR for now: we'll deal with it later.
				pf->cr = 1;
				--nr;
			} else if (injected_cr) {	// nr == 1
				// Buffer only contains an injected CR.  This means the
				// read returned EOF.  Return the buffer as-is.  The
				// next call will detect EOF.
			} else {
				// Buffer only contains a CR from the most recent read.
				// Try another read, treating the CR as injected.  We'll
				// either get more characters or EOF.  Either way we
				// won't end up here again.
				pf->cr = 1;
				goto retry;
			}
		}
	}
	return nr;
}
#endif

static int
preadfd(void)
{
	int nr;
	char *buf = g_parsefile->buf;

	g_parsefile->next_to_pgetc = buf;
#if ENABLE_FEATURE_EDITING
 /* retry: */
	if (!iflag || g_parsefile->pf_fd != STDIN_FILENO)
#if ENABLE_PLATFORM_MINGW32
		nr = nonblock_immune_wrapper(g_parsefile, buf, IBUFSIZ - 1);
#else
		nr = nonblock_immune_read(g_parsefile->pf_fd, buf, IBUFSIZ - 1);
#endif
	else {
# if ENABLE_ASH_IDLE_TIMEOUT
		int timeout = -1;
		const char *tmout_var = lookupvar("TMOUT");
		if (tmout_var) {
			timeout = atoi(tmout_var) * 1000;
			if (timeout <= 0)
				timeout = -1;
		}
		line_input_state->timeout = timeout;
# endif
# if ENABLE_FEATURE_TAB_COMPLETION
		line_input_state->path_lookup = pathval();
# endif
		reinit_unicode_for_ash();
 again:
		/* For shell, LI_INTERRUPTIBLE is set:
		 * read_line_input will abort on either
		 * getting EINTR in poll() and bb_got_signal became != 0,
		 * or if it sees bb_got_signal != 0
		 * (IOW: if signal arrives before poll() is reached).
		 * Interactive testcases:
		 * (while kill -INT $$; do sleep 1; done) &
		 * #^^^ prints ^C, prints prompt, repeats
		 * trap 'echo I' int; (while kill -INT $$; do sleep 1; done) &
		 * #^^^ prints ^C, prints "I", prints prompt, repeats
		 * trap 'echo T' term; (while kill $$; do sleep 1; done) &
		 * #^^^ prints "T", prints prompt, repeats
		 * #(bash 5.0.17 exits after first "T", looks like a bug)
		 */
		bb_got_signal = 0;
		INT_OFF; /* no longjmp'ing out of read_line_input please */
		nr = read_line_input(line_input_state, cmdedit_prompt, buf, IBUFSIZ);
		if (bb_got_signal == SIGINT)
			write(STDOUT_FILENO, "^C\n", 3);
		INT_ON; /* here non-blocked SIGINT will longjmp */
		if (nr == 0) {
			/* ^C pressed, "convert" to SIGINT */
# if !ENABLE_PLATFORM_MINGW32
			write(STDOUT_FILENO, "^C\n", 3);
			raise(SIGINT); /* here non-blocked SIGINT will longjmp */
			/* raise(SIGINT) did not work! (e.g. if SIGINT
			 * is SIG_IGNed on startup, it stays SIG_IGNed)
			 */
# else
			raise_interrupt();
			write(STDOUT_FILENO, "^C\n", 3);
# endif
			if (trap[SIGINT]) {
# if ENABLE_PLATFORM_MINGW32
				pending_int = 1;
				dotrap();
# endif
 empty_line_input:
				buf[0] = '\n';
				buf[1] = '\0';
				return 1;
			}
			exitstatus = 128 + SIGINT;
			/* bash behavior on ^C + ignored SIGINT: */
			goto again;
		}
		if (nr < 0) {
			if (errno == 0) {
				/* ^D pressed */
				nr = 0;
			}
			else if (errno == EINTR) { /* got signal? */
				if (bb_got_signal != SIGINT)
					write(STDOUT_FILENO, "\n", 1);
				goto empty_line_input;
			}
# if ENABLE_ASH_IDLE_TIMEOUT
			else if (errno == EAGAIN && timeout > 0) {
				puts("\007timed out waiting for input: auto-logout");
				exitshell();
			}
# endif
		}
	}
#else
# if ENABLE_PLATFORM_MINGW32
	nr = nonblock_immune_wrapper(g_parsefile, buf, IBUFSIZ - 1);
# else
	nr = nonblock_immune_read(g_parsefile->pf_fd, buf, IBUFSIZ - 1);
# endif
#endif

#if 0 /* disabled: nonblock_immune_read() handles this problem */
	if (nr < 0) {
		if (parsefile->fd == 0 && errno == EWOULDBLOCK) {
			int flags = fcntl(0, F_GETFL);
			if (flags >= 0 && (flags & O_NONBLOCK)) {
				flags &= ~O_NONBLOCK;
				if (fcntl(0, F_SETFL, flags) >= 0) {
					out2str("sh: turning off NDELAY mode\n");
					goto retry;
				}
			}
		}
	}
#endif
	return nr;
}

/*
 * Refill the input buffer and return the next input character:
 *
 * 1) If a string was pushed back on the input, pop it;
 * 2) If we are reading from a string we can't refill the buffer, return EOF.
 * 3) If there is more stuff in this buffer, use it else call read to fill it.
 * 4) Process input up to the next newline, deleting nul characters.
 */
//#define pgetc_debug(...) bb_error_msg(__VA_ARGS__)
#define pgetc_debug(...) ((void)0)
static int __pgetc(void);
static int
preadbuffer(void)
{
	char *q;
	int more;

	if (g_parsefile->buf == NULL) {
		pgetc_debug("preadbuffer PEOF1");
		return PEOF;
	}

	more = g_parsefile->left_in_buffer;
	if (more <= 0) {
		flush_stdout_stderr();
 again:
		more = preadfd();
		if (more <= 0) {
			g_parsefile->left_in_buffer = g_parsefile->left_in_line = 0;
			pgetc_debug("preadbuffer PEOF2");
			return PEOF;
		}
	}

	/* Find out where's the end of line.
	 * Set g_parsefile->left_in_line
	 * and g_parsefile->left_in_buffer acordingly.
	 * NUL chars are deleted.
	 */
	q = g_parsefile->next_to_pgetc;
	for (;;) {
		char c;

		more--;

		c = *q;
		if (c == '\0') {
			memmove(q, q + 1, more);
		} else {
			q++;
			if (c == '\n') {
				g_parsefile->left_in_line = q - g_parsefile->next_to_pgetc - 1;
				break;
			}
		}

		if (more <= 0) {
			g_parsefile->left_in_line = q - g_parsefile->next_to_pgetc - 1;
			if (g_parsefile->left_in_line < 0)
				goto again;
			break;
		}
	}
	g_parsefile->left_in_buffer = more;

	if (vflag) {
		char save = *q;
		*q = '\0';
		out2str(g_parsefile->next_to_pgetc);
		*q = save;
	}

	pgetc_debug("preadbuffer at %d:%p'%s'",
			g_parsefile->left_in_line,
			g_parsefile->next_to_pgetc,
			g_parsefile->next_to_pgetc);
	return (unsigned char)*g_parsefile->next_to_pgetc++;
}

static void
nlprompt(void)
{
	if (trap_depth == 0)
		g_parsefile->linno++;
	setprompt_if(doprompt, 2);
}
static void
nlnoprompt(void)
{
	if (trap_depth == 0)
		g_parsefile->linno++;
	needprompt = doprompt;
}

static void freestrings(struct strpush *sp)
{
	INT_OFF;
	do {
		struct strpush *psp;
#if ENABLE_ASH_ALIAS
		if (sp->ap) {
			sp->ap->flag &= ~ALIASINUSE;
			if (sp->ap->flag & ALIASDEAD) {
				unalias(sp->ap->name);
			}
		}
#endif
		psp = sp;
		sp = sp->spfree;

		if (psp != &(g_parsefile->basestrpush))
			free(psp);
	} while (sp);

	g_parsefile->spfree = NULL;
	INT_ON;
}

static int __pgetc(void)
{
	int c;

	pgetc_debug("pgetc at %d:%p'%s'",
			g_parsefile->left_in_line,
			g_parsefile->next_to_pgetc,
			g_parsefile->next_to_pgetc);
	if (g_parsefile->unget)
		return g_parsefile->lastc[--g_parsefile->unget];

	if (--g_parsefile->left_in_line >= 0)
		c = (unsigned char)*g_parsefile->next_to_pgetc++;
	else {
		if (unlikely(g_parsefile->strpush)) {
			popstring();
			return __pgetc();
		}
		c = preadbuffer();
	}

	g_parsefile->lastc[1] = g_parsefile->lastc[0];
	g_parsefile->lastc[0] = c;

	return c;
}

/*
 * Read a character from the script, returning PEOF on end of file.
 * Nul characters in the input are silently discarded.
 */
static int pgetc(void)
{
	struct strpush *sp = g_parsefile->spfree;

	if (unlikely(sp))
		freestrings(sp);

	return __pgetc();
}

/*
 * Undo a call to pgetc.  Only two characters may be pushed back.
 * PEOF may be pushed back.
 */
static void
pungetc(void)
{
	g_parsefile->unget++;
}

/* This one eats backslash+newline */
static int
pgetc_eatbnl(void)
{
	int c;

	while ((c = pgetc()) == '\\') {
		if (pgetc() != '\n') {
			pungetc();
			break;
		}

		nlprompt();
	}

	return c;
}

struct synstack {
	smalluint syntax;
	uint8_t innerdq   :1;
	uint8_t varpushed :1;
	uint8_t dblquote  :1;
	int varnest;		/* levels of variables expansion */
	int dqvarnest;		/* levels of variables expansion within double quotes */
	int parenlevel;		/* levels of parens in arithmetic */
	struct synstack *prev;
	struct synstack *next;
};

static int
pgetc_top(struct synstack *stack)
{
	return stack->syntax == SQSYNTAX ? pgetc() : pgetc_eatbnl();
}

static void
synstack_push(struct synstack **stack, struct synstack *next, int syntax)
{
	memset(next, 0, sizeof(*next));
	next->syntax = syntax;
	next->next = *stack;
	(*stack)->prev = next;
	*stack = next;
}

static ALWAYS_INLINE void
synstack_pop(struct synstack **stack)
{
	*stack = (*stack)->next;
}

/*
 * To handle the "." command, a stack of input files is used.  Pushfile
 * adds a new entry to the stack and popfile restores the previous level.
 */
static void
pushfile(void)
{
	struct parsefile *pf;

	pf = ckzalloc(sizeof(*pf));
	pf->prev = g_parsefile;
	pf->pf_fd = -1;
	/*pf->strpush = NULL; - ckzalloc did it */
	/*pf->spfree = NULL;*/
	/*pf->basestrpush.prev = NULL;*/
	/*pf->unget = 0;*/
	g_parsefile = pf;
}

static void
popfile(void)
{
	struct parsefile *pf = g_parsefile;

	if (pf == &basepf)
		return;

	INT_OFF;
	if (pf->pf_fd >= 0)
		close(pf->pf_fd);
	free(pf->buf);
	if (g_parsefile->spfree)
		freestrings(g_parsefile->spfree);
	while (pf->strpush) {
		popstring();
		freestrings(g_parsefile->spfree);
	}
	g_parsefile = pf->prev;
	free(pf);
	INT_ON;
}

static void
unwindfiles(struct parsefile *stop)
{
	while (g_parsefile != stop)
		popfile();
}

/*
 * Return to top level.
 */
static void
popallfiles(void)
{
	unwindfiles(&basepf);
}

#if !ENABLE_PLATFORM_MINGW32
/*
 * Close the file(s) that the shell is reading commands from.  Called
 * after a fork is done.
 */
static void
closescript(void)
{
	popallfiles();
	if (g_parsefile->pf_fd > 0) {
		close(g_parsefile->pf_fd);
		g_parsefile->pf_fd = 0;
	}
}
#endif

/*
 * Like setinputfile, but takes an open file descriptor.  Call this with
 * interrupts off.
 */
static void
setinputfd(int fd, int push)
{
	if (push) {
		pushfile();
		g_parsefile->buf = NULL;
	}
	g_parsefile->pf_fd = fd;
	if (g_parsefile->buf == NULL)
		g_parsefile->buf = ckmalloc(IBUFSIZ);
	g_parsefile->left_in_buffer = 0;
	g_parsefile->left_in_line = 0;
	g_parsefile->linno = 1;
}

/*
 * Set the input to take input from a file.  If push is set, push the
 * old input onto the stack first.
 */
static int
setinputfile(const char *fname, int flags)
{
	int fd;

	INT_OFF;
	fd = open(fname, O_RDONLY | O_CLOEXEC);
	if (fd < 0) {
		if (flags & INPUT_NOFILE_OK)
			goto out;
		exitstatus = 127;
		ash_msg_and_raise_perror("can't open '%s'", fname);
	}
	if (fd < 10)
		fd = savefd(fd);
	else if (O_CLOEXEC == 0) /* old libc */
		close_on_exec_on(fd);

	setinputfd(fd, flags & INPUT_PUSH_FILE);
 out:
	INT_ON;
	return fd;
}

/*
 * Like setinputfile, but takes input from a string.
 */
static void
setinputstring(char *string)
{
	INT_OFF;
	pushfile();
	g_parsefile->next_to_pgetc = string;
	g_parsefile->left_in_line = strlen(string);
	g_parsefile->buf = NULL;
	g_parsefile->linno = lineno;
	INT_ON;
}


/*
 * Routines to check for mail.
 */

#if ENABLE_ASH_MAIL

/* Hash of mtimes of mailboxes */
/* Cleared to 0 if MAIL or MAILPATH is changed */
static unsigned mailtime_hash;

/*
 * Print appropriate message(s) if mail has arrived.
 * If mailtime_hash is zero,
 * then the value of MAIL has changed,
 * so we just update the hash value.
 */
static void
chkmail(void)
{
	const char *mpath;
	char *p;
	char *q;
	unsigned new_hash;
	struct stackmark smark;
	struct stat statb;

	setstackmark(&smark);
	mpath = mpathset() ? mpathval() : mailval();
	new_hash = 0;
	for (;;) {
		int len;

		len = padvance_magic(&mpath, nullstr, 2);
		if (len < 0)
			break;
		p = stackblock();
		if (*p == '\0')
			continue;
		for (q = p; *q; q++)
			continue;
#if DEBUG
		if (q[-1] != '/')
			abort();
#endif
		q[-1] = '\0';                   /* delete trailing '/' */
		if (stat(p, &statb) < 0) {
			continue;
		}
		/* Very simplistic "hash": just a sum of all mtimes */
		new_hash += (unsigned)statb.st_mtime;
	}
	if (mailtime_hash != new_hash) {
		if (mailtime_hash != 0)
			out2str("you have mail\n");
		mailtime_hash = new_hash;
	}
	popstackmark(&smark);
}

static void FAST_FUNC
changemail(const char *val UNUSED_PARAM)
{
	mailtime_hash = 0;
}

#else

# define chkmail()  ((void)0)

#endif /* ASH_MAIL */


/* ============ ??? */

/*
 * Set the shell parameters.
 */
static void
setparam(char **argv)
{
	char **newparam;
	char **ap;
	int nparam;

	for (nparam = 0; argv[nparam]; nparam++)
		continue;
	ap = newparam = ckmalloc((nparam + 1) * sizeof(*ap));
	while (*argv) {
		*ap++ = ckstrdup(*argv++);
	}
	*ap = NULL;
	freeparam(&shellparam);
	shellparam.malloced = 1;
	shellparam.nparam = nparam;
	shellparam.p = newparam;
#if ENABLE_ASH_GETOPTS
	shellparam.optind = 1;
	shellparam.optoff = -1;
#endif
}

/*
 * Process shell options.  The global variable argptr contains a pointer
 * to the argument list; we advance it past the options.
 *
 * SUSv3 section 2.8.1 "Consequences of Shell Errors" says:
 * For a non-interactive shell, an error condition encountered
 * by a special built-in ... shall cause the shell to write a diagnostic message
 * to standard error and exit as shown in the following table:
 * Error                                           Special Built-In
 * ...
 * Utility syntax error (option or operand error)  Shall exit
 * ...
 * However, in bug 1142 (http://busybox.net/bugs/view.php?id=1142)
 * we see that bash does not do that (set "finishes" with error code 1 instead,
 * and shell continues), and people rely on this behavior!
 * Testcase:
 * set -o barfoo 2>/dev/null
 * echo $?
 *
 * Oh well. Let's mimic that.
 */
static int
plus_minus_o(char *name, int val)
{
	int i;

	if (name) {
		for (i = 0; i < NOPTS; i++) {
			if (strcmp(name, optnames(i)) == 0) {
				optlist[i] = val;
				return 0;
			}
		}
		ash_msg("illegal option %co %s", val ? '-' : '+', name);
		return 1;
	}
	for (i = 0; i < NOPTS; i++) {
		if (optnames(i)[0] == '\0')
			continue;
		if (val) {
			out1fmt("%-16s%s\n", optnames(i), optlist[i] ? "on" : "off");
		} else {
			out1fmt("set %co %s\n", optlist[i] ? '-' : '+', optnames(i));
		}
	}
	return 0;
}
static void
setoption(int flag, int val)
{
	int i;

	for (i = 0; i < NOPTS; i++) {
		if (optletters(i) == flag && optnames(i)[0] != '\0') {
			optlist[i] = val;
			return;
		}
	}
	ash_msg_and_raise_error("illegal option %c%c", val ? '-' : '+', flag);
	/* NOTREACHED */
}
/* If login_sh is not NULL, we are called to parse command line opts,
 * not "set -opts"
 */
static int
options(int *login_sh)
{
	char *p;
	int val;
	int c;

#if ENABLE_ASH_NOCONSOLE
	noconsole = console_state();
#endif
	if (login_sh != NULL) { /* if we came from startup code */
		minusc = NULL;
#if ENABLE_PLATFORM_MINGW32
		dirarg = NULL;
		title = NULL;
# if ENABLE_SUW32
		delayexit = 0;
# endif
#endif
	}
	while ((p = *argptr) != NULL) {
		c = *p++;
		if (c != '-' && c != '+')
			break;
		argptr++;
		val = 0; /* val = 0 if c == '+' */
		if (c == '-') {
			val = 1;
			if (p[0] == '\0' || LONE_DASH(p)) {
				if (login_sh == NULL) { /* we came from setcmd() */
					/* "-" means turn off -x and -v */
					if (p[0] == '\0')
						xflag = vflag = 0;
					/* "--" means reset params */
					else if (*argptr == NULL)
						setparam(argptr);
				}
				break;    /* "-" or "--" terminates options */
			}
		}
		/* first char was + or - */
		while ((c = *p++) != '\0') {
			if (login_sh != NULL) { /* if we came from startup code */
				/* bash 3.2 indeed handles -c CMD and +c CMD the same */
				if (c == 'c') {
					minusc = p; /* command is after shell args */
					cflag = 1;
					continue;
				}
#if ENABLE_PLATFORM_MINGW32
				/* Undocumented flags;
				 *   -d force current directory
				 *   -t title to display in console window
				 *   -N prompt user before exit
				 * Must appear before -s or -c. */
				if (c == 'd' && val == 1) {
					if (*argptr == NULL)
						ash_msg_and_raise_error(bb_msg_requires_arg, "-d");
					dirarg = *argptr++;
					continue;
				}
				if (c == 't' && val == 1) {
					if (*argptr == NULL)
						ash_msg_and_raise_error(bb_msg_requires_arg, "-t");
					title = *argptr++;
					continue;
				}
# if ENABLE_SUW32
				if (c == 'N' && val == 1) {
					delayexit = 1;
					continue;
				}
# endif
#endif
				if (c == 's') { /* -s, +s */
					sflag = 1;
					continue;
				}
				if (c == 'i') { /* -i, +i */
					iflag = 1;
					continue;
				}
				if (c == 'l') {
					*login_sh = 1; /* -l or +l == --login */
					continue;
				}
				/* bash does not accept +-login, we also won't */
				if (val && (c == '-')) { /* long options */
					if (strcmp(p, "login") == 0) {
						*login_sh = 1;
						break;
					}
/* TODO: --noprofile: e.g. if I want to run emergency shell from sulogin,
 * I want minimal/no shell init scripts - but it insists on running it as "-ash"...
 */
					ash_msg_and_raise_error("bad option '%s'", p - 2);
				}
			}
			if (c == 'o') {
				if (plus_minus_o(*argptr, val)) {
					/* it already printed err message */
					return 1; /* error */
				}
				if (*argptr)
					argptr++;
			} else {
				setoption(c, val);
			}
		}
	}
	return 0;
}

/*
 * The shift builtin command.
 */
static int FAST_FUNC
shiftcmd(int argc UNUSED_PARAM, char **argv)
{
	int n;
	char **ap1, **ap2;

	n = 1;
	if (argv[1])
		n = number(argv[1]);
	if (n > shellparam.nparam)
		return 1;
	INT_OFF;
	shellparam.nparam -= n;
	for (ap1 = shellparam.p; --n >= 0; ap1++) {
		if (shellparam.malloced)
			free(*ap1);
	}
	ap2 = shellparam.p;
	while ((*ap2++ = *ap1++) != NULL)
		continue;
#if ENABLE_ASH_GETOPTS
	shellparam.optind = 1;
	shellparam.optoff = -1;
#endif
	INT_ON;
	return 0;
}

/*
 * POSIX requires that 'set' (but not export or readonly) output the
 * variables in lexicographic order - by the locale's collating order (sigh).
 * Maybe we could keep them in an ordered balanced binary tree
 * instead of hashed lists.
 * For now just roll 'em through qsort for printing...
 */
static int
showvars(const char *sep_prefix, int on, int off)
{
	const char *sep;
	char **ep, **epend;

	ep = listvars(on, off, /*strlist:*/ NULL, &epend);
	qsort(ep, epend - ep, sizeof(char *), vpcmp);

	sep = *sep_prefix ? " " : sep_prefix;

	for (; ep < epend; ep++) {
		const char *p;
		const char *q;

		p = endofname(*ep);
/* Used to have simple "p = strchrnul(*ep, '=')" here instead, but this
 * makes "export -p" to have output not suitable for "eval":
 * import os
 * os.environ["test-test"]="test"
 * if os.fork() == 0:
 *   os.execv("ash", [ 'ash', '-c', 'eval $(export -p); echo OK' ])  # fixes this
 * os.execv("ash", [ 'ash', '-c', 'env | grep test-test' ])
 */
		q = nullstr;
		if (*p == '=')
			q = single_quote(++p);
		out1fmt("%s%s%.*s%s\n", sep_prefix, sep, (int)(p - *ep), *ep, q);
	}
	return 0;
}

/*
 * The set command builtin.
 */
static int FAST_FUNC
setcmd(int argc UNUSED_PARAM, char **argv UNUSED_PARAM)
{
	int retval;

	if (!argv[1])
		return showvars(nullstr, 0, VUNSET);

	INT_OFF;
	retval = options(/*login_sh:*/ NULL);
	if (retval == 0) { /* if no parse error... */
		optschanged();
		if (*argptr != NULL) {
			setparam(argptr);
		}
	}
	INT_ON;
	return retval;
}

#if ENABLE_ASH_RANDOM_SUPPORT
static void FAST_FUNC
change_random(const char *value)
{
	uint32_t t;

	if (value == NULL) {
		/* "get", generate */
		t = next_random(&random_gen);
		/* set without recursion */
		setvar(vrandom.var_text, utoa(t), VNOFUNC);
		vrandom.flags &= ~VNOFUNC;
	} else {
		/* set/reset */
		t = strtoul(value, NULL, 10);
		INIT_RANDOM_T(&random_gen, (t ? t : 1), t);
	}
}
#endif

#if BASH_EPOCH_VARS
static void FAST_FUNC
change_epoch(struct var *vepoch, const char *fmt)
{
	struct timeval tv;
	char buffer[sizeof("%llu.nnnnnn") + sizeof(long long)*3];

	xgettimeofday(&tv);
	sprintf(buffer, fmt, (unsigned long long)tv.tv_sec, (unsigned)tv.tv_usec);
	setvar(vepoch->var_text, buffer, VNOFUNC);
	vepoch->flags &= ~VNOFUNC;
}

static void FAST_FUNC
change_seconds(const char *value UNUSED_PARAM)
{
	change_epoch(&vepochs, "%llu");
}

static void FAST_FUNC
change_realtime(const char *value UNUSED_PARAM)
{
	change_epoch(&vepochr, "%llu.%06u");
}
#endif

#if ENABLE_ASH_GETOPTS
static int
getopts(char *optstr, char *optvar, char **optfirst)
{
	char *p, *q;
	char c = '?';
	int done = 0;
	char sbuf[2];
	char **optnext;
	int ind = shellparam.optind;
	int off = shellparam.optoff;

	sbuf[1] = '\0';

	shellparam.optind = -1;
	optnext = optfirst + ind - 1;

	if (ind <= 1 || off < 0 || (int)strlen(optnext[-1]) < off)
		p = NULL;
	else
		p = optnext[-1] + off;
	if (p == NULL || *p == '\0') {
		/* Current word is done, advance */
		p = *optnext;
		if (p == NULL || *p != '-' || *++p == '\0') {
 atend:
			unsetvar("OPTARG");
			p = NULL;
			done = 1;
			goto out;
		}
		optnext++;
		if (LONE_DASH(p))        /* check for "--" */
			goto atend;
	}

	c = *p++;
	for (q = optstr; *q != c;) {
		if (*q == '\0') {
			/* OPTERR is a bashism */
			const char *cp = lookupvar("OPTERR");
			if ((cp && LONE_CHAR(cp, '0'))
			 || (optstr[0] == ':')
			) {
				sbuf[0] = c;
				/*sbuf[1] = '\0'; - already is */
				setvar0("OPTARG", sbuf);
			} else {
				fprintf(stderr, "Illegal option -%c\n", c);
				unsetvar("OPTARG");
			}
			c = '?';
			goto out;
		}
		if (*++q == ':')
			q++;
	}

	if (*++q == ':') {
		if (*p == '\0' && (p = *optnext) == NULL) {
			/* OPTERR is a bashism */
			const char *cp = lookupvar("OPTERR");
			if ((cp && LONE_CHAR(cp, '0'))
			 || (optstr[0] == ':')
			) {
				sbuf[0] = c;
				/*sbuf[1] = '\0'; - already is */
				setvar0("OPTARG", sbuf);
				c = ':';
			} else {
				fprintf(stderr, "No arg for -%c option\n", c);
				unsetvar("OPTARG");
				c = '?';
			}
			goto out;
		}

		if (p == *optnext)
			optnext++;
		setvar0("OPTARG", p);
		p = NULL;
	} else
		setvar0("OPTARG", nullstr);
 out:
	ind = optnext - optfirst + 1;
	setvar("OPTIND", itoa(ind), VNOFUNC);
	sbuf[0] = c;
	/*sbuf[1] = '\0'; - already is */
	setvar0(optvar, sbuf);

	shellparam.optoff = p ? p - *(optnext - 1) : -1;
	shellparam.optind = ind;

	return done;
}

/*
 * The getopts builtin.  Shellparam.optnext points to the next argument
 * to be processed.  Shellparam.optptr points to the next character to
 * be processed in the current argument.  If shellparam.optnext is NULL,
 * then it's the first time getopts has been called.
 */
static int FAST_FUNC
getoptscmd(int argc, char **argv)
{
	char **optbase;

	if (argc < 3)
		ash_msg_and_raise_error("usage: getopts optstring var [arg]");
	if (argc == 3) {
		optbase = shellparam.p;
		if ((unsigned)shellparam.optind > shellparam.nparam + 1) {
			shellparam.optind = 1;
			shellparam.optoff = -1;
		}
	} else {
		optbase = &argv[3];
		if ((unsigned)shellparam.optind > argc - 2) {
			shellparam.optind = 1;
			shellparam.optoff = -1;
		}
	}

	return getopts(argv[1], argv[2], optbase);
}
#endif /* ASH_GETOPTS */


/* ============ Shell parser */

struct heredoc {
	struct heredoc *next;   /* next here document in list */
	union node *here;       /* redirection node */
	char *eofmark;          /* string indicating end of input */
	smallint striptabs;     /* if set, strip leading tabs */
};

static smallint tokpushback;           /* last token pushed back */
static smallint quoteflag;             /* set if (part of) last token was quoted */
static token_id_t lasttoken;           /* last token read (integer id Txxx) */
static struct heredoc *heredoclist;    /* list of here documents to read */
static char *wordtext;                 /* text of last word returned by readtoken */
static struct nodelist *backquotelist;
static union node *redirnode;
static struct heredoc *heredoc;

static const char *
tokname(char *buf, int tok)
{
	if (tok < TSEMI)
		return tokname_array[tok];
	sprintf(buf, "\"%s\"", tokname_array[tok]);
	return buf;
}

/* raise_error_unexpected_syntax:
 * Called when an unexpected token is read during the parse.  The argument
 * is the token that is expected, or -1 if more than one type of token can
 * occur at this point.
 */
static void raise_error_unexpected_syntax(int) NORETURN;
static void
raise_error_unexpected_syntax(int token)
{
	char msg[64];
	char buf[16];
	int l;

	l = sprintf(msg, "unexpected %s", tokname(buf, lasttoken));
	if (token >= 0)
		sprintf(msg + l, " (expecting %s)", tokname(buf, token));
	raise_error_syntax(msg);
	/* NOTREACHED */
}

/* parsing is heavily cross-recursive, need these forward decls */
static union node *andor(void);
static union node *pipeline(void);
static union node *parse_command(void);
static void parseheredoc(void);
static int readtoken(void);

static union node *
list(int nlflag)
{
	int chknl = nlflag & 1 ? 0 : CHKNL;
	union node *n1, *n2, *n3;
	int tok;

	n1 = NULL;
	for (;;) {
		checkkwd = chknl | CHKKWD | CHKALIAS;
		tok = readtoken();
		switch (tok) {
		case TNL:
			parseheredoc();
			return n1;

		case TEOF:
			if (!n1 && !chknl)
				n1 = NODE_EOF;
 out_eof:
			parseheredoc();
			tokpushback++;
			lasttoken = TEOF;
			return n1;
		}

		tokpushback++;
		if (nlflag == 2 && ((1 << tok) & tokendlist))
			return n1;
		nlflag |= 2;

		n2 = andor();
		tok = readtoken();
		if (tok == TBACKGND) {
			if (n2->type == NPIPE) {
				n2->npipe.pipe_backgnd = 1;
			} else {
				if (n2->type != NREDIR) {
					n3 = stzalloc(sizeof(struct nredir));
					n3->nredir.n = n2;
					/*n3->nredir.redirect = NULL; - stzalloc did it */
					n2 = n3;
				}
				n2->type = NBACKGND;
			}
		}
		if (n1 == NULL) {
			n1 = n2;
		} else {
			n3 = stzalloc(sizeof(struct nbinary));
			n3->type = NSEMI;
			n3->nbinary.ch1 = n1;
			n3->nbinary.ch2 = n2;
			n1 = n3;
		}
		switch (tok) {
		case TEOF:
			goto out_eof;
		case TNL:
			tokpushback = 1;
			/* fall through */
		case TBACKGND:
		case TSEMI:
			break;
		default:
			if (!chknl)
				raise_error_unexpected_syntax(-1);
			tokpushback = 1;
			return n1;
		}
	}
}

static union node *
andor(void)
{
	union node *n1, *n2, *n3;
	int t;

	n1 = pipeline();
	for (;;) {
		t = readtoken();
		if (t == TAND) {
			t = NAND;
		} else if (t == TOR) {
			t = NOR;
		} else {
			tokpushback = 1;
			return n1;
		}
		checkkwd = CHKNL | CHKKWD | CHKALIAS;
		n2 = pipeline();
		n3 = stzalloc(sizeof(struct nbinary));
		n3->type = t;
		n3->nbinary.ch1 = n1;
		n3->nbinary.ch2 = n2;
		n1 = n3;
	}
}

static union node *
pipeline(void)
{
	union node *n1, *n2, *pipenode;
	struct nodelist *lp, *prev;
	int negate;

	negate = 0;
	TRACE(("pipeline: entered\n"));
	if (readtoken() == TNOT) {
		negate = !negate;
		checkkwd = CHKKWD | CHKALIAS;
	} else
		tokpushback = 1;
	n1 = parse_command();
	if (readtoken() == TPIPE) {
		pipenode = stzalloc(sizeof(struct npipe));
		pipenode->type = NPIPE;
		/*pipenode->npipe.pipe_backgnd = 0; - stzalloc did it */
		lp = stzalloc(sizeof(struct nodelist));
		pipenode->npipe.cmdlist = lp;
		lp->n = n1;
		do {
			prev = lp;
			lp = stzalloc(sizeof(struct nodelist));
			checkkwd = CHKNL | CHKKWD | CHKALIAS;
			lp->n = parse_command();
			prev->next = lp;
		} while (readtoken() == TPIPE);
		lp->next = NULL;
		n1 = pipenode;
	}
	tokpushback = 1;
	if (negate) {
		n2 = stzalloc(sizeof(struct nnot));
		n2->type = NNOT;
		n2->nnot.com = n1;
		return n2;
	}
	return n1;
}

static union node *
makename(void)
{
	union node *n;

	n = stzalloc(sizeof(struct narg));
	n->type = NARG;
	/*n->narg.next = NULL; - stzalloc did it */
	n->narg.text = wordtext;
	n->narg.backquote = backquotelist;
	return n;
}

static void
fixredir(union node *n, const char *text, int err)
{
	int fd;

	TRACE(("Fix redir %s %d\n", text, err));
	if (!err)
		n->ndup.vname = NULL;

	if (LONE_DASH(text)) {
		n->ndup.dupfd = -1;
		return;
	}

	fd = bb_strtou(text, NULL, 10);
	if (!errno && fd >= 0)
		n->ndup.dupfd = fd;
	else {
		/* This also fails on very large numbers
		 * which overflow "int" - bb_strtou() does not
		 * silently truncate results to word width.
		 */
		if (err)
			raise_error_syntax("bad fd number");
		n->ndup.vname = makename();
	}
}

static void
parsefname(void)
{
	union node *n = redirnode;

	if (n->type == NHERE)
		checkkwd = CHKEOFMARK;
	if (readtoken() != TWORD)
		raise_error_unexpected_syntax(-1);
	if (n->type == NHERE) {
		struct heredoc *here = heredoc;
		struct heredoc *p;

		if (quoteflag == 0)
			n->type = NXHERE;
		TRACE(("Here document %d\n", n->type));
		rmescapes(wordtext, 0, NULL);
		here->eofmark = wordtext;
		here->next = NULL;
		if (heredoclist == NULL)
			heredoclist = here;
		else {
			for (p = heredoclist; p->next; p = p->next)
				continue;
			p->next = here;
		}
	} else if (n->type == NTOFD || n->type == NFROMFD) {
		fixredir(n, wordtext, 0);
	} else {
		n->nfile.fname = makename();
	}
}

static union node *
simplecmd(void)
{
	union node *args, **app;
	union node *n = NULL;
	union node *vars, **vpp;
	union node **rpp, *redir;
	int savecheckkwd;
	int savelinno;
#if BASH_TEST2
	smallint double_brackets_flag = 0;
#endif
	IF_BASH_FUNCTION(smallint function_flag = 0;)

	args = NULL;
	app = &args;
	vars = NULL;
	vpp = &vars;
	redir = NULL;
	rpp = &redir;

	savecheckkwd = CHKALIAS;
	savelinno = g_parsefile->linno;
	for (;;) {
		int t;
		checkkwd = savecheckkwd;
		t = readtoken();
		switch (t) {
#if BASH_FUNCTION
		case TFUNCTION:
			if (readtoken() != TWORD)
				raise_error_unexpected_syntax(TWORD);
			tokpushback = 1;
			function_flag = 1;
			break;
#endif
#if BASH_TEST2
		case TAND: /* "&&" */
		case TOR: /* "||" */
			if (!double_brackets_flag) {
				tokpushback = 1;
				goto out;
			}
			/* pass "&&" or "||" to [[ ]] as literal args */
			wordtext = (char *) (t == TAND ? "&&" : "||");
#endif
		case TWORD:
			n = stzalloc(sizeof(struct narg));
			n->type = NARG;
			/*n->narg.next = NULL; - stzalloc did it */
			n->narg.text = wordtext;
#if BASH_TEST2
			if (strcmp("[[", wordtext) == 0)
				double_brackets_flag = 1;
			else if (strcmp("]]", wordtext) == 0)
				double_brackets_flag = 0;
#endif
			n->narg.backquote = backquotelist;
			if (savecheckkwd && isassignment(wordtext)) {
				*vpp = n;
				vpp = &n->narg.next;
			} else {
				*app = n;
				app = &n->narg.next;
				savecheckkwd = 0;
			}
#if BASH_FUNCTION
			if (function_flag) {
				checkkwd = CHKNL | CHKKWD;
				t = readtoken();
				tokpushback = 1;
				switch (t) {
				case TBEGIN:
				case TIF:
				case TCASE:
				case TUNTIL:
				case TWHILE:
				case TFOR:
					goto do_func;
				case TLP:
					function_flag = 0;
					break;
# if BASH_TEST2
				case TWORD:
					if (strcmp("[[", wordtext) == 0)
						goto do_func;
					/* fall through */
# endif
				default:
					raise_error_unexpected_syntax(-1);
				}
			}
#endif
			break;
		case TREDIR:
			*rpp = n = redirnode;
			rpp = &n->nfile.next;
			parsefname();   /* read name of redirection file */
			break;
		case TLP:
 IF_BASH_FUNCTION(do_func:)
			if (args && app == &args->narg.next
			 && !vars && !redir
			) {
//				struct builtincmd *bcmd;
//				const char *name;

				/* We have a function */
				if (IF_BASH_FUNCTION(!function_flag &&) readtoken() != TRP)
					raise_error_unexpected_syntax(TRP);
//bash allows functions named "123", "..", "return"!
//				name = n->narg.text;
//				if (!goodname(name)
//				 || ((bcmd = find_builtin(name)) && IS_BUILTIN_SPECIAL(bcmd))
//				) {
//					raise_error_syntax("bad function name");
//				}
				n->type = NDEFUN;
				checkkwd = CHKNL | CHKKWD | CHKALIAS;
				n->ndefun.text = n->narg.text;
				n->ndefun.linno = g_parsefile->linno;
				n->ndefun.body = parse_command();
				return n;
			}
			IF_BASH_FUNCTION(function_flag = 0;)
			/* fall through */
		default:
			tokpushback = 1;
			goto out;
		}
	}
 out:
	*app = NULL;
	*vpp = NULL;
	*rpp = NULL;
	n = stzalloc(sizeof(struct ncmd));
	if (NCMD != 0)
		n->type = NCMD;
	n->ncmd.linno = savelinno;
	n->ncmd.args = args;
	n->ncmd.assign = vars;
	n->ncmd.redirect = redir;
	return n;
}

static union node *
parse_command(void)
{
	union node *n1, *n2;
	union node *ap, **app;
	union node *cp, **cpp;
	union node *redir, **rpp;
	union node **rpp2;
	int t;
	int savelinno;

	redir = NULL;
	rpp2 = &redir;

	savelinno = g_parsefile->linno;

	switch (readtoken()) {
	default:
		raise_error_unexpected_syntax(-1);
		/* NOTREACHED */
	case TIF:
		n1 = stzalloc(sizeof(struct nif));
		n1->type = NIF;
		n1->nif.test = list(0);
		if (readtoken() != TTHEN)
			raise_error_unexpected_syntax(TTHEN);
		n1->nif.ifpart = list(0);
		n2 = n1;
		while (readtoken() == TELIF) {
			n2->nif.elsepart = stzalloc(sizeof(struct nif));
			n2 = n2->nif.elsepart;
			n2->type = NIF;
			n2->nif.test = list(0);
			if (readtoken() != TTHEN)
				raise_error_unexpected_syntax(TTHEN);
			n2->nif.ifpart = list(0);
		}
		if (lasttoken == TELSE)
			n2->nif.elsepart = list(0);
		else {
			n2->nif.elsepart = NULL;
			tokpushback = 1;
		}
		t = TFI;
		break;
	case TWHILE:
	case TUNTIL: {
		int got;
		n1 = stzalloc(sizeof(struct nbinary));
		n1->type = (lasttoken == TWHILE) ? NWHILE : NUNTIL;
		n1->nbinary.ch1 = list(0);
		got = readtoken();
		if (got != TDO) {
			TRACE(("expecting DO got '%s' %s\n", tokname_array[got],
					got == TWORD ? wordtext : ""));
			raise_error_unexpected_syntax(TDO);
		}
		n1->nbinary.ch2 = list(0);
		t = TDONE;
		break;
	}
	case TFOR:
		if (readtoken() != TWORD || quoteflag || !goodname(wordtext))
			raise_error_syntax("bad for loop variable");
		n1 = stzalloc(sizeof(struct nfor));
		n1->type = NFOR;
		n1->nfor.linno = savelinno;
		n1->nfor.var = wordtext;
		checkkwd = CHKNL | CHKKWD | CHKALIAS;
		if (readtoken() == TIN) {
			app = &ap;
			while (readtoken() == TWORD) {
				n2 = stzalloc(sizeof(struct narg));
				n2->type = NARG;
				/*n2->narg.next = NULL; - stzalloc did it */
				n2->narg.text = wordtext;
				n2->narg.backquote = backquotelist;
				*app = n2;
				app = &n2->narg.next;
			}
			*app = NULL;
			n1->nfor.args = ap;
			if (lasttoken != TNL && lasttoken != TSEMI)
				raise_error_unexpected_syntax(-1);
		} else {
			n2 = stzalloc(sizeof(struct narg));
			n2->type = NARG;
			/*n2->narg.next = NULL; - stzalloc did it */
			n2->narg.text = (char *)dolatstr;
			/*n2->narg.backquote = NULL;*/
			n1->nfor.args = n2;
			/*
			 * Newline or semicolon here is optional (but note
			 * that the original Bourne shell only allowed NL).
			 */
			if (lasttoken != TSEMI)
				tokpushback = 1;
		}
		checkkwd = CHKNL | CHKKWD | CHKALIAS;
		if (readtoken() != TDO)
			raise_error_unexpected_syntax(TDO);
		n1->nfor.body = list(0);
		t = TDONE;
		break;
	case TCASE:
		n1 = stzalloc(sizeof(struct ncase));
		n1->type = NCASE;
		n1->ncase.linno = savelinno;
		if (readtoken() != TWORD)
			raise_error_unexpected_syntax(TWORD);
		n1->ncase.expr = n2 = stzalloc(sizeof(struct narg));
		n2->type = NARG;
		/*n2->narg.next = NULL; - stzalloc did it */
		n2->narg.text = wordtext;
		n2->narg.backquote = backquotelist;
		checkkwd = CHKNL | CHKKWD | CHKALIAS;
		if (readtoken() != TIN)
			raise_error_unexpected_syntax(TIN);
		cpp = &n1->ncase.cases;
 next_case:
		checkkwd = CHKNL | CHKKWD;
		t = readtoken();
		while (t != TESAC) {
			if (lasttoken == TLP)
				readtoken();
			*cpp = cp = stzalloc(sizeof(struct nclist));
			cp->type = NCLIST;
			app = &cp->nclist.pattern;
			for (;;) {
				*app = ap = stzalloc(sizeof(struct narg));
				ap->type = NARG;
				/*ap->narg.next = NULL; - stzalloc did it */
				ap->narg.text = wordtext;
				ap->narg.backquote = backquotelist;
				if (readtoken() != TPIPE)
					break;
				app = &ap->narg.next;
				readtoken();
			}
			//ap->narg.next = NULL;
			if (lasttoken != TRP)
				raise_error_unexpected_syntax(TRP);
			cp->nclist.body = list(2);

			cpp = &cp->nclist.next;

			checkkwd = CHKNL | CHKKWD;
			t = readtoken();
			if (t != TESAC) {
				if (t != TENDCASE)
					raise_error_unexpected_syntax(TENDCASE);
				goto next_case;
			}
		}
		*cpp = NULL;
		goto redir;
	case TLP:
		n1 = stzalloc(sizeof(struct nredir));
		n1->type = NSUBSHELL;
		n1->nredir.linno = savelinno;
		n1->nredir.n = list(0);
		/*n1->nredir.redirect = NULL; - stzalloc did it */
		t = TRP;
		break;
	case TBEGIN:
		n1 = list(0);
		t = TEND;
		break;
	IF_BASH_FUNCTION(case TFUNCTION:)
	case TWORD:
	case TREDIR:
		tokpushback = 1;
		return simplecmd();
	}

	if (readtoken() != t)
		raise_error_unexpected_syntax(t);

 redir:
	/* Now check for redirection which may follow command */
	checkkwd = CHKKWD | CHKALIAS;
	rpp = rpp2;
	while (readtoken() == TREDIR) {
		*rpp = n2 = redirnode;
		rpp = &n2->nfile.next;
		parsefname();
	}
	tokpushback = 1;
	*rpp = NULL;
	if (redir) {
		if (n1->type != NSUBSHELL) {
			n2 = stzalloc(sizeof(struct nredir));
			n2->type = NREDIR;
			n2->nredir.linno = savelinno;
			n2->nredir.n = n1;
			n1 = n2;
		}
		n1->nredir.redirect = redir;
	}
	return n1;
}

#if BASH_DOLLAR_SQUOTE
static int
decode_dollar_squote(void)
{
	static const char C_escapes[] ALIGN1 = "nrbtfav""x\\01234567";
	int c, cnt;
	char *p;
	char buf[4];

	c = pgetc();
	p = strchr(C_escapes, c);
	if (p) {
		buf[0] = c;
		p = buf;
		cnt = 3;
		if ((unsigned char)(c - '0') <= 7) { /* \ooo */
			do {
				c = pgetc();
				*++p = c;
			} while ((unsigned char)(c - '0') <= 7 && --cnt);
			pungetc();
		} else if (c == 'x') { /* \xHH */
			do {
				c = pgetc();
				*++p = c;
			} while (isxdigit(c) && --cnt);
			pungetc();
			if (cnt == 3) { /* \x but next char is "bad" */
				c = 'x';
				goto unrecognized;
			}
		} else { /* simple seq like \\ or \t */
			p++;
		}
		*p = '\0';
		p = buf;
		c = bb_process_escape_sequence((void*)&p);
	} else { /* unrecognized "\z": print both chars unless ' or " */
		if (c != '\'' && c != '"') {
 unrecognized:
			c |= 0x100; /* "please encode \, then me" */
		}
	}
	return c;
}
#endif

/* Used by expandstr to get here-doc like behaviour. */
#define FAKEEOFMARK ((char*)(uintptr_t)1)

static ALWAYS_INLINE int
realeofmark(const char *eofmark)
{
	return eofmark && eofmark != FAKEEOFMARK;
}

/*
 * If eofmark is NULL, read a word or a redirection symbol.  If eofmark
 * is not NULL, read a here document.  In the latter case, eofmark is the
 * word which marks the end of the document and striptabs is true if
 * leading tabs should be stripped from the document.  The argument c
 * is the first character of the input token or document.
 *
 * Because C does not have internal subroutines, I have simulated them
 * using goto's to implement the subroutine linkage.  The following macros
 * will run code that appears at the end of readtoken1.
 */
#define CHECKEND()      {goto checkend; checkend_return:;}
#define PARSEREDIR()    {goto parseredir; parseredir_return:;}
#define PARSESUB()      {goto parsesub; parsesub_return:;}
#define PARSEBACKQOLD() {style = OLD; goto parsebackq; parsebackq_oldreturn:;}
#define PARSEBACKQNEW() {style = NEW; goto parsebackq; parsebackq_newreturn:;}
#define PARSEPROCSUB()  {style = PSUB; goto parsebackq; parsebackq_psreturn:;}
#define PARSEARITH()    {goto parsearith; parsearith_return:;}
static int
readtoken1(int c, int syntax, char *eofmark, int striptabs)
{
	/* NB: syntax parameter fits into smallint */
	/* c parameter is an unsigned char or PEOF */
	char *out;
	size_t len;
	struct nodelist *bqlist;
	smallint quotef;
	smallint style;
	enum { OLD, NEW, PSUB };
#define oldstyle (style == OLD)
	smallint pssyntax;   /* we are expanding a prompt string */
	IF_BASH_DOLLAR_SQUOTE(smallint bash_dollar_squote = 0;)
	/* syntax stack */
	struct synstack synbase = { };
	struct synstack *synstack = &synbase;

#if ENABLE_ASH_EXPAND_PRMT
	pssyntax = (syntax == PSSYNTAX);
	if (pssyntax)
		syntax = DQSYNTAX;
#else
	pssyntax = 0; /* constant */
#endif
	synstack->syntax = syntax;

	if (syntax == DQSYNTAX)
		synstack->dblquote = 1;
	quotef = 0;
	bqlist = NULL;

	STARTSTACKSTR(out);
 loop:
	/* For each line, until end of word */
	CHECKEND();     /* set c to PEOF if at end of here document */
	for (;;) {      /* until end of line or end of word */
		CHECKSTRSPACE(4, out);  /* permit 4 calls to USTPUTC */
		switch (SIT(c, synstack->syntax)) {
		case CNL:       /* '\n' */
			if (synstack->syntax == BASESYNTAX
			 && !synstack->varnest
			) {
				goto endword;   /* exit outer loop */
			}
			USTPUTC(c, out);
			nlprompt();
			c = pgetc_top(synstack);
			goto loop;              /* continue outer loop */
		case CWORD:
			USTPUTC(c, out);
			break;
		case CCTL:
#if BASH_DOLLAR_SQUOTE
			if (c == '\\' && bash_dollar_squote) {
				c = decode_dollar_squote();
				if (c == '\0') {
					/* skip $'\000', $'\x00' (like bash) */
					break;
				}
				if (c & 0x100) {
					/* Unknown escape. Encode as '\z' */
					c = (unsigned char)c;
					if (eofmark == NULL || synstack->dblquote)
						USTPUTC(CTLESC, out);
					USTPUTC('\\', out);
				}
			}
#endif
			if (!eofmark || synstack->dblquote || synstack->varnest)
				USTPUTC(CTLESC, out);
			USTPUTC(c, out);
			break;
		case CBACK:     /* backslash */
			c = pgetc();
			if (c == PEOF) {
				USTPUTC(CTLESC, out);
				USTPUTC('\\', out);
				pungetc();
			} else {
				if (pssyntax && c == '$') {
					USTPUTC(CTLESC, out);
					USTPUTC('\\', out);
				}
				/* Backslash is retained if we are in "str"
				 * and next char isn't dquote-special.
				 */
				if (synstack->dblquote
				 && c != '\\'
				 && c != '`'
				 && c != '$'
				 && (c != '"' || (eofmark != NULL && !synstack->varnest))
				 && (c != '}' || !synstack->varnest)
				) {
					USTPUTC(CTLESC, out); /* protect '\' from glob */
					USTPUTC('\\', out);
				}
				USTPUTC(CTLESC, out);
				USTPUTC(c, out);
				quotef = 1;
			}
			break;
		case CSQUOTE:
			synstack->syntax = SQSYNTAX;
 quotemark:
			if (eofmark == NULL) {
				USTPUTC(CTLQUOTEMARK, out);
			}
			break;
		case CDQUOTE:
			synstack->syntax = DQSYNTAX;
			synstack->dblquote = 1;
 toggledq:
			if (synstack->varnest)
				synstack->innerdq ^= 1;
			goto quotemark;
		case CENDQUOTE:
			IF_BASH_DOLLAR_SQUOTE(bash_dollar_squote = 0;)
			if (eofmark != NULL && synstack->varnest == 0) {
				USTPUTC(c, out);
				break;
			}

			if (synstack->dqvarnest == 0) {
				synstack->syntax = BASESYNTAX;
				synstack->dblquote = 0;
			}

			quotef = 1;

			if (c == '"')
				goto toggledq;

			goto quotemark;
		case CVAR:      /* '$' */
			PARSESUB();             /* parse substitution */
			break;
		case CENDVAR:   /* '}' */
			if (!synstack->innerdq && synstack->varnest > 0) {
				if (!--synstack->varnest && synstack->varpushed)
					synstack_pop(&synstack);
				else if (synstack->dqvarnest > 0)
					synstack->dqvarnest--;
				c = CTLENDVAR;
			}
			USTPUTC(c, out);
			break;
#if ENABLE_FEATURE_SH_MATH
		case CLP:       /* '(' in arithmetic */
			synstack->parenlevel++;
			USTPUTC(c, out);
			break;
		case CRP:       /* ')' in arithmetic */
			if (synstack->parenlevel > 0) {
				synstack->parenlevel--;
			} else {
				if (pgetc_eatbnl() == ')') {
					c = CTLENDARI;
					synstack_pop(&synstack);
				} else {
					/*
					 * unbalanced parens
					 * (don't 2nd guess - no error)
					 */
					pungetc();
				}
			}
			USTPUTC(c, out);
			break;
#endif
		case CBQUOTE:   /* '`' */
			if (checkkwd & CHKEOFMARK) {
				quotef = 1;
				USTPUTC('`', out);
				break;
			}

			PARSEBACKQOLD();
			break;
		case CENDFILE:
			goto endword;           /* exit outer loop */
		default:
			if (synstack->varnest == 0) {
#if BASH_REDIR_OUTPUT
				if (c == '&') {
//Can't call pgetc_eatbnl() here, this requires three-deep pungetc()
					if (pgetc() == '>')
						c = 0x100 + '>'; /* flag &> */
					pungetc();
				}
#endif
#if BASH_PROCESS_SUBST
				if (c == '<' || c == '>') {
					if (pgetc() == '(') {
						PARSEPROCSUB();
						break;
					}
					pungetc();
				}
#endif
				goto endword;   /* exit outer loop */
			}
			USTPUTC(c, out);
		}
		c = pgetc_top(synstack);
	} /* for (;;) */
 endword:

#if ENABLE_FEATURE_SH_MATH
	if (synstack->syntax == ARISYNTAX)
		raise_error_syntax("missing '))'");
#endif
	if (synstack->syntax != BASESYNTAX && eofmark == NULL)
		raise_error_syntax("unterminated quoted string");
	if (synstack->varnest != 0) {
		/* { */
		raise_error_syntax("missing '}'");
	}
	USTPUTC('\0', out);
	len = out - (char *)stackblock();
	out = stackblock();
	if (eofmark == NULL) {
		if ((c == '>' || c == '<' IF_BASH_REDIR_OUTPUT( || c == 0x100 + '>'))
		 && quotef == 0
		) {
			if (isdigit_str(out)) {
				PARSEREDIR(); /* passed as params: out, c */
				lasttoken = TREDIR;
				return lasttoken;
			}
			/* else: non-number X seen, interpret it
			 * as "NNNX>file" = "NNNX >file" */
		}
		pungetc();
	}
	quoteflag = quotef;
	backquotelist = bqlist;
	grabstackblock(len);
	wordtext = out;
	lasttoken = TWORD;
	return lasttoken;
/* end of readtoken routine */

/*
 * Check to see whether we are at the end of the here document.  When this
 * is called, c is set to the first character of the next input line.  If
 * we are at the end of the here document, this routine sets the c to PEOF.
 */
checkend: {
	if (realeofmark(eofmark)) {
		int markloc;
		char *p;

		if (striptabs) {
			while (c == '\t')
				c = pgetc();
		}

		markloc = out - (char *)stackblock();
		for (p = eofmark; STPUTC(c, out), *p; p++) {
			if (c != *p)
				goto more_heredoc;
			/* FIXME: fails for backslash-newlined terminator:
			 * cat <<EOF
			 * ...
			 * EO\
			 * F
			 * (see heredoc_bkslash_newline2.tests)
			 */
			c = pgetc();
		}

		if (c == '\n' || c == PEOF) {
			c = PEOF;
			if (trap_depth == 0)
				g_parsefile->linno++;
			needprompt = doprompt;
		} else {
			int len_here;

 more_heredoc:
			p = (char *)stackblock() + markloc + 1;
			len_here = out - p;

			if (len_here) {
				len_here -= (c >= PEOF);
				c = p[-1];

				if (len_here) {
					char *str;

					str = alloca(len_here + 1);
					*(char *)mempcpy(str, p, len_here) = '\0';

					pushstring(str, NULL);
				}
			}
		}

		STADJUST((char *)stackblock() + markloc - out, out);
	}
	goto checkend_return;
}

/*
 * Parse a redirection operator.  The variable "out" points to a string
 * specifying the fd to be redirected.  The variable "c" contains the
 * first character of the redirection operator.
 */
parseredir: {
	/* out is already checked to be a valid number or "" */
	int fd = (*out == '\0' ? -1 : atoi(out));
	union node *np;

	np = stzalloc(sizeof(struct nfile));
	if (c == '>') {
		np->nfile.fd = 1;
		c = pgetc_eatbnl();
		if (c == '>')
			np->type = NAPPEND;
		else if (c == '|')
			np->type = NCLOBBER;
		else if (c == '&')
			np->type = NTOFD;
			/* it also can be NTO2 (>&file), but we can't figure it out yet */
		else {
			np->type = NTO;
			pungetc();
		}
	}
#if BASH_REDIR_OUTPUT
	else if (c == 0x100 + '>') { /* this flags &> redirection */
		np->nfile.fd = 1;
		pgetc(); /* this is '>', no need to check */
		np->type = NTO2;
	}
#endif
	else { /* c == '<' */
		/*np->nfile.fd = 0; - stzalloc did it */
		c = pgetc_eatbnl();
		switch (c) {
		case '<':
			if (sizeof(struct nfile) != sizeof(struct nhere)) {
				np = stzalloc(sizeof(struct nhere));
				/*np->nfile.fd = 0; - stzalloc did it */
			}
			np->type = NHERE;
			heredoc = stzalloc(sizeof(struct heredoc));
			heredoc->here = np;
			c = pgetc_eatbnl();
			if (c == '-') {
				heredoc->striptabs = 1;
			} else {
				/*heredoc->striptabs = 0; - stzalloc did it */
				pungetc();
			}
			break;

		case '&':
			np->type = NFROMFD;
			break;

		case '>':
			np->type = NFROMTO;
			break;

		default:
			np->type = NFROM;
			pungetc();
			break;
		}
	}
	if (fd >= 0)
		np->nfile.fd = fd;
	redirnode = np;
	goto parseredir_return;
}

/*
 * Parse a substitution.  At this point, we have read the dollar sign
 * and nothing else.
 */

/* is_special(c) evaluates to 1 for c in "!#$*-0123456789?@"; 0 otherwise
 * (assuming ascii char codes, as the original implementation did) */
#define is_special(c) \
	(((unsigned)(c) - 33 < 32) \
			&& ((0xc1ff920dU >> ((unsigned)(c) - 33)) & 1))
parsesub: {
	unsigned char subtype;
	int typeloc;

	c = pgetc_eatbnl();
	if ((checkkwd & CHKEOFMARK)
	 || (c != '(' && c != '{' && !is_name(c) && !is_special(c))
	) {
#if BASH_DOLLAR_SQUOTE
		if (synstack->syntax != DQSYNTAX && c == '\'')
			bash_dollar_squote = 1;
		else
#endif
			USTPUTC('$', out);
		pungetc();
	} else if (c == '(') {
		/* $(command) or $((arith)) */
		if (pgetc_eatbnl() == '(') {
#if ENABLE_FEATURE_SH_MATH
			PARSEARITH();
#else
			raise_error_syntax("support for $((arith)) is disabled");
#endif
		} else {
			pungetc();
			PARSEBACKQNEW();
		}
	} else {
		/* $VAR, $<specialchar>, ${...}, or PEOF */
		smalluint newsyn = synstack->syntax;

		USTPUTC(CTLVAR, out);
		typeloc = out - (char *)stackblock();
		STADJUST(1, out);
		subtype = VSNORMAL;
		if (c == '{') {
			c = pgetc_eatbnl();
			subtype = 0;
		}
 varname:
		if (is_name(c)) {
			/* $[{[#]]NAME[}] */
			do {
				STPUTC(c, out);
				c = pgetc_eatbnl();
			} while (is_in_name(c));
		} else if (isdigit(c)) {
			/* $[{[#]]NUM[}] */
			do {
				STPUTC(c, out);
				c = pgetc_eatbnl();
			} while ((subtype == 0 || subtype == VSLENGTH) && isdigit(c));
		} else if (c != '}') {
			/* $[{[#]]<specialchar>[}] */
			int cc = c;

			c = pgetc_eatbnl();
			if (!subtype && cc == '#') {
				subtype = VSLENGTH;
				if (c == '_' || isalnum(c))
					goto varname;
				cc = c;
				c = pgetc_eatbnl();
				if (cc == '}' || c != '}') {
					pungetc();
					subtype = 0;
					c = cc;
					cc = '#';
				}
			}

			if (!is_special(cc)) {
				if (subtype == VSLENGTH)
					subtype = 0;
				goto badsub;
			}

			USTPUTC(cc, out);
		} else
			goto badsub;

		if (subtype == 0) {
			static const char types[] ALIGN1 = "}-+?=";
			/* ${VAR...} but not $VAR or ${#VAR} */
			/* c == first char after VAR */
			int cc = c;

			switch (c) {
			case ':':
				c = pgetc_eatbnl();
#if BASH_SUBSTR
				/* This check is only needed to not misinterpret
				 * ${VAR:-WORD}, ${VAR:+WORD}, ${VAR:=WORD}, ${VAR:?WORD}
				 * constructs.
				 */
				if (!strchr(types, c)) {
					subtype = VSSUBSTR;
					pungetc();
					break; /* "goto badsub" is bigger (!) */
				}
#endif
				subtype = VSNUL;
				/*FALLTHROUGH*/
			default: {
				const char *p = strchr(types, c);
				if (p == NULL)
					break;
				subtype |= p - types + VSNORMAL;
				break;
			}
			case '%':
			case '#':
				subtype = (c == '#' ? VSTRIMLEFT : VSTRIMRIGHT);
				c = pgetc_eatbnl();
				if (c == cc)
					subtype++;
				else
					pungetc();

				newsyn = BASESYNTAX;
				break;
#if BASH_PATTERN_SUBST
			case '/':
				/* ${v/[/]pattern/repl} */
//TODO: encode pattern and repl separately.
// Currently cases like: v=1;echo ${v/$((1/1))/ONE}
// are broken (should print "ONE")
				subtype = VSREPLACE;
				newsyn = BASESYNTAX;
				c = pgetc_eatbnl();
				if (c != '/')
					goto badsub;
				subtype++; /* VSREPLACEALL */
				break;
#endif
			}
		} else {
			if (subtype == VSLENGTH && c != '}')
				subtype = 0;
 badsub:
			pungetc();
		}

		if (newsyn == ARISYNTAX)
			newsyn = DQSYNTAX;

		if ((newsyn != synstack->syntax || synstack->innerdq)
		 && subtype != VSNORMAL
		) {
			synstack_push(&synstack,
				synstack->prev ?: alloca(sizeof(*synstack)),
				newsyn);

			synstack->varpushed = 1;
			synstack->dblquote = newsyn != BASESYNTAX;
		}

		((unsigned char *)stackblock())[typeloc] = subtype;
		if (subtype != VSNORMAL) {
			synstack->varnest++;
			if (synstack->dblquote)
				synstack->dqvarnest++;
		}
		STPUTC('=', out);
	}
	goto parsesub_return;
}

/*
 * Called to parse command substitutions.  Newstyle is set if the command
 * is enclosed inside $(...); nlpp is a pointer to the head of the linked
 * list of commands (passed by reference), and savelen is the number of
 * characters on the top of the stack which must be preserved.
 */
parsebackq: {
	struct nodelist **nlpp;
	union node *n;
	char *str;
	size_t savelen;
	struct heredoc *saveheredoclist;
	smallint saveprompt = 0;

	str = NULL;
	savelen = out - (char *)stackblock();
	if (savelen > 0) {
		/*
		 * FIXME: this can allocate very large block on stack and SEGV.
		 * Example:
		 * echo "..<100kbytes>..`true` $(true) `true` ..."
		 * allocates 100kb for every command subst. With about
		 * a hundred command substitutions stack overflows.
		 * With larger prepended string, SEGV happens sooner.
		 */
		str = alloca(savelen);
		memcpy(str, stackblock(), savelen);
	}

	if (oldstyle) {
		/* We must read until the closing backquote, giving special
		 * treatment to some slashes, and then push the string and
		 * reread it as input, interpreting it normally.
		 */
		char *pout;
		size_t psavelen;
		char *pstr;

		STARTSTACKSTR(pout);
		for (;;) {
			int pc;

			setprompt_if(needprompt, 2);
			pc = pgetc_eatbnl();
			switch (pc) {
			case '`':
				goto done;

			case '\\':
				pc = pgetc(); /* not pgetc_eatbnl! */
				if (pc != '\\' && pc != '`' && pc != '$'
				 && (!synstack->dblquote || pc != '"')
				) {
					STPUTC('\\', pout);
				}
				break;

			case PEOF:
				raise_error_syntax("EOF in backquote substitution");

			case '\n':
				nlnoprompt();
				break;

			default:
				break;
			}
			STPUTC(pc, pout);
		}
 done:
		STPUTC('\0', pout);
		psavelen = pout - (char *)stackblock();
		if (psavelen > 0) {
			pstr = grabstackstr(pout);
			setinputstring(pstr);
		}
	}
	nlpp = &bqlist;
	while (*nlpp)
		nlpp = &(*nlpp)->next;
	*nlpp = stzalloc(sizeof(**nlpp));
	/* (*nlpp)->next = NULL; - stzalloc did it */

	saveheredoclist = heredoclist;
	heredoclist = NULL;

	if (oldstyle) {
		saveprompt = doprompt;
		doprompt = 0;
	}

	n = list(2);

	if (oldstyle)
		doprompt = saveprompt;
	else {
		if (readtoken() != TRP)
			raise_error_unexpected_syntax(TRP);
		setinputstring(nullstr);
	}

	parseheredoc();
	heredoclist = saveheredoclist;

	(*nlpp)->n = n;
	/* Start reading from old file again. */
	popfile();
	/* Ignore any pushed back tokens left from the backquote parsing. */
	if (oldstyle)
		tokpushback = 0;
	out = growstackto(savelen + 1);
	if (str) {
		memcpy(out, str, savelen);
		STADJUST(savelen, out);
	}
#if BASH_PROCESS_SUBST
	if (style == PSUB)
		USTPUTC(c == '<' ? CTLFROMPROC : CTLTOPROC, out);
	else
#endif
		USTPUTC(CTLBACKQ, out);
	if (oldstyle)
		goto parsebackq_oldreturn;
#if BASH_PROCESS_SUBST
	else if (style == PSUB)
		goto parsebackq_psreturn;
#endif
	goto parsebackq_newreturn;
}

#if ENABLE_FEATURE_SH_MATH
/*
 * Parse an arithmetic expansion (indicate start of one and set state)
 */
parsearith: {

	synstack_push(&synstack,
			synstack->prev ?: alloca(sizeof(*synstack)),
			ARISYNTAX);
	synstack->dblquote = 1;
	USTPUTC(CTLARI, out);
	goto parsearith_return;
}
#endif
} /* end of readtoken */

/*
 * Read the next input token.
 * If the token is a word, we set backquotelist to the list of cmds in
 *      backquotes.  We set quoteflag to true if any part of the word was
 *      quoted.
 * If the token is TREDIR, then we set redirnode to a structure containing
 *      the redirection.
 *
 * [Change comment:  here documents and internal procedures]
 * [Readtoken shouldn't have any arguments.  Perhaps we should make the
 *  word parsing code into a separate routine.  In this case, readtoken
 *  doesn't need to have any internal procedures, but parseword does.
 *  We could also make parseoperator in essence the main routine, and
 *  have parseword (readtoken1?) handle both words and redirection.]
 */
#define NEW_xxreadtoken
#ifdef NEW_xxreadtoken
/* singles must be first! */
static const char xxreadtoken_chars[7] ALIGN1 = {
	'\n', '(', ')', /* singles */
	'&', '|', ';',  /* doubles */
	0
};

#define xxreadtoken_singles 3
#define xxreadtoken_doubles 3

static const char xxreadtoken_tokens[] ALIGN1 = {
	TNL, TLP, TRP,          /* only single occurrence allowed */
	TBACKGND, TPIPE, TSEMI, /* if single occurrence */
	TEOF,                   /* corresponds to trailing nul */
	TAND, TOR, TENDCASE     /* if double occurrence */
};

static int
xxreadtoken(void)
{
	int c;

	if (tokpushback) {
		tokpushback = 0;
		return lasttoken;
	}
	setprompt_if(needprompt, 2);
	for (;;) {                      /* until token or start of word found */
		c = pgetc_eatbnl();
		if (c == ' ' || c == '\t')
			continue;

		if (c == '#') {
			while ((c = pgetc()) != '\n' && c != PEOF)
				continue;
			pungetc();
		} else if (c == '\\') {
			break; /* return readtoken1(...) */
		} else {
			const char *p;

			p = xxreadtoken_chars + sizeof(xxreadtoken_chars) - 1;
			if (c != PEOF) {
				if (c == '\n') {
					nlnoprompt();
				}

				p = strchr(xxreadtoken_chars, c);
				if (p == NULL)
					break; /* return readtoken1(...) */

				if ((int)(p - xxreadtoken_chars) >= xxreadtoken_singles) {
					int cc = pgetc_eatbnl();
					if (cc == c) {    /* double occurrence? */
						p += xxreadtoken_doubles + 1;
					} else {
						pungetc();
#if BASH_REDIR_OUTPUT
						if (c == '&' && cc == '>') /* &> */
							break; /* return readtoken1(...) */
#endif
					}
				}
			}
			lasttoken = xxreadtoken_tokens[p - xxreadtoken_chars];
			return lasttoken;
		}
	} /* for (;;) */

	return readtoken1(c, BASESYNTAX, (char *) NULL, 0);
}
#else /* old xxreadtoken */
#define RETURN(token)   return lasttoken = token
static int
xxreadtoken(void)
{
	int c;

	if (tokpushback) {
		tokpushback = 0;
		return lasttoken;
	}
	setprompt_if(needprompt, 2);
	for (;;) {      /* until token or start of word found */
		c = pgetc_eatbnl();
		switch (c) {
		case ' ': case '\t':
			continue;
		case '#':
			while ((c = pgetc()) != '\n' && c != PEOF)
				continue;
			pungetc();
			continue;
		case '\n':
			nlnoprompt();
			RETURN(TNL);
		case PEOF:
			RETURN(TEOF);
		case '&':
			if (pgetc_eatbnl() == '&')
				RETURN(TAND);
			pungetc();
			RETURN(TBACKGND);
		case '|':
			if (pgetc_eatbnl() == '|')
				RETURN(TOR);
			pungetc();
			RETURN(TPIPE);
		case ';':
			if (pgetc_eatbnl() == ';')
				RETURN(TENDCASE);
			pungetc();
			RETURN(TSEMI);
		case '(':
			RETURN(TLP);
		case ')':
			RETURN(TRP);
		}
		break;
	}
	return readtoken1(c, BASESYNTAX, (char *)NULL, 0);
#undef RETURN
}
#endif /* old xxreadtoken */

static int
readtoken(void)
{
	int t;
	int kwd = checkkwd;
#if DEBUG
	smallint alreadyseen = tokpushback;
#endif

#if ENABLE_ASH_ALIAS
 top:
#endif

	t = xxreadtoken();

	/*
	 * eat newlines
	 */
	if (kwd & CHKNL) {
		while (t == TNL) {
			parseheredoc();
			checkkwd = 0;
			t = xxreadtoken();
		}
	}

	kwd |= checkkwd;
	checkkwd = 0;

	if (t != TWORD || quoteflag) {
		goto out;
	}

	/*
	 * check for keywords
	 */
	if (kwd & CHKKWD) {
		const char *const *pp;

		pp = findkwd(wordtext);
		if (pp) {
			lasttoken = t = pp - tokname_array;
			TRACE(("keyword '%s' recognized\n", tokname_array[t]));
			goto out;
		}
	}

	if (kwd & CHKALIAS) {
#if ENABLE_ASH_ALIAS
		struct alias *ap;
		ap = lookupalias(wordtext, 1);
		if (ap != NULL) {
			if (*ap->val) {
				pushstring(ap->val, ap);
			}
			goto top;
		}
#endif
	}
 out:
#if DEBUG
	if (!alreadyseen)
		TRACE(("token '%s' %s\n", tokname_array[t], t == TWORD ? wordtext : ""));
	else
		TRACE(("reread token '%s' %s\n", tokname_array[t], t == TWORD ? wordtext : ""));
#endif
	return t;
}

/*
 * Read and parse a command.  Returns NODE_EOF on end of file.
 * (NULL is a valid parse tree indicating a blank line.)
 */
static union node *
parsecmd(int interact)
{
	tokpushback = 0;
	checkkwd = 0;
	heredoclist = 0;
	doprompt = interact;
	setprompt_if(doprompt, doprompt);
	needprompt = 0;
	return list(1);
}

/*
 * Input any here documents.
 */
static void
parseheredoc(void)
{
	struct heredoc *here;
	union node *n;

	here = heredoclist;
	heredoclist = NULL;

	while (here) {
		tokpushback = 0;
		setprompt_if(needprompt, 2);
		if (here->here->type == NHERE)
			readtoken1(pgetc(), SQSYNTAX, here->eofmark, here->striptabs);
		else
			readtoken1(pgetc_eatbnl(), DQSYNTAX, here->eofmark, here->striptabs);
		n = stzalloc(sizeof(struct narg));
		n->narg.type = NARG;
		/*n->narg.next = NULL; - stzalloc did it */
		n->narg.text = wordtext;
		n->narg.backquote = backquotelist;
		here->here->nhere.doc = n;
		here = here->next;
	}
}

static const char *
expandstr(const char *ps, int syntax_type)
{
	struct parsefile *file_stop;
	struct jmploc *volatile savehandler;
	struct heredoc *saveheredoclist;
	const char *result;
	int saveprompt;
	struct jmploc jmploc;
	union node n;
	int err;

	file_stop = g_parsefile;

	/* XXX Fix (char *) cast. */
	setinputstring((char *)ps);

	saveheredoclist = heredoclist;
	heredoclist = NULL;
	saveprompt = doprompt;
	doprompt = 0;
	result = ps;
	savehandler = exception_handler;
	err = setjmp(jmploc.loc);
	if (err)
		goto out;

	/* readtoken1() might die horribly.
	 * Try a prompt with syntactically wrong command:
	 * PS1='$(date "+%H:%M:%S) > '
	 */
	exception_handler = &jmploc;
	readtoken1(pgetc_eatbnl(), syntax_type, FAKEEOFMARK, 0);

	n.narg.type = NARG;
	n.narg.next = NULL;
	n.narg.text = wordtext;
	n.narg.backquote = backquotelist;

	/* expandarg() might fail too:
	 * PS1='$((123+))'
	 */
	expandarg(&n, NULL, EXP_QUOTED);
	result = stackblock();

out:
	exception_handler = savehandler;
	if (err && exception_type != EXERROR)
		longjmp(exception_handler->loc, 1);

	doprompt = saveprompt;
	/* Try: PS1='`xxx(`' */
	unwindfiles(file_stop);
	heredoclist = saveheredoclist;

	return result;
}

static inline int
parser_eof(void)
{
	return tokpushback && lasttoken == TEOF;
}

/*
 * Execute a command or commands contained in a string.
 */
static int
evalstring(char *s, int flags)
{
	struct jmploc *volatile savehandler;
	struct jmploc jmploc;
	int ex;

	union node *n;
	struct stackmark smark;
	int status;

	s = sstrdup(s);
#if ENABLE_PLATFORM_MINGW32
	remove_cr(s, strlen(s)+1);
#endif
	setinputstring(s);
	setstackmark(&smark);

	status = 0;
	/* On exception inside execution loop, we must popfile().
	 * Try interactively:
	 *	readonly a=a
	 *	command eval "a=b"  # throws "is read only" error
	 * "command BLTIN" is not supposed to abort (even in non-interactive use).
	 * But if we skip popfile(), we hit EOF in eval's string, and exit.
	 */
	savehandler = exception_handler;
	ex = setjmp(jmploc.loc);
	if (ex)
		goto out;
	exception_handler = &jmploc;

	while ((n = parsecmd(0)) != NODE_EOF) {
		int i;

		i = evaltree(n, flags & ~(parser_eof() ? 0 : EV_EXIT));
		if (n)
			status = i;
		popstackmark(&smark);
		if (evalskip)
			break;
	}
 out:
	popstackmark(&smark);
	popfile();
	stunalloc(s);

	exception_handler = savehandler;
	if (ex)
		longjmp(exception_handler->loc, ex);

	return status;
}

/*
 * The eval command.
 */
static int FAST_FUNC
evalcmd(int argc UNUSED_PARAM, char **argv, int flags)
{
	char *p;
	char *concat;

	if (argv[1]) {
		p = argv[1];
		argv += 2;
		if (argv[0]) {
			STARTSTACKSTR(concat);
			for (;;) {
				concat = stack_putstr(p, concat);
				p = *argv++;
				if (p == NULL)
					break;
				STPUTC(' ', concat);
			}
			STPUTC('\0', concat);
			p = grabstackstr(concat);
		}
		return evalstring(p, flags & EV_TESTED);
	}
	return 0;
}

/*
 * Read and execute commands.
 * "Top" is nonzero for the top level command loop;
 * it turns on prompting if the shell is interactive.
 */
static int
cmdloop(int top)
{
	union node *n;
	struct stackmark smark;
	int inter;
	int status = 0;
	int numeof = 0;

	TRACE(("cmdloop(%d) called\n", top));
	for (;;) {
		int skip;

		setstackmark(&smark);
#if JOBS || JOBS_WIN32
		if (doing_jobctl)
			showjobs(SHOW_CHANGED|SHOW_STDERR);
#endif
		inter = 0;
		if (iflag && top) {
			inter++;
			chkmail();
#if ENABLE_PLATFORM_MINGW32
			terminal_mode(TRUE);
#endif
		}
		n = parsecmd(inter);
#if DEBUG
		if (DEBUG > 2 && debug && (n != NODE_EOF))
			showtree(n);
#endif
		if (n == NODE_EOF) {
			if (!top || numeof >= 50)
				break;
			if (!stoppedjobs()) {
				if (!iflag)
					break;
				if (!Iflag) {
					newline_and_flush(stderr);
					break;
				}
				/* "set -o ignoreeof" active, do not exit command loop on ^D */
				out2str("\nUse \"exit\" to leave shell.\n");
			}
			numeof++;
		} else {
			int i;

#if !ENABLE_PLATFORM_MINGW32
			/* job_warning can only be 2,1,0. Here 2->1, 1/0->0 */
			job_warning >>= 1;
#endif
			numeof = 0;
			i = evaltree(n, 0);
			if (n)
				status = i;
		}
		popstackmark(&smark);
		skip = evalskip;

		if (skip) {
			evalskip &= ~(SKIPFUNC | SKIPFUNCDEF);
			break;
		}
	}
	return status;
}

/*
 * Take commands from a file.  To be compatible we should do a path
 * search for the file, which is necessary to find sub-commands.
 */
static char *
find_dot_file(char *basename)
{
	char *fullname;
	const char *path;
	struct stat statb;
	int len;

	/* don't try this for absolute or relative paths */
	if (strchr(basename, '/') IF_PLATFORM_MINGW32(|| strchr(basename, '\\')))
		return basename;

	path = pathval();
	while ((len = padvance(&path, basename)) >= 0) {
		fullname = stackblock();
		if ((!pathopt || *pathopt == 'f')
		 && !stat(fullname, &statb) && S_ISREG(statb.st_mode)
		) {
			/* This will be freed by the caller. */
			return stalloc(len);
		}
	}
	/* not found in PATH */

#if ENABLE_ASH_BASH_SOURCE_CURDIR
	return basename;
#else
	ash_msg_and_raise_error("%s: not found", basename);
	/* NOTREACHED */
#endif
}

static int FAST_FUNC
dotcmd(int argc_ UNUSED_PARAM, char **argv_ UNUSED_PARAM)
{
	/* "false; . empty_file; echo $?" should print 0, not 1: */
	int status = 0;
	char *fullname;
	char **argv;
	char *args_need_save;
	volatile struct shparam saveparam;

//???
//	struct strlist *sp;
//	for (sp = cmdenviron; sp; sp = sp->next)
//		setvareq(ckstrdup(sp->text), VSTRFIXED | VTEXTFIXED);

	nextopt(nullstr); /* handle possible "--" */
	argv = argptr;

	if (!argv[0]) {
		/* bash says: "bash: .: filename argument required" */
		return 2; /* bash compat */
	}

	/* This aborts if file isn't found, which is POSIXly correct.
	 * bash returns exitcode 1 instead.
	 */
	fullname = find_dot_file(argv[0]);
	argv++;
	args_need_save = argv[0];
	if (args_need_save) { /* ". FILE ARGS", and ARGS are not empty */
		int argc;
		saveparam = shellparam;
		shellparam.malloced = 0;
		argc = 1;
		while (argv[argc])
			argc++;
		shellparam.nparam = argc;
		shellparam.p = argv;
	};

	/* This aborts if file can't be opened, which is POSIXly correct.
	 * bash returns exitcode 1 instead.
	 */
	setinputfile(fullname, INPUT_PUSH_FILE);
	commandname = fullname;
	status = cmdloop(0);
	popfile();

	if (args_need_save) {
		freeparam(&shellparam);
		shellparam = saveparam;
	};

	return status;
}

static int FAST_FUNC
exitcmd(int argc UNUSED_PARAM, char **argv)
{
	if (stoppedjobs())
		return 0;

	if (argv[1])
		savestatus = number(argv[1]);

//TODO: this script
// trap 'echo trap:$FUNCNAME' EXIT
// f() { exit; }
// f
//prints "trap:f" in bash. We can call exitshell() here to achieve this.
//For now, keeping dash code:
	raise_exception(EXEXIT);
	/* NOTREACHED */
}

/*
 * Read a file containing shell functions.
 */
static void
readcmdfile(char *name)
{
	setinputfile(name, INPUT_PUSH_FILE);
	cmdloop(0);
	popfile();
}


/* ============ find_command inplementation */

static int test_exec(/*const char *fullname,*/ struct stat *statb)
{
	/*
	 * TODO: use faccessat(AT_FDCWD, fullname, X_OK, AT_EACCESS)
	 * instead: executability may depend on ACLs, capabilities
	 * and who knows what else, not just mode bits.
	 * (faccessat2 syscall was added to Linux in May 14 2020)
	 */
	mode_t stmode;
	uid_t euid;
	enum { ANY_IX = S_IXUSR | S_IXGRP | S_IXOTH };

	/* Do we already know with no extra syscalls? */
	if (!S_ISREG(statb->st_mode))
		return 0; /* not a regular file */
	if ((statb->st_mode & ANY_IX) == 0)
		return 0; /* no one can execute */
	if ((statb->st_mode & ANY_IX) == ANY_IX)
		return 1; /* anyone can execute */

	/* Executability depends on our euid/egid/supplementary groups */
	stmode = S_IXOTH;
	euid = get_cached_euid(&groupinfo.euid);
	if (euid == 0)
		/* for root user, any X bit is good enough */
		stmode = ANY_IX;
	else if (statb->st_uid == euid)
		stmode = S_IXUSR;
	else if (statb->st_gid == get_cached_egid(&groupinfo.egid))
		stmode = S_IXGRP;
	else if (is_in_supplementary_groups(&groupinfo, statb->st_gid))
		stmode = S_IXGRP;

	return statb->st_mode & stmode;
}

/*
 * Resolve a command name.  If you change this routine, you may have to
 * change the shellexec routine as well.
 */
static void
find_command(char *name, struct cmdentry *entry, int act, const char *path)
{
	struct tblentry *cmdp;
	int idx;
	int prev;
	char *fullname;
	struct stat statb;
	int e;
	int updatetbl;
	struct builtincmd *bcmd;
	int len;

#if !ENABLE_PLATFORM_MINGW32
	/* If name contains a slash, don't use PATH or hash table */
	if (strchr(name, '/') != NULL) {
		entry->u.index = -1;
		if (act & DO_ABS) {
			while (stat(name, &statb) < 0) {
#ifdef SYSV
				if (errno == EINTR)
					continue;
#endif
 absfail:
				entry->cmdtype = CMDUNKNOWN;
				return;
			}
			if (!test_exec(/*name,*/ &statb))
				goto absfail;
		}
		entry->cmdtype = CMDNORMAL;
		return;
	}
#else /* ENABLE_PLATFORM_MINGW32 */
	/* If name contains a slash or drive prefix, don't use PATH or hash table */
	if (has_path(name)) {
		entry->u.index = -1;
		entry->cmdtype = CMDNORMAL;
		fullname = stack_add_ext_space(name);
		if (add_win32_extension(fullname)) {
			return;
		} else if (unix_path(name)) {
			name = (char *)bb_basename(name);
			if (
# if ENABLE_FEATURE_SH_STANDALONE
					find_applet_by_name_for_sh(name, path) >= 0 ||
# endif
					!find_builtin(bb_basename(name))
			) {
				act |= DO_NOFUNC;
			} else if (act & DO_ABS) {
				entry->cmdtype = CMDUNKNOWN;
				return;
			}
		} else if (act & DO_ABS) {
			entry->cmdtype = CMDUNKNOWN;
			return;
		} else {
			return;
		}
	}
#endif /* ENABLE_PLATFORM_MINGW32 */

/* #if ENABLE_FEATURE_SH_STANDALONE... moved after builtin check */

	updatetbl = (path == pathval());
	if (!updatetbl)
		act |= DO_ALTPATH;

	/* If name is in the table, check answer will be ok */
	cmdp = cmdlookup(name, 0);
	if (cmdp != NULL) {
		int bit;

		switch (cmdp->cmdtype) {
		default:
#if DEBUG
			abort();
#endif
		case CMDNORMAL:
			bit = DO_ALTPATH | DO_REGBLTIN;
			break;
		case CMDFUNCTION:
			bit = DO_NOFUNC;
			break;
		case CMDBUILTIN:
			bit = IS_BUILTIN_REGULAR(cmdp->param.cmd) ? 0 : DO_REGBLTIN;
			break;
		}
		if (act & bit) {
			if (act & bit & DO_REGBLTIN)
				goto fail;

			updatetbl = 0;
			cmdp = NULL;
		} else if (cmdp->rehash == 0)
			/* if not invalidated by cd, we're done */
			goto success;
	}

	/* If %builtin not in path, check for builtin next */
	bcmd = find_builtin(name);
	if (bcmd) {
		if (IS_BUILTIN_REGULAR(bcmd))
			goto builtin_success;
		if (act & DO_ALTPATH)
			goto builtin_success;
		if (builtinloc <= 0)
			goto builtin_success;
	}

	if (act & DO_REGBLTIN)
		goto fail;

#if ENABLE_FEATURE_SH_STANDALONE
	{
		int applet_no = find_applet_by_name_for_sh(name, path);
		if (applet_no >= 0) {
			entry->cmdtype = CMDNORMAL;
			entry->u.index = -2 - applet_no;
			return;
		}
	}
#endif

	/* We have to search path. */
	prev = -1;              /* where to start */
	if (cmdp && cmdp->rehash) {     /* doing a rehash */
		if (cmdp->cmdtype == CMDBUILTIN)
			prev = builtinloc;
		else
			prev = cmdp->param.index;
	}

	e = ENOENT;
	idx = -1;
 loop:
	while ((len = padvance(&path, name)) >= 0) {
		const char *lpathopt = pathopt;

		fullname = stackblock();
		idx++;
		if (lpathopt) {
			if (*lpathopt == 'b') {
				if (bcmd)
					goto builtin_success;
				continue;
			} else if (!(act & DO_NOFUNC)) {
				/* handled below */
			} else {
				/* ignore unimplemented options */
				continue;
			}
		}
		/* if rehash, don't redo absolute path names */
		if (!is_relative_path(fullname) && idx <= prev) {
			if (idx < prev)
				continue;
			TRACE(("searchexec \"%s\": no change\n", name));
			goto success;
		}
#if ENABLE_PLATFORM_MINGW32
		add_win32_extension(fullname);
#endif
		while (stat(fullname, &statb) < 0) {
#ifdef SYSV
			if (errno == EINTR)
				continue;
#endif
			if (errno != ENOENT && errno != ENOTDIR)
				e = errno;
			goto loop;
		}
		if (lpathopt) {          /* this is a %func directory */
			stalloc(len);
			/* NB: stalloc will return space pointed by fullname
			 * (because we don't have any intervening allocations
			 * between stunalloc above and this stalloc) */
			readcmdfile(fullname);
			cmdp = cmdlookup(name, 0);
			if (cmdp == NULL || cmdp->cmdtype != CMDFUNCTION)
				ash_msg_and_raise_error("%s not defined in %s", name, fullname);
			stunalloc(fullname);
			goto success;
		}
		e = EACCES;     /* if we fail, this will be the error */
		if (!test_exec(/*fullname,*/ &statb))
			continue;
		TRACE(("searchexec \"%s\" returns \"%s\"\n", name, fullname));
		if (!updatetbl) {
			entry->cmdtype = CMDNORMAL;
			entry->u.index = idx;
			return;
		}
		INT_OFF;
		cmdp = cmdlookup(name, 1);
		cmdp->cmdtype = CMDNORMAL;
		cmdp->param.index = idx;
		INT_ON;
		goto success;
	}

	/* We failed.  If there was an entry for this command, delete it */
	if (cmdp && updatetbl)
		delete_cmd_entry();
	if (act & DO_ERR) {
#if ENABLE_ASH_BASH_NOT_FOUND_HOOK
		struct tblentry *hookp = cmdlookup("command_not_found_handle", 0);
		if (hookp && hookp->cmdtype == CMDFUNCTION) {
			char *argv[3];
			argv[0] = (char*) "command_not_found_handle";
			argv[1] = name;
			argv[2] = NULL;
			evalfun(hookp->param.func, 2, argv, 0);
			entry->cmdtype = CMDUNKNOWN;
			return;
		}
#endif
		ash_msg("%s: %s", name, errmsg(e, "not found"));
	}
 fail:
	entry->cmdtype = CMDUNKNOWN;
	return;

 builtin_success:
	if (!updatetbl) {
		entry->cmdtype = CMDBUILTIN;
		entry->u.cmd = bcmd;
		return;
	}
	INT_OFF;
	cmdp = cmdlookup(name, 1);
	cmdp->cmdtype = CMDBUILTIN;
	cmdp->param.cmd = bcmd;
	INT_ON;
 success:
	cmdp->rehash = 0;
	entry->cmdtype = cmdp->cmdtype;
	entry->u = cmdp->param;
}

/*
 * The trap builtin.
 */
static int FAST_FUNC
trapcmd(int argc UNUSED_PARAM, char **argv UNUSED_PARAM)
{
	char *action;
	char **ap;
	int signo, exitcode;

	nextopt(nullstr);
	ap = argptr;
	if (!*ap) {
		for (signo = 0; signo <= NTRAP_LAST; signo++) {
			char *tr = trap_ptr[signo];
			if (tr) {
				/* note: bash adds "SIG", but only if invoked
				 * as "bash". If called as "sh", or if set -o posix,
				 * then it prints short signal names.
				 * We are printing short names: */
				out1fmt("trap -- %s %s\n",
						single_quote(tr),
						(signo == NTRAP_ERR) ? "ERR" : get_signame(signo));
		/* trap_ptr != trap only if we are in special-cased `trap` code.
		 * In this case, we will exit very soon, no need to free(). */
				/* if (trap_ptr != trap && tp[0]) */
				/*	free(tr); */
			}
		}
		/*
		if (trap_ptr != trap) {
			free(trap_ptr);
			trap_ptr = trap;
		}
		*/
		return 0;
	}

	/* Why the second check?
	 * "trap NUM [sig2]..." is the same as "trap - NUM [sig2]..."
	 * In this case, NUM is signal no, not an action.
	 */
	action = NULL;
	if (ap[1] && !is_number(ap[0]))
		action = *ap++;

	exitcode = 0;
	while (*ap) {
		signo = strcmp(*ap, "ERR") == 0 ? NTRAP_ERR : get_signum(*ap);
		if (signo < 0) {
			/* Mimic bash message exactly */
			ash_msg("%s: invalid signal specification", *ap);
			exitcode = 1;
			goto next;
		}
		INT_OFF;
		if (action) {
			if (LONE_DASH(action))
				action = NULL;
			else {
#if !ENABLE_PLATFORM_MINGW32
				if (action[0]) /* not NULL and not "" and not "-" */
					may_have_traps = 1;
#endif
				action = ckstrdup(action);
			}
		}
		free(trap[signo]);
		trap[signo] = action;
#if ENABLE_PLATFORM_MINGW32
		if (signo == SIGINT) {
			// trap '' INT disables Ctrl-C, anything else enables it
			if (action && action[0] == '\0') {
				SetConsoleCtrlHandler(NULL, TRUE);
# if ENABLE_FEATURE_EDITING
				if (line_input_state) {
					line_input_state->flags |= IGNORE_CTRL_C;
				}
# endif
			} else {
				SetConsoleCtrlHandler(NULL, FALSE);
# if ENABLE_FEATURE_EDITING
				if (line_input_state) {
					line_input_state->flags &= ~IGNORE_CTRL_C;
				}
# endif
			}
		}
#else
		if (signo != 0 && signo < NSIG)
			setsignal(signo);
#endif
		INT_ON;
 next:
		ap++;
	}
#if ENABLE_PLATFORM_MINGW32
	may_have_traps = trap[SIGINT] && trap[SIGINT][0] != '\0';
#endif
	return exitcode;
}


/* ============ Builtins */

#if ENABLE_ASH_HELP
static int FAST_FUNC
helpcmd(int argc UNUSED_PARAM, char **argv UNUSED_PARAM)
{
	unsigned col;
	unsigned i;

	out1fmt(
		"Built-in commands:\n"
		"------------------\n");
	for (col = 0, i = 0; i < ARRAY_SIZE(builtintab); i++) {
		col += out1fmt("%c%s", ((col == 0) ? '\t' : ' '),
					builtintab[i].name + 1);
		if (col > 60) {
			out1fmt("\n");
			col = 0;
		}
	}
# if ENABLE_FEATURE_SH_STANDALONE
	{
		const char *a = applet_names;
		while (*a) {
			if (prefer_applet(a, pathval())) {
				col += out1fmt("%c%s", ((col == 0) ? '\t' : ' '), a);
				if (col > 60) {
					out1fmt("\n");
					col = 0;
				}
			}
			while (*a++ != '\0')
				continue;
		}
	}
# endif
	newline_and_flush(stdout);
	return EXIT_SUCCESS;
}
#endif

#if MAX_HISTORY
static int FAST_FUNC
historycmd(int argc UNUSED_PARAM, char **argv UNUSED_PARAM)
{
	show_history(line_input_state);
	return EXIT_SUCCESS;
}
#endif

/*
 * The export and readonly commands.
 */
static int FAST_FUNC
exportcmd(int argc UNUSED_PARAM, char **argv)
{
	struct var *vp;
	char *name;
	const char *p;
	char **aptr;
	char opt;
	int flag;
	int flag_off;

	/* "readonly" in bash accepts, but ignores -n.
	 * We do the same: it saves a conditional in nextopt's param.
	 */
	flag_off = 0;
	while ((opt = nextopt("np")) != '\0') {
		if (opt == 'n')
			flag_off = VEXPORT;
	}
	flag = VEXPORT;
	if (argv[0][0] == 'r') {
		flag = VREADONLY;
		flag_off = 0; /* readonly ignores -n */
	}
	flag_off = ~flag_off;

	/*if (opt_p_not_specified) - bash doesn't check this. Try "export -p NAME" */
	{
		aptr = argptr;
		name = *aptr;
		if (name) {
			do {
				p = strchr(name, '=');
				if (p != NULL) {
					p++;
				} else {
					vp = *findvar(name);
					if (vp) {
#if ENABLE_PLATFORM_MINGW32
						if (is_bb_var(name) == BB_VAR_EXACT) {
							if (flag_off == ~VEXPORT)
								unsetenv(name);
							else if (flag == VEXPORT && !(vp->flags & VUNSET))
								putenv(vp->var_text);
						}
#endif
						vp->flags = ((vp->flags | flag) & flag_off);
#if ENABLE_PLATFORM_MINGW32
						/* Unexporting a variable imported from the
						 * environment restores its original value and
						 * removes the VIMPORT flag. */
						if ((vp->flags & VIMPORT) && (flag_off == ~VEXPORT)) {
							vp->flags &= ~VIMPORT;
							p = getenv(name);
						} else
#endif
						continue;
					}
				}
				setvar(name, p, (flag & flag_off));
			} while ((name = *++aptr) != NULL);
			return 0;
		}
	}

	/* No arguments. Show the list of exported or readonly vars.
	 * -n is ignored.
	 */
	showvars(argv[0], flag, 0);
	return 0;
}

/*
 * Delete a function if it exists.
 */
static void
unsetfunc(const char *name)
{
	struct tblentry *cmdp;

	cmdp = cmdlookup(name, 0);
	if (cmdp != NULL && cmdp->cmdtype == CMDFUNCTION)
		delete_cmd_entry();
}

/*
 * The unset builtin command.  We unset the function before we unset the
 * variable to allow a function to be unset when there is a readonly variable
 * with the same name.
 */
static int FAST_FUNC
unsetcmd(int argc UNUSED_PARAM, char **argv UNUSED_PARAM)
{
	char **ap;
	int i;
	int flag = 0;

	while ((i = nextopt("vf")) != 0) {
		flag = i;
	}

	for (ap = argptr; *ap; ap++) {
		if (flag != 'f') {
			unsetvar(*ap);
			continue;
		}
		if (flag != 'v')
			unsetfunc(*ap);
	}
	return 0;
}

static const unsigned char timescmd_str[] ALIGN1 = {
	' ',  offsetof(struct tms, tms_utime),
	'\n', offsetof(struct tms, tms_stime),
	' ',  offsetof(struct tms, tms_cutime),
	'\n', offsetof(struct tms, tms_cstime),
	0
};
static int FAST_FUNC
timescmd(int argc UNUSED_PARAM, char **argv UNUSED_PARAM)
{
	unsigned clk_tck;
	const unsigned char *p;
	struct tms buf;

	clk_tck = bb_clk_tck();

	times(&buf);
	p = timescmd_str;
	do {
		unsigned sec, frac;
		unsigned long t;
		t = *(clock_t *)(((char *) &buf) + p[1]);
		sec = t / clk_tck;
		frac = t % clk_tck;
		out1fmt("%um%u.%03us%c",
			sec / 60, sec % 60,
			(frac * 1000) / clk_tck,
			p[0]);
		p += 2;
	} while (*p);

	return 0;
}

#if ENABLE_PLATFORM_MINGW32
static int FAST_FUNC
titlecmd(int argc UNUSED_PARAM, char **argv UNUSED_PARAM)
{
	if (*argptr == NULL) {
		char buffer[256];
		if (get_title(buffer, sizeof(buffer)))
			puts(buffer);
	} else {
		set_title(*argptr);
	}
	return 0;
}
#endif

#if ENABLE_FEATURE_SH_MATH
/*
 * The let builtin. Partially stolen from GNU Bash, the Bourne Again SHell.
 * Copyright (C) 1987, 1989, 1991 Free Software Foundation, Inc.
 *
 * Copyright (C) 2003 Vladimir Oleynik <dzo@simtreas.ru>
 */
static int FAST_FUNC
letcmd(int argc UNUSED_PARAM, char **argv)
{
	arith_t i;

	argv++;
	if (!*argv)
		ash_msg_and_raise_error("expression expected");
	do {
		i = ash_arith(*argv);
	} while (*++argv);

	return !i;
}
#endif

/*
 * The read builtin. Options:
 *      -r              Do not interpret '\' specially
 *      -s              Turn off echo (tty only)
 *      -n NCHARS       Read NCHARS max
 *      -p PROMPT       Display PROMPT on stderr (if input is from tty)
 *      -t SECONDS      Timeout after SECONDS (tty or pipe only)
 *      -u FD           Read from given FD instead of fd 0
 *      -d DELIM        End on DELIM char, not newline
 * This uses unbuffered input, which may be avoidable in some cases.
 * TODO: bash also has:
 *      -a ARRAY        Read into array[0],[1],etc
 *      -e              Use line editing (tty only)
 */
static int FAST_FUNC
readcmd(int argc UNUSED_PARAM, char **argv UNUSED_PARAM)
{
	struct builtin_read_params params;
	const char *r;
	int i;

	memset(&params, 0, sizeof(params));

	while ((i = nextopt("p:u:rt:n:sd:")) != '\0') {
		switch (i) {
		case 'p':
			params.opt_p = optionarg;
			break;
		case 'n':
			params.opt_n = optionarg;
			break;
		case 's':
			params.read_flags |= BUILTIN_READ_SILENT;
			break;
		case 't':
			params.opt_t = optionarg;
			break;
		case 'r':
			params.read_flags |= BUILTIN_READ_RAW;
			break;
		case 'u':
			params.opt_u = optionarg;
			break;
#if BASH_READ_D
		case 'd':
			params.opt_d = optionarg;
			break;
#endif
		default:
			break;
		}
	}

	if (!ENABLE_ASH_BASH_COMPAT && !argptr) {
		bb_simple_error_msg("read: need variable name");
		return 1;
	}
	params.argv = argptr;
	params.setvar = setvar0;
	params.ifs = bltinlookup("IFS"); /* can be NULL */

	/* "read -s" needs to save/restore termios, can't allow ^C
	 * to jump out of it.
	 */
 again:
	INT_OFF;
	r = shell_builtin_read(&params);
	INT_ON;

#if !ENABLE_PLATFORM_MINGW32
	if ((uintptr_t)r == 1 && errno == EINTR) {
		/* To get SIGCHLD: sleep 1 & read x; echo $x
		 * Correct behavior is to not exit "read"
		 */
		if (pending_sig == 0)
			goto again;
	}

	if ((uintptr_t)r == 2) /* -t SEC timeout? */
		/* bash: "The exit status is greater than 128 if the timeout is exceeded." */
		/* The actual value observed with bash 5.2.15: */
		return 128 + SIGALRM;
#else /* ENABLE_PLATFORM_MINGW32 */
	if ((uintptr_t)r == 2) {
		/* Timeout, return 128 + SIGALRM */
		return 142;
	} else if ((uintptr_t)r == 3) {
		/* ^C pressed, propagate event */
		if (trap[SIGINT]) {
			write(STDOUT_FILENO, "^C", 2);
			pending_int = 1;
			dotrap();
			if (!(rootshell && iflag))
				return (uintptr_t)0;
			else
				goto again;
		} else if (iflag) {
			raise_interrupt();
		} else {
			GenerateConsoleCtrlEvent(CTRL_C_EVENT, 0);
			exitshell();
		}
		return (uintptr_t)r;
	}
#endif

	if ((uintptr_t)r > 1)
		ash_msg_and_raise_error(r);

	return (uintptr_t)r;
}

static int FAST_FUNC
umaskcmd(int argc UNUSED_PARAM, char **argv UNUSED_PARAM)
{
	static const char permuser[3] ALIGN1 = "ogu";

	mode_t mask;
	int symbolic_mode = 0;

	while (nextopt("S") != '\0') {
		symbolic_mode = 1;
	}

	INT_OFF;
	mask = umask(0);
	umask(mask);
	INT_ON;

	if (*argptr == NULL) {
		if (symbolic_mode) {
			char buf[sizeof(",u=rwx,g=rwx,o=rwx")];
			char *p = buf;
			int i;

			i = 2;
			for (;;) {
				*p++ = ',';
				*p++ = permuser[i];
				*p++ = '=';
				/* mask is 0..0uuugggooo. i=2 selects uuu bits */
				if (!(mask & 0400)) *p++ = 'r';
				if (!(mask & 0200)) *p++ = 'w';
				if (!(mask & 0100)) *p++ = 'x';
				mask <<= 3;
				if (--i < 0)
					break;
			}
			*p = '\0';
			puts(buf + 1);
		} else {
			out1fmt("%04o\n", mask);
		}
	} else {
		char *modestr = *argptr;
		/* numeric umasks are taken as-is */
		/* symbolic umasks are inverted: "umask a=rx" calls umask(222) */
		if (!isdigit(modestr[0]))
			mask ^= 0777;
		mask = bb_parse_mode(modestr, mask);
		if ((unsigned)mask > 0777) {
			ash_msg_and_raise_error("illegal mode: %s", modestr);
		}
		if (!isdigit(modestr[0]))
			mask ^= 0777;
		umask(mask);
#if ENABLE_PLATFORM_MINGW32
		setvareq(xasprintf("BB_UMASK=0%o", mask), VEXPORT|VNOSAVE);
#endif
	}
	return 0;
}

static int FAST_FUNC
ulimitcmd(int argc UNUSED_PARAM, char **argv)
{
	return shell_builtin_ulimit(argv);
}

/* ============ main() and helpers */

/*
 * This routine is called when an error or an interrupt occurs in an
 * interactive shell and control is returned to the main command loop
 * but prior to exitshell.
 */
static void
exitreset(void)
{
	/* from eval.c: */
	if (savestatus >= 0) {
		if (exception_type == EXEXIT || evalskip == SKIPFUNCDEF)
			exitstatus = savestatus;
		savestatus = -1;
	}
	evalskip = 0;
	loopnest = 0;
	inps4 = 0;

	/* from expand.c: */
	ifsfree();

	/* from redir.c: */
	unwindredir(NULL);
}

/*
 * This routine is called when an error or an interrupt occurs in an
 * interactive shell and control is returned to the main command loop.
 * (In dash, this function is auto-generated by build machinery).
 */
static void
reset(void)
{
	/* from input.c: */
	g_parsefile->left_in_buffer = 0;
	g_parsefile->left_in_line = 0;      /* clear input buffer */
	g_parsefile->unget = 0;
	popallfiles();

	/* from var.c: */
	unwindlocalvars(NULL);
}

/*
 * Called to exit the shell.
 */
static void
exitshell(void)
{
	struct jmploc loc;
	char *p;

#if ENABLE_FEATURE_EDITING_SAVE_ON_EXIT
	if (line_input_state) {
		const char *hp;
# if ENABLE_FEATURE_SH_HISTFILESIZE
// in bash:
// HISTFILESIZE controls the on-disk history file size (in lines, 0=no history):
// "When this variable is assigned a value, the history file is truncated, if necessary"
// but we do it only at exit, not on assignment:
		/* Use HISTFILESIZE to limit file size */
		hp = lookupvar("HISTFILESIZE");
		if (hp)
			line_input_state->max_history = size_from_HISTFILESIZE(hp);
# endif
		/* HISTFILE: "If unset, the command history is not saved when a shell exits." */
		hp = lookupvar("HISTFILE");
		line_input_state->hist_file = hp;
		save_history(line_input_state); /* no-op if hist_file is NULL or "" */
	}
#endif

	savestatus = exitstatus;
	TRACE(("pid %d, exitshell(%d)\n", getpid(), savestatus));
	if (setjmp(loc.loc))
		goto out;
	exception_handler = &loc;
	p = trap[0];
	if (p) {
		trap[0] = NULL;
		evalskip = 0;
		trap_depth++;
		evalstring(p, 0);
		trap_depth--;
		evalskip = SKIPFUNCDEF;
		/*free(p); - we'll exit soon */
	}
 out:
#if ENABLE_SUW32
	if (delayexit) {
#define EXIT_MSG "Press any key to exit..."
		console_write(EXIT_MSG, sizeof(EXIT_MSG) - 1);
		_getch();
	}
#endif
	exitreset();
	/* dash wraps setjobctl(0) in "if (setjmp(loc.loc) == 0) {...}".
	 * our setjobctl(0) does not panic if tcsetpgrp fails inside it.
	 */
	setjobctl(0);
	flush_stdout_stderr();
	_exit(exitstatus);
	/* NOTREACHED */
}

#if ENABLE_PLATFORM_MINGW32
/* We need to see if HOME is *really* unset */
# undef getenv
static void setvar_if_unset(const char *key, const char *value)
{
	if (!getenv(key) || getuid() == 0)
		setvar(key, value, VEXPORT);
}
#endif

/* Don't inline: conserve stack of caller from having our locals too */
static NOINLINE void
init(void)
{
#if ENABLE_PLATFORM_MINGW32
	int import = 0;
#else
	/* we will never free this */
	basepf.next_to_pgetc = basepf.buf = ckzalloc(IBUFSIZ);
	basepf.linno = 1;

	sigmode[SIGCHLD - 1] = S_DFL; /* ensure we install handler even if it is SIG_IGNed */
	setsignal(SIGCHLD);
#endif

	{
		char **envp;
		const char *p;

		initvar();

#if ENABLE_PLATFORM_MINGW32
		/*
		 * case insensitive env names from Windows world
		 *
		 * Some standard env names such as PATH is named Path and so on
		 * ash itself is case sensitive, so "Path" will confuse it, as
		 * MSVC getenv() is case insensitive.
		 *
		 * We may end up having both Path and PATH. Then Path will be chosen
		 * because it appears first.
		 */
		if (windows_env()) {
			/*
			 * If we get here it's because the environment suggests we
			 * haven't been invoked from an earlier instance of BusyBox.
			 */
			char *start, *end;
			struct passwd *pw;

			/* mintty sets HOME:  unset it */
			const char *tty = getenv("TERM_PROGRAM");
			if (tty && strcmp(tty, "mintty") == 0) {
				unsetenv("HOME");
			}

			import = VIMPORT;
			for (envp = environ; envp && *envp; envp++) {
				if (!(end=strchr(*envp, '=')))
					continue;

				/* check for invalid characters in name */
				start = (char *)endofname(*envp);
				if (*start != '=') {
					/* Make a copy of the original variable */
					setvareq(xstrdup(*envp), VEXPORT|VNOSAVE);

					/* Replace invalid characters with underscores */
					for (; start < end; start++) {
						if (!isalnum(*start)) {
							*start = '_';
						}
					}
				}

				/* make all variable names uppercase */
				for (start = *envp;start < end;start++)
					*start = toupper(*start);
			}

			/* Initialise some variables normally set at login, but
			 * only if someone hasn't already set them or we're root. */
			pw = getpwuid(getuid());
			if (pw) {
				setvar_if_unset("USER",     pw->pw_name);
				setvar_if_unset("LOGNAME",  pw->pw_name);
				setvar_if_unset("HOME",     pw->pw_dir);
			}
			setvar_if_unset("SHELL",   DEFAULT_SHELL);
		}
#endif
		for (envp = environ; envp && *envp; envp++) {
/* Used to have
 *			p = endofname(*envp);
 *			if (p != *envp && *p == '=') {
 * here to weed out badly-named variables, but this breaks
 * scenarios where people do want them passed to children:
 * import os
 * os.environ["test-test"]="test"
 * if os.fork() == 0:
 *   os.execv("ash", [ 'ash', '-c', 'eval $(export -p); echo OK' ])  # fixes this
 * os.execv("ash", [ 'ash', '-c', 'env | grep test-test' ])  # breaks this
 */
			if (strchr(*envp, '=')) {
#if !ENABLE_PLATFORM_MINGW32
				setvareq(*envp, VEXPORT|VTEXTFIXED);
#else
				setvareq(*envp, VEXPORT|import);
#endif
			}
		}

		setvareq((char*)defifsvar, VTEXTFIXED);
		setvareq((char*)defoptindvar, VTEXTFIXED);

		setvar0("PPID", utoa(getppid()));
#if BASH_SHLVL_VAR
		p = lookupvar("SHLVL");
		setvar("SHLVL", utoa((p ? atoi(p) : 0) + 1), VEXPORT);
#endif
#if BASH_HOSTNAME_VAR
		if (!lookupvar("HOSTNAME")) {
			struct utsname uts;
			uname(&uts);
			setvar0("HOSTNAME", uts.nodename);
		}
#endif
		p = lookupvar("PWD");
		if (p) {
			struct stat st1, st2;
			if (p[0] != '/' || stat(p, &st1) || stat(".", &st2)
			 || st1.st_dev != st2.st_dev || st1.st_ino != st2.st_ino
			) {
				p = NULL;
			}
		}
		setpwd(p, 0);
	}
}

//usage:#define ash_trivial_usage
//usage:	"[-il] [-|+Cabefmnuvx] [-|+o OPT]... [-c 'SCRIPT' [ARG0 ARGS] | FILE ARGS | -s ARGS]"
////////	comes from ^^^^^^^^^^optletters
//usage:#define ash_full_usage "\n\n"
//usage:	"Unix shell interpreter"

/*
 * Process the shell command line arguments.
 */
static int
procargs(char **argv)
{
	int i;
	const char *xminusc;
	char **xargv;
	int login_sh;

	xargv = argv;
#if ENABLE_PLATFORM_MINGW32
	login_sh = applet_name[0] == 'l';
#else
	login_sh = xargv[0] && xargv[0][0] == '-';
#endif
#if NUM_SCRIPTS > 0
	if (minusc)
		goto setarg0;
#endif
	arg0 = xargv[0];
	/* if (xargv[0]) - mmm, this is always true! */
		xargv++;
	argptr = xargv;
	for (i = 0; i < NOPTS; i++)
		optlist[i] = 2;
	if (options(&login_sh)) {
		/* it already printed err message */
		raise_exception(EXERROR); /* does not return */
	}
	xargv = argptr;
	xminusc = minusc;
	if (*xargv == NULL) {
		if (xminusc)
			ash_msg_and_raise_error(bb_msg_requires_arg, "-c");
		sflag = 1;
	}
	if (iflag == 2 /* no explicit -i given */
	 && sflag == 1 /* -s given (or implied) */
#if !ENABLE_PLATFORM_MINGW32
	 && !minusc /* bash compat: ash -sc 'echo $-' is not interactive (dash is) */
#endif
	 && isatty(0) && isatty(1) /* we are on tty */
	) {
		iflag = 1;
	}
	if (mflag == 2)
		mflag = iflag;
	/* Unset options which weren't explicitly set or unset */
	for (i = 0; i < NOPTS; i++)
		optlist[i] &= 1; /* same effect as "if (optlist[i] == 2) optlist[i] = 0;" */
#if DEBUG == 2
	debug = 1;
#endif
	/* POSIX 1003.2: first arg after "-c CMD" is $0, remainder $1... */
	if (xminusc) {
		minusc = *xargv++;
		if (*xargv)
			goto setarg0;
	} else if (!sflag) {
		setinputfile(*xargv, 0);
#if ENABLE_PLATFORM_MINGW32
		bs_to_slash(*xargv);
#endif
 setarg0:
		arg0 = *xargv++;
		commandname = arg0;
	}

	shellparam.p = xargv;
#if ENABLE_ASH_GETOPTS
	shellparam.optind = 1;
	shellparam.optoff = -1;
#endif
	/* assert(shellparam.malloced == 0 && shellparam.nparam == 0); */
	while (*xargv) {
		shellparam.nparam++;
		xargv++;
	}

	/* Interactive bash re-enables SIGHUP which is SIG_IGNed on entry.
	 * Try:
	 * trap '' hup; bash; echo RET	# type "kill -hup $$", see SIGHUP having effect
	 * trap '' hup; bash -c 'kill -hup $$; echo ALIVE'  # here SIGHUP is SIG_IGNed
	 * NB: must do it before setting up signals (in optschanged())
	 * and reading .profile etc (after we return from here):
	 */
#if !ENABLE_PLATFORM_MINGW32
	if (iflag)
		signal(SIGHUP, SIG_DFL);
#endif

	optschanged();

	return login_sh;
}

/*
 * Read /etc/profile, ~/.profile, $ENV.
 */
static void
read_profile(const char *name)
{
	name = expandstr(name, DQSYNTAX);
	if (setinputfile(name, INPUT_PUSH_FILE | INPUT_NOFILE_OK) < 0)
		return;
	cmdloop(0);
	popfile();
}

#if PROFILE
static short profile_buf[16384];
extern int etext();
#endif

/*
 * Main routine.  We initialize things, parse the arguments, execute
 * profiles if we're a login shell, and then call cmdloop to execute
 * commands.  The setjmp call sets up the location to jump to when an
 * exception occurs.  When an exception occurs the variable "state"
 * is used to figure out how far we had gotten.
 */
int ash_main(int argc, char **argv) MAIN_EXTERNALLY_VISIBLE;
#if NUM_SCRIPTS > 0
int ash_main(int argc, char **argv)
#else
int ash_main(int argc UNUSED_PARAM, char **argv)
#endif
/* note: 'argc' is used only if embedded scripts are enabled */
{
	volatile smallint state;
	struct jmploc jmploc;
	struct stackmark smark;
	int login_sh;

#if ENABLE_PLATFORM_MINGW32
	INIT_G_memstack();

	/* from init() */
	basepf.next_to_pgetc = basepf.buf = ckzalloc(IBUFSIZ);
	basepf.linno = 1;

	if (argc == 3 && !strcmp(argv[1], "--fs")) {
		forkshell_init(argv[2]);
		/* only reached in case of error */
		bb_error_msg_and_die("forkshell failed");
	}
#endif

	/* Initialize global data */
	INIT_G_misc();
#if !ENABLE_PLATFORM_MINGW32
	INIT_G_memstack();
#endif
	INIT_G_var();
#if ENABLE_ASH_ALIAS
	INIT_G_alias();
#endif
	INIT_G_cmdtable();

#if PROFILE
	monitor(4, etext, profile_buf, sizeof(profile_buf), 50);
#endif

	state = 0;
	if (setjmp(jmploc.loc)) {
		smallint e;
		smallint s;

		exitreset();

		e = exception_type;
		s = state;
		if (e == EXEND || e == EXEXIT || s == 0 || iflag == 0 || shlvl) {
			exitshell();
		}

		reset();

		if (e == EXINT) {
			newline_and_flush(stderr);
		}

		popstackmark(&smark);
		FORCE_INT_ON; /* enable interrupts */
		if (s == 1)
			goto state1;
		if (s == 2)
			goto state2;
		if (s == 3)
			goto state3;
		goto state4;
	}
	exception_handler = &jmploc;
	rootpid = getpid();

	init();
	setstackmark(&smark);

#if ENABLE_PLATFORM_MINGW32
	SetConsoleCtrlHandler(ctrl_handler, TRUE);
#endif

#if NUM_SCRIPTS > 0
	if (argc < 0)
		/* Non-NULL minusc tells procargs that an embedded script is being run */
		minusc = get_script_content(-argc - 1);
#endif
	login_sh = procargs(argv);
#if DEBUG
	TRACE(("Shell args: "));
	trace_puts_args(argv);
#endif

#if ENABLE_PLATFORM_MINGW32
	if (!dirarg && !login_sh && iflag) {
		char *cwd = getcwd(NULL, 0);
		if (cwd) {
			chdir(cwd);
			setpwd(NULL, 0);
			free(cwd);
		}
	}

	if (title)
		set_title(title);
#endif

	if (login_sh) {
		const char *hp;

#if ENABLE_PLATFORM_MINGW32
		if (!dirarg) {
			hp = lookupvar("HOME");
			if (hp == NULL || *hp == '\0')
				hp = xgetpwuid(getuid())->pw_dir;
			chdir(hp);
			setpwd(NULL, 0);
		}
#endif

		state = 1;
#if ENABLE_PLATFORM_MINGW32
		hp = concat_path_file(get_system_drive(), "/etc/profile");
		read_profile(hp);
		free((void *)hp);

		hp = exe_relative_path("/etc/profile");
		read_profile(hp);
		free((void *)hp);
#else
		read_profile("/etc/profile");
#endif
 state1:
		state = 2;
		hp = lookupvar("HOME");
		if (hp)
			read_profile("$HOME/.profile");
	}
 state2:
	state = 3;
#if ENABLE_PLATFORM_MINGW32
	if (dirarg) {
		chdir(dirarg);
		setpwd(NULL, 0);
	}
#endif
	if (iflag
#if ENABLE_PLATFORM_POSIX
#ifndef linux
	 && getuid() == geteuid() && getgid() == getegid()
#endif
#endif
	) {
		const char *shinit = lookupvar("ENV");
		if (shinit != NULL && *shinit != '\0')
			read_profile(shinit);
	}
	popstackmark(&smark);
 state3:
	state = 4;
	if (minusc) {
		/* evalstring pushes parsefile stack.
		 * Ensure we don't falsely claim that 0 (stdin)
		 * is one of stacked source fds.
		 * Testcase: ash -c 'exec 1>&0' must not complain. */

		// if (!sflag) g_parsefile->pf_fd = -1;
		// ^^ not necessary since now we special-case fd 0
		// in save_fd_on_redirect()

		lineno = 0; // bash compat
		// dash: evalstring(minusc, sflag ? 0 : EV_EXIT);
		// The above makes
		//  ash -sc 'echo $-'
		// continue reading input from stdin after running 'echo'.
		// bash does not do this: it prints "hBcs" and exits.
#if !ENABLE_PLATFORM_MINGW32
		evalstring(minusc, EV_EXIT);
#else
		evalstring(minusc, sflag ? 0 : EV_EXIT);
#endif
	}

	if (sflag || minusc == NULL) {
#if MAX_HISTORY > 0 && ENABLE_FEATURE_EDITING_SAVEHISTORY
		if (line_input_state) {
			const char *hp = lookupvar("HISTFILE");
			if (!hp) {
				hp = lookupvar("HOME");
				if (hp) {
					INT_OFF;
					hp = concat_path_file(hp, ".ash_history");
					setvar0("HISTFILE", hp);
					free((char*)hp);
					INT_ON;
					hp = lookupvar("HISTFILE");
				}
			}
			if (hp)
				line_input_state->hist_file = xstrdup(hp);
# if ENABLE_FEATURE_SH_HISTFILESIZE
			hp = lookupvar("HISTSIZE");
			/* Using HISTFILESIZE above to limit max_history would be WRONG:
			 * users may set HISTFILESIZE=0 in their profile scripts
			 * to prevent _saving_ of history files, but still want to have
			 * non-zero history limit for in-memory list.
			 */
			line_input_state->max_history = size_from_HISTFILESIZE(hp);
# endif
		}
#endif
 state4: /* XXX ??? - why isn't this before the "if" statement */
		cmdloop(1);
	}
#if PROFILE
	monitor(0);
#endif
#ifdef GPROF
	{
		extern void _mcleanup(void);
		_mcleanup();
	}
#endif
	TRACE(("End of main reached\n"));
	exitshell();
	/* NOTREACHED */
}

<<<<<<< HEAD
#if ENABLE_PLATFORM_MINGW32
static void
forkshell_openhere(struct forkshell *fs)
{
	const char *p = fs->path;
	size_t len = strlen(p);
	int pip[2];

	pip[0] = fs->fd[0];
	pip[1] = fs->fd[1];

	TRACE(("ash: subshell: %s\n",__PRETTY_FUNCTION__));

	close(pip[0]);
	ignoresig(SIGINT);  //signal(SIGINT, SIG_IGN);
	ignoresig(SIGQUIT); //signal(SIGQUIT, SIG_IGN);
	ignoresig(SIGHUP);  //signal(SIGHUP, SIG_IGN);
	ignoresig(SIGTSTP); //signal(SIGTSTP, SIG_IGN);
	signal(SIGPIPE, SIG_DFL);
	xwrite(pip[1], p, len);
	_exit_SUCCESS();
}

static void
forkshell_evalbackcmd(struct forkshell *fs)
{
#if BASH_PROCESS_SUBST
	/* determine end of pipe used by parent (ip) and child (ic) */
	const int ctl = fs->fd[2];
	const int ip = (ctl == CTLTOPROC);
	const int ic = !(ctl == CTLTOPROC);
#else
	const int ip = 0;
	const int ic = 1;
#endif
	union node *n = fs->n;
	int pip[2];

	pip[ip] = fs->fd[ip];
	pip[ic] = fs->fd[ic];

	FORCE_INT_ON;
	close(pip[ip]);
	if (pip[ic] != ic) {
		/*close(ic);*/
		dup2_or_raise(pip[ic], ic);
		close(pip[ic]);
	}
	eflag = 0;
	ifsfree();
	evaltreenr(n, EV_EXIT);
	/* NOTREACHED */
}

static void
forkshell_evalsubshell(struct forkshell *fs)
{
	union node *n = fs->n;
	int flags = fs->flags;

	TRACE(("ash: subshell: %s\n",__PRETTY_FUNCTION__));
	INT_ON;
	flags |= EV_EXIT;
	if (fs->mode)
		flags &= ~EV_TESTED;
	expredir(n->nredir.redirect);
	redirect(n->nredir.redirect, 0);
	evaltreenr(n->nredir.n, flags);
	/* never returns */
}

static void
forkshell_evalpipe(struct forkshell *fs)
{
	union node *n = fs->n;
	int flags = fs->flags;
	int prevfd = fs->fd[2];
	int pip[2] = {fs->fd[0], fs->fd[1]};

	TRACE(("ash: subshell: %s\n",__PRETTY_FUNCTION__));
	INT_ON;
	if (pip[1] >= 0) {
		close(pip[0]);
	}
	if (prevfd > 0) {
		dup2(prevfd, 0);
		close(prevfd);
	}
	if (pip[1] > 1) {
		dup2(pip[1], 1);
		close(pip[1]);
	}
	evaltreenr(n, flags);
}

static void
forkshell_shellexec(struct forkshell *fs)
{
	int idx = fs->fd[0];
	char **argv = fs->argv;
	char *path = fs->path;

	FORCE_INT_ON;
	shellexec(argv[0], argv, path, idx, TRUE);
}

static void
forkshell_child(struct forkshell *fs)
{
	switch ( fs->fpid ) {
	case FS_OPENHERE:
		forkshell_openhere(fs);
		break;
	case FS_EVALBACKCMD:
		forkshell_evalbackcmd(fs);
		break;
	case FS_EVALSUBSHELL:
		forkshell_evalsubshell(fs);
		break;
	case FS_EVALPIPE:
		forkshell_evalpipe(fs);
		break;
	case FS_SHELLEXEC:
		forkshell_shellexec(fs);
		break;
	}
}

/*
 * Reinitialise the builtin environment variables in varinit.  Their
 * current settings have been copied from the parent in vartab.  Look
 * these up using the names from varinit_data, copy the details from
 * vartab to varinit and replace the old copy in vartab with the new
 * one in varinit.
 *
 * Also reinitialise the function pointers and line number variable.
 */
static void
reinitvar(void)
{
	int i;
	const char *name;
	struct var **old;

	for (i=0; i<ARRAY_SIZE(varinit); ++i) {
		if (i == LINENO_INDEX)
			name = "LINENO=";
		else if (i == FUNCNAME_INDEX)
			name = "FUNCNAME=";
		else
			name = varinit_data[i].var_text;
		if ((old = findvar(name)) != NULL) {
			varinit[i] = **old;
			*old = varinit+i;
		}
		varinit[i].var_func = varinit_data[i].var_func;
	}
	vlineno.var_text = linenovar;
	vfuncname.var_text = funcnamevar;
}

static void
spawn_forkshell(struct forkshell *fs, struct job *jp, union node *n, int mode)
{
	struct forkshell *new;
	char buf[32];
	const char *argv[] = { "sh", "--fs", NULL, NULL };
	intptr_t ret;

	new = forkshell_prepare(fs);
	if (new == NULL)
		goto fail;

	new->mode = mode;
	new->nprocs = jp == NULL ? 0 : jp->nprocs;
#if JOBS_WIN32
	new->jpnull = jp == NULL;
#endif
	sprintf(buf, "%p", new->hMapFile);
	argv[2] = buf;
	ret = spawnve(P_NOWAIT, bb_busybox_exec_path, (char *const *)argv, NULL);
	CloseHandle(new->hMapFile);
	UnmapViewOfFile(new);
	if (ret == -1) {
 fail:
		if (jp)
			freejob(jp);
		ash_msg_and_raise_error("unable to spawn shell");
	}
	forkparent(jp, n, mode, (HANDLE)ret);
}

/*
 * forkshell_prepare() and friends
 *
 * The sequence is as follows:
 * - funcblocksize is initialized
 * - forkshell_size(fs) is called to calculate the exact memory needed
 * - a new struct is allocated
 * - funcblock, funcstring, relocate are initialized from the new block
 * - forkshell_copy(fs) is called to copy recursively everything over
 *   it will record all relocations along the way
 *
 * When this memory is mapped elsewhere, pointer fixup will be needed
 */

/* redefine without test that fs_size is nonzero */
#undef SAVE_PTR
#undef SAVE_PTR2
#undef SAVE_PTR3
#define SAVE_PTR(dst,note,flag) {MARK_PTR(dst,note,flag);}

static int align_len(const char *s)
{
	return s ? SHELL_ALIGN(strlen(s)+1) : 0;
}

struct datasize {
	int funcblocksize;
	int funcstringsize;
};

#define SLIST_SIZE_BEGIN(name,type) \
static struct datasize \
name(struct datasize ds, type *p) \
{ \
	while (p) { \
		ds.funcblocksize += sizeof(type);
		/* do something here with p */
#define SLIST_SIZE_END() \
		p = p->next; \
	} \
	return ds; \
}

#define SLIST_COPY_BEGIN(name,type) \
static type * \
name(type *vp) \
{ \
	type *start; \
	type **vpp; \
	vpp = &start; \
	while (vp) { \
		*vpp = funcblock; \
		funcblock = (char *) funcblock + sizeof(type);
		/* do something here with vpp and vp */
#define SLIST_COPY_END() \
		SAVE_PTR((*vpp)->next, "(*vpp)->next", NO_FREE); \
		vp = vp->next; \
		vpp = &(*vpp)->next; \
	} \
	*vpp = NULL; \
	return start; \
}

/*
 * struct var
 */
SLIST_SIZE_BEGIN(var_size,struct var)
ds.funcstringsize += align_len(p->var_text);
SLIST_SIZE_END()

SLIST_COPY_BEGIN(var_copy,struct var)
(*vpp)->var_text = nodeckstrdup(vp->var_text);
(*vpp)->flags = vp->flags;
(*vpp)->var_func = NULL;
SAVE_PTR((*vpp)->var_text, xasprintf("(*vpp)->var_text '%s'", vp->var_text ?: "NULL"), FREE);
SLIST_COPY_END()

/*
 * struct tblentry
 */
static struct datasize
tblentry_size(struct datasize ds, struct tblentry *tep)
{
	while (tep) {
		ds.funcblocksize += sizeof(struct tblentry) + align_len(tep->cmdname);
		/* CMDBUILTIN, e->param.cmd needs no pointer relocation */
		if (tep->cmdtype == CMDFUNCTION) {
			ds.funcblocksize += offsetof(struct funcnode, n);
			ds.funcblocksize = calcsize(ds.funcblocksize, &tep->param.func->n);
		}
		tep = tep->next;
	}
	return ds;
}

static struct tblentry *
tblentry_copy(struct tblentry *tep)
{
	struct tblentry *start;
	struct tblentry **newp;
	int size;

	newp = &start;
	while (tep) {
		*newp = funcblock;
		size = sizeof(struct tblentry) + align_len(tep->cmdname);

		funcblock = (char *) funcblock + size;
		memcpy(*newp, tep, sizeof(struct tblentry)+strlen(tep->cmdname));
		switch (tep->cmdtype) {
		case CMDBUILTIN:
			/* Save index of builtin, not pointer; fixed by forkshell_init() */
			(*newp)->param.index = tep->param.cmd - builtintab;
			break;
		case CMDFUNCTION:
			(*newp)->param.func = funcblock;
			funcblock = (char *) funcblock + offsetof(struct funcnode, n);
			copynode(&tep->param.func->n);
			SAVE_PTR((*newp)->param.func, "param.func", NO_FREE);
			break;
		default:
			break;
		}
		SAVE_PTR((*newp)->next, xasprintf("cmdname '%s'", tep->cmdname), FREE);
		tep = tep->next;
		newp = &(*newp)->next;
	}
	*newp = NULL;
	return start;
}

static struct datasize
cmdtable_size(struct datasize ds)
{
	int i;
	ds.funcblocksize += sizeof(struct tblentry *)*CMDTABLESIZE;
	for (i = 0; i < CMDTABLESIZE; i++)
		ds = tblentry_size(ds, cmdtable[i]);
	return ds;
}

static struct tblentry **
cmdtable_copy(void)
{
	struct tblentry **new = funcblock;
	int i;

	funcblock = (char *) funcblock + sizeof(struct tblentry *)*CMDTABLESIZE;
	for (i = 0; i < CMDTABLESIZE; i++) {
		new[i] = tblentry_copy(cmdtable[i]);
		SAVE_PTR(new[i], xasprintf("cmdtable[%d]", i), FREE);
	}
	return new;
}

#if ENABLE_ASH_ALIAS
/*
 * struct alias
 */
SLIST_SIZE_BEGIN(alias_size,struct alias)
ds.funcstringsize += align_len(p->name);
ds.funcstringsize += align_len(p->val);
SLIST_SIZE_END()

SLIST_COPY_BEGIN(alias_copy,struct alias)
(*vpp)->name = nodeckstrdup(vp->name);
(*vpp)->val = nodeckstrdup(vp->val);
(*vpp)->flag = vp->flag;
SAVE_PTR((*vpp)->name, xasprintf("(*vpp)->name '%s'", vp->name ?: "NULL"), FREE);
SAVE_PTR((*vpp)->val, xasprintf("(*vpp)->val '%s'", vp->val ?: "NULL"), FREE);
SLIST_COPY_END()

static struct datasize
atab_size(struct datasize ds)
{
	int i;
	ds.funcblocksize += sizeof(struct alias *)*ATABSIZE;
	for (i = 0; i < ATABSIZE; i++)
		ds = alias_size(ds, atab[i]);
	return ds;
}

static struct alias **
atab_copy(void)
{
	struct alias **new = funcblock;
	int i;

	funcblock = (char *) funcblock + sizeof(struct alias *)*ATABSIZE;
	for (i = 0; i < ATABSIZE; i++) {
		new[i] = alias_copy(atab[i]);
		SAVE_PTR(new[i], xasprintf("atab[%d]", i), FREE);
	}
	return new;
}
#endif

/*
 * char **
 */
static struct datasize
argv_size(struct datasize ds, char **p)
{
	if (p) {
		while (*p) {
			ds.funcblocksize += sizeof(char *);
			ds.funcstringsize += align_len(*p);
			p++;
		}
		// Allow two extra elements for tryexec().
		ds.funcblocksize += 3 * sizeof(char *);
	}
	return ds;
}

static char **
argv_copy(char **p)
{
	char **new, **start = funcblock;
#if FORKSHELL_DEBUG
	int i = 0;
#endif

	if (p) {
		// Allow two extra elements for tryexec().
		funcblock = (char *) funcblock + 2 * sizeof(char *);
		while (*p) {
			new = funcblock;
			funcblock = (char *) funcblock + sizeof(char *);
			*new = nodeckstrdup(*p);
			SAVE_PTR(*new, xasprintf("argv[%d] '%s'", i++, *p), FREE);
			p++;
		}
		new = funcblock;
		funcblock = (char *) funcblock + sizeof(char *);
		*new = NULL;
		return start + 2;
	}
	return NULL;
}

#if MAX_HISTORY
static struct datasize
history_size(struct datasize ds)
{
	int i;
	line_input_t *st = line_input_state;

	ds.funcblocksize += sizeof(char *) * st->cnt_history;
	for (i = 0; i < st->cnt_history; i++) {
		ds.funcstringsize += align_len(st->history[i]);
	}
	return ds;
}

static char **
history_copy(void)
{
	line_input_t *st = line_input_state;
	char **new = funcblock;
	int i;

	funcblock = (char *)funcblock + sizeof(char *) * st->cnt_history;
	for (i = 0; i < st->cnt_history; i++) {
		new[i] = nodeckstrdup(st->history[i]);
		SAVE_PTR(new[i],
			xasprintf("history[%d] '%s'", i, st->history[i]), FREE);
	}
	return new;
}
#endif

#if JOBS_WIN32
/*
 * struct procstat
 */
static struct datasize
procstat_size(struct datasize ds, int nj)
{
	struct job *jp = jobtab + nj;

	if (jp->ps != &jp->ps0)
		ds.funcblocksize += sizeof(struct procstat) * jp->nprocs;

	for (int i = 0; i < jp->nprocs; i++)
		ds.funcstringsize += align_len(jp->ps[i].ps_cmd);

	return ds;
}

static struct procstat *
procstat_copy(int nj)
{
	struct job *jp = jobtab + nj;
	struct procstat *new = funcblock;

	funcblock = (char *)funcblock + sizeof(struct procstat) * jp->nprocs;
	memcpy(new, jp->ps, sizeof(struct procstat) * jp->nprocs);

	for (int i = 0; i < jp->nprocs; i++) {
		new[i].ps_cmd = nodeckstrdup(jp->ps[i].ps_cmd);
		SAVE_PTR(new[i].ps_cmd,
				xasprintf("jobtab[%d].ps[%d].ps_cmd '%s'",
							nj, i, jp->ps[i].ps_cmd), FREE);
	}
	return new;
}

/*
 * struct jobs
 */
static struct datasize
jobtab_size(struct datasize ds)
{
	ds.funcblocksize += sizeof(struct job) * njobs;
	for (int i = 0; i < njobs; i++) {
		if (jobtab[i].used)
			ds = procstat_size(ds, i);
	}
	return ds;
}

static struct job *
jobtab_copy(void)
{
	struct job *new = funcblock;
	int i;

	funcblock = (char *)funcblock + sizeof(struct job) * njobs;
	memcpy(new, jobtab, sizeof(struct job) * njobs);

	for (i = 0; i < njobs; i++) {
		if (!jobtab[i].used)
			continue;

		if (jobtab[i].ps == &jobtab[i].ps0) {
			new[i].ps0.ps_cmd = nodeckstrdup(jobtab[i].ps0.ps_cmd);
			SAVE_PTR(new[i].ps0.ps_cmd,
					xasprintf("jobtab[%d].ps0.ps_cmd '%s'",
								i, jobtab[i].ps0.ps_cmd), FREE);
			new[i].ps = &new[i].ps0;
		} else if (jobtab[i].nprocs) {
			new[i].ps = procstat_copy(i);
		} else {
			new[i].ps = NULL;
		}
		SAVE_PTR(new[i].ps, xasprintf("jobtab[%d].ps", i), FREE);

		if (jobtab[i].prev_job) {
			new[i].prev_job = new + (jobtab[i].prev_job - jobtab);
			SAVE_PTR(new[i].prev_job,
						xasprintf("jobtab[%d].prev_job", i), FREE);
		}
	}
	return new;
}
#endif

/*
 * struct redirtab
 */
static int
redirtab_size(int funcblocksize, struct redirtab *rdtp)
{
	while (rdtp) {
		funcblocksize += sizeof(*rdtp)+sizeof(rdtp->two_fd[0])*rdtp->pair_count;
		rdtp = rdtp->next;
	}
	return funcblocksize;
}

static struct redirtab *
redirtab_copy(struct redirtab *rdtp)
{
	struct redirtab *start;
	struct redirtab **vpp;

	vpp = &start;
	while (rdtp) {
		int size = sizeof(*rdtp)+sizeof(rdtp->two_fd[0])*rdtp->pair_count;
		*vpp = funcblock;
		funcblock = (char *) funcblock + size;
		memcpy(*vpp, rdtp, size);
		SAVE_PTR((*vpp)->next, "(*vpp)->next", NO_FREE);
		rdtp = rdtp->next;
		vpp = &(*vpp)->next;
	}
	*vpp = NULL;
	return start;
}

static struct datasize
globals_var_size(struct datasize ds)
{
	int i;

	ds.funcblocksize += sizeof(struct globals_var);
	ds.funcstringsize += align_len(funcname);
	ds = argv_size(ds, shellparam.p);
	ds.funcblocksize = redirtab_size(ds.funcblocksize, redirlist);
	for (i = 0; i < VTABSIZE; i++)
		ds = var_size(ds, vartab[i]);
	return ds;
}

#undef funcname
#undef shellparam
#undef redirlist
#undef vartab
static struct globals_var *
globals_var_copy(void)
{
	int i;
	struct globals_var *gvp, *new;

	gvp = ash_ptr_to_globals_var;
	new = funcblock;
	funcblock = (char *) funcblock + sizeof(struct globals_var);
	memcpy(new, gvp, sizeof(struct globals_var));

	new->funcname = nodeckstrdup(gvp->funcname);
	SAVE_PTR(new->funcname, xasprintf("funcname '%s'", gvp->funcname ?: "NULL"), FREE);

	/* shparam */
	new->shellparam.malloced = 0;
	new->shellparam.p = argv_copy(gvp->shellparam.p);
	SAVE_PTR(new->shellparam.p, "shellparam.p", NO_FREE);

	new->redirlist = redirtab_copy(gvp->redirlist);
	SAVE_PTR(new->redirlist, "redirlist", NO_FREE);

	for (i = 0; i < VTABSIZE; i++) {
		new->vartab[i] = var_copy(gvp->vartab[i]);
		SAVE_PTR(new->vartab[i], xasprintf("vartab[%d]", i), FREE);
	}

	return new;
}

static struct datasize
globals_misc_size(struct datasize ds)
{
	ds.funcblocksize += sizeof(struct globals_misc);
	ds.funcstringsize += align_len(minusc);
	if (curdir != nullstr)
		ds.funcstringsize += align_len(curdir);
	if (physdir != nullstr)
		ds.funcstringsize += align_len(physdir);
	ds.funcstringsize += align_len(arg0);
	ds.funcstringsize += align_len(commandname);
	for (int i = 0; i < ARRAY_SIZE(trap); i++)
		ds.funcstringsize += align_len(trap[i]);
	return ds;
}

#undef minusc
#undef curdir
#undef physdir
#undef arg0
#undef commandname
#undef nullstr
#undef trap
static struct globals_misc *
globals_misc_copy(void)
{
	struct globals_misc *p = ash_ptr_to_globals_misc;
	struct globals_misc *new = funcblock;

	funcblock = (char *) funcblock + sizeof(struct globals_misc);
	memcpy(new, p, sizeof(struct globals_misc));

	new->minusc = nodeckstrdup(p->minusc);
	new->curdir = p->curdir != p->nullstr ? nodeckstrdup(p->curdir) : new->nullstr;
	new->physdir = p->physdir != p->nullstr ? nodeckstrdup(p->physdir) : new->nullstr;
	new->arg0 = nodeckstrdup(p->arg0);
	new->commandname = nodeckstrdup(p->commandname);
	SAVE_PTR(new->minusc, xasprintf("minusc '%s'", p->minusc ?: "NULL"), FREE);
	SAVE_PTR(new->curdir,
			xasprintf("curdir '%s'", new->curdir ?: "NULL"), FREE);
	SAVE_PTR(new->physdir,
			xasprintf("physdir '%s'", new->physdir ?: "NULL"), FREE);
	SAVE_PTR(new->arg0, xasprintf("arg0 '%s'", p->arg0 ?: "NULL"), FREE);
	SAVE_PTR(new->commandname,
			xasprintf("commandname '%s'", p->commandname ?: "NULL"), FREE);
	for (int i = 0; i < ARRAY_SIZE(p->trap); i++) {
		new->trap[i] = nodeckstrdup(p->trap[i]);
		SAVE_PTR(new->trap[i], xasprintf("trap[%d]", i), FREE);
	}
	return new;
}

static struct datasize
forkshell_size(struct forkshell *fs)
{
	struct datasize ds = {0, 0};

	ds.funcstringsize += align_len(fs->path);
	if (fs->fpid == FS_OPENHERE)
		return ds;

	ds = globals_var_size(ds);
	ds = globals_misc_size(ds);
	ds = cmdtable_size(ds);

	ds.funcblocksize = calcsize(ds.funcblocksize, fs->n);
	ds = argv_size(ds, fs->argv);

	if ((ENABLE_ASH_ALIAS || MAX_HISTORY || JOBS_WIN32) &&
				fs->fpid != FS_SHELLEXEC) {
#if ENABLE_ASH_ALIAS
		ds = atab_size(ds);
#endif
#if MAX_HISTORY
		if (line_input_state)
			ds = history_size(ds);
#endif
#if JOBS_WIN32
		ds = jobtab_size(ds);
#endif
	}
	return ds;
}

static void
forkshell_copy(struct forkshell *fs, struct forkshell *new)
{
	memcpy(new, fs, sizeof(struct forkshell)); /* non-pointer stuff */

	new->path = nodeckstrdup(fs->path);
	SAVE_PTR(new->path, xasprintf("path '%s'", fs->path ?: "NULL"), FREE);
	if (fs->fpid == FS_OPENHERE)
		return;

	new->gvp = globals_var_copy();
	new->gmp = globals_misc_copy();
	new->cmdtable = cmdtable_copy();
	SAVE_PTR(new->gvp, "gvp", NO_FREE);
	SAVE_PTR(new->gmp, "gmp", NO_FREE);
	SAVE_PTR(new->cmdtable, "cmdtable", NO_FREE);

	new->n = copynode(fs->n);
	new->argv = argv_copy(fs->argv);
	SAVE_PTR(new->n, "n", NO_FREE);
	SAVE_PTR(new->argv, "argv", NO_FREE);

	if ((ENABLE_ASH_ALIAS || MAX_HISTORY || JOBS_WIN32) &&
					fs->fpid != FS_SHELLEXEC) {
#if ENABLE_ASH_ALIAS
		new->atab = atab_copy();
		SAVE_PTR(new->atab, "atab", NO_FREE);
#endif
#if MAX_HISTORY
		if (line_input_state) {
			new->history = history_copy();
			SAVE_PTR(new->history, "history", NO_FREE);
			new->cnt_history = line_input_state->cnt_history;
		}
#endif
#if JOBS_WIN32
		if (njobs) {
			new->jobtab = jobtab_copy();
			SAVE_PTR(new->jobtab, "jobtab", NO_FREE);
			new->njobs = njobs;
			if (curjob) {
				new->curjob = new->jobtab + (curjob - jobtab);
				SAVE_PTR(new->curjob, "curjob", NO_FREE);
			}
		}
#endif
	}
}

#if FORKSHELL_DEBUG
#define NUM_BLOCKS FUNCSTRING
enum {GVP, GMP, CMDTABLE, NODE, ARGV, ATAB, HISTORY, JOBTAB, FUNCSTRING};

/* fp0 and notes can each be NULL */
static void
forkshell_print(FILE *fp0, struct forkshell *fs, const char **notes)
{
	FILE *fp;
	void *lfuncblock;
	char *lfuncstring;
	char *lrelocate;
	char *s;
	int count, i, total, bitmapsize;
	int size[NUM_BLOCKS];
	char *lptr[NUM_BLOCKS+1];
	const char *fsname[] = {
		"FS_OPENHERE",
		"FS_EVALBACKCMD",
		"FS_EVALSUBSHELL",
		"FS_EVALPIPE",
		"FS_SHELLEXEC"
	};

	if (fp0 != NULL) {
		fp = fp0;
	}
	else {
		char name[64];
		static int num = 0;

		sprintf(name, "fs_%d_%03d.out", getpid(), ++num % 100);
		if ((fp=fopen(name, "w")) == NULL)
			return;
	}

	bitmapsize = (fs->relocatesize + 7)/8;
	total = sizeof(struct forkshell) + fs->funcblocksize +
				fs->funcstringsize + bitmapsize;
	fprintf(fp, "total size    %6d = %d + %d + %d + %d = %d\n",
				fs->size + bitmapsize,
				(int)sizeof(struct forkshell), fs->funcblocksize,
				fs->funcstringsize, bitmapsize, total);

	lfuncblock = (char *)(fs + 1);
	lfuncstring = (char *)lfuncblock + fs->funcblocksize;
	lrelocate = (char *)lfuncstring + fs->funcstringsize;

	/* funcblocksize is zero for FS_OPENHERE */
	if (fs->funcblocksize != 0) {
		/* Depending on the configuration and the type of forkshell
		 * some items may not be present. */
		lptr[FUNCSTRING] = lfuncstring;
#if JOBS_WIN32
		lptr[JOBTAB] = fs->jobtab ? (char *)fs->jobtab : lptr[FUNCSTRING];
#else
		lptr[JOBTAB] = lptr[FUNCSTRING];
#endif
#if MAX_HISTORY
		lptr[HISTORY] = fs->history ? (char *)fs->history : lptr[JOBTAB];
#else
		lptr[HISTORY] = lptr[JOBTAB];
#endif
		lptr[ATAB] = IF_ASH_ALIAS(fs->atab ? (char *)fs->atab :) lptr[HISTORY];
		lptr[ARGV] = fs->argv ? (char *)fs->argv : lptr[ATAB];
		lptr[NODE] = fs->n ? (char *)fs->n : lptr[ARGV];
		lptr[CMDTABLE] = (char *)fs->cmdtable;
		lptr[GMP] = (char *)fs->gmp;
		lptr[GVP] = (char *)fs->gvp;

		fprintf(fp, "funcblocksize %6d = ", fs->funcblocksize);
		total = 0;
		for (i=0; i<NUM_BLOCKS; ++i) {
			size[i] = (int)(lptr[i+1] - lptr[i]);
			total += size[i];
			fprintf(fp, "%d %c ", size[i], i == NUM_BLOCKS - 1 ? '=' : '+');
		}
		fprintf(fp, "%d\n\n", total);
	}
	else {
		fprintf(fp, "\n");
	}

	fprintf(fp, "%s\n\n", fsname[fs->fpid]);
	fprintf(fp, "--- relocate ---\n");
	count = 0;
	for (i = 0; i < fs->relocatesize; ++i) {
		if (lrelocate[i/8] & (1 << i % 8)) {
			char **ptr = (char **)((char *)fs + i * sizeof(char *));
			fprintf(fp, "%p %p %s\n", ptr, *ptr,
					notes && notes[i] ? notes[i] : "");
			++count;
		}
	}
	fprintf(fp, "--- %d relocations ---\n\n", count);

	fprintf(fp, "--- funcstring ---\n");
	count = 0;
	s = lfuncstring;
	while (s-lfuncstring < fs->funcstringsize) {
		if (!*s) {
			++s;
			continue;
		}
		fprintf(fp, "%p '%s'\n", s, s);
		s += strlen(s)+1;
		++count;
	}
	fprintf(fp, "--- %d strings ---\n", count);

	if (fp0 == NULL)
		fclose(fp);
}
#endif

static struct forkshell *
forkshell_prepare(struct forkshell *fs)
{
	struct forkshell *new;
	struct datasize ds;
	int size, relocatesize, bitmapsize;
	HANDLE h;
	SECURITY_ATTRIBUTES sa;
#if FORKSHELL_DEBUG
	char *relocate;
	char name[64];
	FILE *fp;
	static int num = 0;
#endif

	/* calculate size of structure, funcblock and funcstring */
	ds = forkshell_size(fs);
	size = sizeof(struct forkshell) + ds.funcblocksize + ds.funcstringsize;
	relocatesize = (sizeof(struct forkshell) + ds.funcblocksize)/sizeof(char *);
	bitmapsize = (relocatesize + 7)/8;

	/* Allocate shared memory region */
	memset(&sa, 0, sizeof(sa));
	sa.nLength = sizeof(sa);
	sa.lpSecurityDescriptor = NULL;
	sa.bInheritHandle = TRUE;
	h = CreateFileMapping(INVALID_HANDLE_VALUE, &sa, PAGE_READWRITE, 0,
			size+bitmapsize, NULL);

	/* Initialise pointers */
	new = (struct forkshell *)MapViewOfFile(h, FILE_MAP_WRITE, 0,0, 0);
	if (new == NULL)
		return NULL;
	fs_size = size;
	fs_start = new;
	funcblock = (char *)(new + 1);
	funcstring_end = (char *)new + size;
#if FORKSHELL_DEBUG
	fs_funcstring = (char *)new + sizeof(struct forkshell) + ds.funcblocksize;
	relocate = (char *)new + size;
	annot = (const char **)xzalloc(sizeof(char *)*relocatesize);
	annot_free = xzalloc(relocatesize);
#endif

	/* Now pack them all */
	forkshell_copy(fs, new);

	/* Finish it up */
	new->size = size;
	new->relocatesize = relocatesize;
	new->old_base = (char *)new;
	new->hMapFile = h;
#if FORKSHELL_DEBUG
	sprintf(name, "fs_%d_%03d.out", getpid(), ++num % 100);
	if ((fp=fopen(name, "w")) != NULL) {
		int i;

		new->funcblocksize = (char *)funcblock - (char *)(new + 1);
		new->funcstringsize = (char *)new + size - funcstring_end;

		/* perform some sanity checks on pointers */
		fprintf(fp, "forkshell   %p  %6d\n", new, (int)sizeof(*new));
		fprintf(fp, "funcblock   %p  %6d\n", new+1, new->funcblocksize);
		fprintf(fp, "funcstring  %p  %6d\n", funcstring_end,
				new->funcstringsize);
		if ((char *)funcblock != funcstring_end)
			fprintf(fp, "   funcstring != end funcblock + 1 %p\n", funcblock);
		fprintf(fp, "relocate    %p  %6d\n\n", relocate, bitmapsize);

		forkshell_print(fp, new, annot);

		for (i = 0; i < relocatesize; ++i) {
			if (annot_free[i]) {
				free((void *)annot[i]);
			}
		}
		free(annot);
		free(annot_free);
		annot = NULL;
		fclose(fp);
	}
#endif
	return new;
}

#undef trap_ptr
static void
forkshell_init(const char *idstr)
{
	struct forkshell *fs;
	void *map_handle;
	HANDLE h;
	int i;
	char **ptr;
	char *lrelocate;
	struct jmploc jmploc;

	if (sscanf(idstr, "%p", &map_handle) != 1)
		return;

	h = (HANDLE)map_handle;
	fs = (struct forkshell *)MapViewOfFile(h, FILE_MAP_WRITE, 0,0, 0);
	if (!fs)
		return;

	/* this memory can't be freed */
	sticky_mem_start = fs;
	sticky_mem_end = (char *) fs + fs->size;

	/* pointer fixup */
	lrelocate = (char *)fs + fs->size;
	for (i = 0; i < fs->relocatesize; i++) {
		if (lrelocate[i/8] & (1 << i % 8)) {
			ptr = (char **)((char *)fs + i * sizeof(char *));
			if (*ptr)
				*ptr = (char *)fs + (*ptr - fs->old_base);
		}
	}

	if (fs->fpid == FS_OPENHERE)
		goto end;

	/* Now fix up stuff that can't be transferred */
	for (i = 0; i < CMDTABLESIZE; i++) {
		struct tblentry *e = fs->cmdtable[i];
		while (e) {
			if (e->cmdtype == CMDBUILTIN)
				e->param.cmd = builtintab + e->param.index;
			e = e->next;
		}
	}
	fs->gmp->trap_ptr = fs->gmp->trap;

	/* Set global variables */
	ASSIGN_CONST_PTR(&ash_ptr_to_globals_var, fs->gvp);
	ASSIGN_CONST_PTR(&ash_ptr_to_globals_misc, fs->gmp);
	cmdtable = fs->cmdtable;
#if ENABLE_ASH_ALIAS
	atab = fs->atab;	/* will be NULL for FS_SHELLEXEC */
#endif
#if MAX_HISTORY
	if (fs->cnt_history) {
		line_input_state = new_line_input_t(FOR_SHELL);
		line_input_state->cnt_history = fs->cnt_history;
		for (i = 0; i < line_input_state->cnt_history; i++)
			line_input_state->history[i] = fs->history[i];
	}
#endif
#if JOBS_WIN32
	jobtab = fs->jobtab;
	njobs = fs->njobs;
	curjob = fs->curjob;
#endif

	CLEAR_RANDOM_T(&random_gen); /* or else $RANDOM repeats in child */

	reinitvar();

	if (setjmp(jmploc.loc)) {
		exitreset();
		exitshell();
	}
	exception_handler = &jmploc;

	shlvl++;
	if (fs->mode == FORK_BG) {
		SetConsoleCtrlHandler(NULL, TRUE);
		if (fs->nprocs == 0) {
			close(0);
			if (open(bb_dev_null, O_RDONLY) != 0)
				ash_msg_and_raise_perror("can't open '%s'", bb_dev_null);
		}
	}
	else {
		SetConsoleCtrlHandler(ctrl_handler, TRUE);
	}

	if (fs->n && fs->n->type == NCMD        /* is it single cmd? */
	/* && n->ncmd.args->type == NARG - always true? */
	 && fs->n->ncmd.args && strcmp(fs->n->ncmd.args->narg.text, "trap") == 0
	 && fs->n->ncmd.args->narg.next == NULL /* "trap" with no arguments */
	/* && n->ncmd.args->narg.backquote == NULL - do we need to check this? */
	) {
		TRACE(("Trap hack\n"));
		/* Save trap handler strings for trap builtin to print */
		fs->gmp->trap_ptr = xmemdup(fs->gmp->trap, sizeof(fs->gmp->trap));
		/* Fall through into clearing traps */
	}
	clear_traps();
#if JOBS_WIN32
	/* do job control only in root shell */
	doing_jobctl = 0;

	if (fs->n && fs->n->type == NCMD && fs->n->ncmd.args &&
			strcmp(fs->n->ncmd.args->narg.text, "jobs") == 0) {
		TRACE(("Job hack\n"));
		if (!fs->jpnull)
			freejob(curjob);
		goto end;
	}
	for (struct job *jp = curjob; jp; jp = jp->prev_job)
		freejob(jp);
#endif
 end:
	forkshell_child(fs);
}

#undef free
static void
sticky_free(void *base)
{
	if (base >= sticky_mem_start && base < sticky_mem_end)
		return;
	free(base);
}
#endif

=======
>>>>>>> 8bde71eb
/*-
 * Copyright (c) 1989, 1991, 1993, 1994
 *      The Regents of the University of California.  All rights reserved.
 *
 * This code is derived from software contributed to Berkeley by
 * Kenneth Almquist.
 *
 * Redistribution and use in source and binary forms, with or without
 * modification, are permitted provided that the following conditions
 * are met:
 * 1. Redistributions of source code must retain the above copyright
 *    notice, this list of conditions and the following disclaimer.
 * 2. Redistributions in binary form must reproduce the above copyright
 *    notice, this list of conditions and the following disclaimer in the
 *    documentation and/or other materials provided with the distribution.
 * 3. Neither the name of the University nor the names of its contributors
 *    may be used to endorse or promote products derived from this software
 *    without specific prior written permission.
 *
 * THIS SOFTWARE IS PROVIDED BY THE REGENTS AND CONTRIBUTORS ''AS IS'' AND
 * ANY EXPRESS OR IMPLIED WARRANTIES, INCLUDING, BUT NOT LIMITED TO, THE
 * IMPLIED WARRANTIES OF MERCHANTABILITY AND FITNESS FOR A PARTICULAR PURPOSE
 * ARE DISCLAIMED.  IN NO EVENT SHALL THE REGENTS OR CONTRIBUTORS BE LIABLE
 * FOR ANY DIRECT, INDIRECT, INCIDENTAL, SPECIAL, EXEMPLARY, OR CONSEQUENTIAL
 * DAMAGES (INCLUDING, BUT NOT LIMITED TO, PROCUREMENT OF SUBSTITUTE GOODS
 * OR SERVICES; LOSS OF USE, DATA, OR PROFITS; OR BUSINESS INTERRUPTION)
 * HOWEVER CAUSED AND ON ANY THEORY OF LIABILITY, WHETHER IN CONTRACT, STRICT
 * LIABILITY, OR TORT (INCLUDING NEGLIGENCE OR OTHERWISE) ARISING IN ANY WAY
 * OUT OF THE USE OF THIS SOFTWARE, EVEN IF ADVISED OF THE POSSIBILITY OF
 * SUCH DAMAGE.
 */<|MERGE_RESOLUTION|>--- conflicted
+++ resolved
@@ -16514,7 +16514,6 @@
 	/* NOTREACHED */
 }
 
-<<<<<<< HEAD
 #if ENABLE_PLATFORM_MINGW32
 static void
 forkshell_openhere(struct forkshell *fs)
@@ -17611,8 +17610,6 @@
 }
 #endif
 
-=======
->>>>>>> 8bde71eb
 /*-
  * Copyright (c) 1989, 1991, 1993, 1994
  *      The Regents of the University of California.  All rights reserved.
