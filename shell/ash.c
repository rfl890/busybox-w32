/* vi: set sw=4 ts=4: */
/*
 * ash shell port for busybox
 *
 * This code is derived from software contributed to Berkeley by
 * Kenneth Almquist.
 *
 * Original BSD copyright notice is retained at the end of this file.
 *
 * Copyright (c) 1989, 1991, 1993, 1994
 *      The Regents of the University of California.  All rights reserved.
 *
 * Copyright (c) 1997-2005 Herbert Xu <herbert@gondor.apana.org.au>
 * was re-ported from NetBSD and debianized.
 *
 * Licensed under GPLv2 or later, see file LICENSE in this source tree.
 */

/*
 * MinGW notes
 *
 * - Environment variables from Windows will all be turned to uppercase.
 * - PATH accepts both ; and : as separator, but can't be mixed
 * - command without ".exe" extension is still understood as executable
 * - shell scripts on the path are detected by the presence of '#!'
 * - both / and \ are supported in PATH. Usually you must use /
 * - trap/job does not work
 * - /dev/null is supported for redirection
 * - fake $PPID
 */

//config:config SHELL_ASH
//config:	bool #hidden option
//config:	depends on !NOMMU
//config:
//config:config ASH
//config:	bool "ash (78 kb)"
//config:	default y
//config:	depends on !NOMMU
//config:	select SHELL_ASH
//config:	help
//config:	The most complete and most pedantically correct shell included with
//config:	busybox. This shell is actually a derivative of the Debian 'dash'
//config:	shell (by Herbert Xu), which was created by porting the 'ash' shell
//config:	(written by Kenneth Almquist) from NetBSD.
//config:
//config:# ash options
//config:# note: Don't remove !NOMMU part in the next line; it would break
//config:# menuconfig's indenting.
//config:if !NOMMU && (SHELL_ASH || ASH || SH_IS_ASH || BASH_IS_ASH)
//config:
//config:config ASH_OPTIMIZE_FOR_SIZE
//config:	bool "Optimize for size instead of speed"
//config:	default y
//config:	depends on SHELL_ASH
//config:
//config:config ASH_INTERNAL_GLOB
//config:	bool "Use internal glob() implementation"
//config:	default y	# Y is bigger, but because of uclibc glob() bug, let Y be default for now
//config:	depends on SHELL_ASH
//config:	help
//config:	Do not use glob() function from libc, use internal implementation.
//config:	Use this if you are getting "glob.h: No such file or directory"
//config:	or similar build errors.
//config:	Note that as of now (2017-01), uclibc and musl glob() both have bugs
//config:	which would break ash if you select N here.
//config:
//config:config ASH_BASH_COMPAT
//config:	bool "bash-compatible extensions"
//config:	default y
//config:	depends on SHELL_ASH
//config:
//config:config ASH_BASH_SOURCE_CURDIR
//config:	bool "'source' and '.' builtins search current directory after $PATH"
//config:	default n   # do not encourage non-standard behavior
//config:	depends on ASH_BASH_COMPAT
//config:	help
//config:	This is not compliant with standards. Avoid if possible.
//config:
//config:config ASH_BASH_NOT_FOUND_HOOK
//config:	bool "command_not_found_handle hook support"
//config:	default y
//config:	depends on ASH_BASH_COMPAT
//config:	help
//config:	Enable support for the 'command_not_found_handle' hook function,
//config:	from GNU bash, which allows for alternative command not found
//config:	handling.
//config:
//config:config ASH_JOB_CONTROL
//config:	bool "Job control"
//config:	default y
//config:	depends on SHELL_ASH
//config:
//config:config ASH_ALIAS
//config:	bool "Alias support"
//config:	default y
//config:	depends on SHELL_ASH
//config:
//config:config ASH_RANDOM_SUPPORT
//config:	bool "Pseudorandom generator and $RANDOM variable"
//config:	default y
//config:	depends on SHELL_ASH
//config:	help
//config:	Enable pseudorandom generator and dynamic variable "$RANDOM".
//config:	Each read of "$RANDOM" will generate a new pseudorandom value.
//config:	You can reset the generator by using a specified start value.
//config:	After "unset RANDOM" the generator will switch off and this
//config:	variable will no longer have special treatment.
//config:
//config:config ASH_EXPAND_PRMT
//config:	bool "Expand prompt string"
//config:	default y
//config:	depends on SHELL_ASH
//config:	help
//config:	$PS# may contain volatile content, such as backquote commands.
//config:	This option recreates the prompt string from the environment
//config:	variable each time it is displayed.
//config:
//config:config ASH_IDLE_TIMEOUT
//config:	bool "Idle timeout variable $TMOUT"
//config:	default y
//config:	depends on SHELL_ASH
//config:	help
//config:	Enable bash-like auto-logout after $TMOUT seconds of idle time.
//config:
//config:config ASH_MAIL
//config:	bool "Check for new mail in interactive shell"
//config:	default y
//config:	depends on SHELL_ASH
//config:	help
//config:	Enable "check for new mail" function:
//config:	if set, $MAIL file and $MAILPATH list of files
//config:	are checked for mtime changes, and "you have mail"
//config:	message is printed if change is detected.
//config:
//config:config ASH_ECHO
//config:	bool "echo builtin"
//config:	default y
//config:	depends on SHELL_ASH
//config:
//config:config ASH_PRINTF
//config:	bool "printf builtin"
//config:	default y
//config:	depends on SHELL_ASH
//config:
//config:config ASH_TEST
//config:	bool "test builtin"
//config:	default y
//config:	depends on SHELL_ASH
//config:
//config:config ASH_HELP
//config:	bool "help builtin"
//config:	default y
//config:	depends on SHELL_ASH
//config:
//config:config ASH_GETOPTS
//config:	bool "getopts builtin"
//config:	default y
//config:	depends on SHELL_ASH
//config:
//config:config ASH_CMDCMD
//config:	bool "command builtin"
//config:	default y
//config:	depends on SHELL_ASH
//config:	help
//config:	Enable support for the 'command' builtin, which allows
//config:	you to run the specified command or builtin,
//config:	even when there is a function with the same name.
//config:
//config:
//config:config ASH_NOCONSOLE
//config:	bool "'noconsole' option"
//config:	default y
//config:	depends on (ASH || SH_IS_ASH || BASH_IS_ASH) && PLATFORM_MINGW32
//config:	help
//config:	Enable support for the 'noconsole' option, which attempts to
//config:	hide the console normally associated with a command line
//config:	application.  This may be useful when running a shell script
//config:	from a GUI application.
//config:
//config:config ASH_NOCASEGLOB
//config:	bool "'nocaseglob' option"
//config:	default y
//config:	depends on (ASH || SH_IS_ASH || BASH_IS_ASH) && PLATFORM_MINGW32
//config:	help
//config:	Enable support for the 'nocaseglob' option, which allows
//config:	case-insensitive filename globbing.
//config:
//config:endif # ash options

//applet:IF_ASH(APPLET(ash, BB_DIR_BIN, BB_SUID_DROP))
//                      APPLET_ODDNAME:name  main location    suid_type     help
//applet:IF_SH_IS_ASH(  APPLET_ODDNAME(sh,   ash, BB_DIR_BIN, BB_SUID_DROP, ash))
//applet:IF_BASH_IS_ASH(APPLET_ODDNAME(bash, ash, BB_DIR_BIN, BB_SUID_DROP, ash))

//kbuild:lib-$(CONFIG_SHELL_ASH) += ash.o ash_ptr_hack.o shell_common.o
//kbuild:lib-$(CONFIG_ASH_RANDOM_SUPPORT) += random.o

/*
 * DEBUG=1 to compile in debugging ('set -o debug' turns on)
 * DEBUG=2 to compile in and turn on debugging.
 * When debugging is on ("set -o debug" was executed, or DEBUG=2),
 * debugging info is written to ./trace, quit signal generates core dump.
 */
#define DEBUG 0
/* Tweak debug output verbosity here */
#define DEBUG_TIME 0
#define DEBUG_PID 1
#define DEBUG_SIG 1
#define DEBUG_INTONOFF 0

#define PROFILE 0

#define JOBS ENABLE_ASH_JOB_CONTROL

#include <fnmatch.h>
#include <sys/times.h>
#include <sys/utsname.h> /* for setting $HOSTNAME */
#include "busybox.h" /* for applet_names */
#if ENABLE_FEATURE_SH_EMBEDDED_SCRIPTS
# include "embedded_scripts.h"
#else
# define NUM_SCRIPTS 0
#endif

/* So far, all bash compat is controlled by one config option */
/* Separate defines document which part of code implements what */
/* function keyword */
#define    BASH_FUNCTION        ENABLE_ASH_BASH_COMPAT
#define IF_BASH_FUNCTION            IF_ASH_BASH_COMPAT
/* &>file */
#define    BASH_REDIR_OUTPUT    ENABLE_ASH_BASH_COMPAT
#define IF_BASH_REDIR_OUTPUT        IF_ASH_BASH_COMPAT
/* $'...' */
#define    BASH_DOLLAR_SQUOTE   ENABLE_ASH_BASH_COMPAT
#define IF_BASH_DOLLAR_SQUOTE       IF_ASH_BASH_COMPAT
#define    BASH_PATTERN_SUBST   ENABLE_ASH_BASH_COMPAT
#define IF_BASH_PATTERN_SUBST       IF_ASH_BASH_COMPAT
#define    BASH_SUBSTR          ENABLE_ASH_BASH_COMPAT
#define IF_BASH_SUBSTR              IF_ASH_BASH_COMPAT
/* BASH_TEST2: [[ EXPR ]]
 * Status of [[ support:
 *   && and || work as they should
 *   = is glob match operator, not equality operator: STR = GLOB
 *   == same as =
 *   =~ is regex match operator: STR =~ REGEX
 * TODO:
 * singleword+noglob expansion:
 *   v='a b'; [[ $v = 'a b' ]]; echo 0:$?
 *   [[ /bin/n* ]]; echo 0:$?
 * quoting needs to be considered (-f is an operator, "-f" and ""-f are not; etc)
 * ( ) < > should not have special meaning (IOW: should not require quoting)
 * in word = GLOB, quoting should be significant on char-by-char basis: a*cd"*"
 */
#define    BASH_TEST2           (ENABLE_ASH_BASH_COMPAT * ENABLE_ASH_TEST)
#define    BASH_SOURCE          ENABLE_ASH_BASH_COMPAT
#define    BASH_PIPEFAIL        ENABLE_ASH_BASH_COMPAT
#define    BASH_HOSTNAME_VAR    ENABLE_ASH_BASH_COMPAT
#define    BASH_EPOCH_VARS      ENABLE_ASH_BASH_COMPAT
#define    BASH_SHLVL_VAR       ENABLE_ASH_BASH_COMPAT
#define    BASH_XTRACEFD        ENABLE_ASH_BASH_COMPAT
#define    BASH_READ_D          ENABLE_ASH_BASH_COMPAT
#define IF_BASH_READ_D              IF_ASH_BASH_COMPAT
#define    BASH_WAIT_N          ENABLE_ASH_BASH_COMPAT

#if defined(__ANDROID_API__) && __ANDROID_API__ <= 24
/* Bionic at least up to version 24 has no glob() */
# undef  ENABLE_ASH_INTERNAL_GLOB
# define ENABLE_ASH_INTERNAL_GLOB 1
#endif

#if !ENABLE_ASH_INTERNAL_GLOB && defined(__UCLIBC__)
# error uClibc glob() is buggy, use ASH_INTERNAL_GLOB.
# error The bug is: for "$PWD"/<pattern> ash will escape e.g. dashes in "$PWD"
# error with backslash, even ones which do not need to be: "/a-b" -> "/a\-b"
# error glob() should unbackslash them and match. uClibc does not unbackslash,
# error fails to match dirname, subsequently not expanding <pattern> in it.
// Testcase:
// if (glob("/etc/polkit\\-1", 0, NULL, &pglob)) - this returns 0 on uclibc, no bug
// if (glob("/etc/polkit\\-1/*", 0, NULL, &pglob)) printf("uclibc bug!\n");
#endif

#if !ENABLE_ASH_INTERNAL_GLOB
# include <glob.h>
#endif

#include "unicode.h"
#include "shell_common.h"
#if ENABLE_FEATURE_SH_MATH
# include "math.h"
#else
typedef long arith_t;
# define ARITH_FMT "%ld"
#endif
#if ENABLE_ASH_RANDOM_SUPPORT
# include "random.h"
#else
# define CLEAR_RANDOM_T(rnd) ((void)0)
#endif

#include "NUM_APPLETS.h"
#if NUM_APPLETS == 1
/* STANDALONE does not make sense, and won't compile */
# undef CONFIG_FEATURE_SH_STANDALONE
# undef ENABLE_FEATURE_SH_STANDALONE
# undef IF_FEATURE_SH_STANDALONE
# undef IF_NOT_FEATURE_SH_STANDALONE
# define ENABLE_FEATURE_SH_STANDALONE 0
# define IF_FEATURE_SH_STANDALONE(...)
# define IF_NOT_FEATURE_SH_STANDALONE(...) __VA_ARGS__
#endif

#ifndef F_DUPFD_CLOEXEC
# define F_DUPFD_CLOEXEC F_DUPFD
#endif
#ifndef O_CLOEXEC
# define O_CLOEXEC 0
#endif
#ifndef PIPE_BUF
# define PIPE_BUF 4096           /* amount of buffering in a pipe */
#endif

#if !ENABLE_PLATFORM_MINGW32
# define is_absolute_path(path) ((path)[0] == '/')
#else
# define is_absolute_path(path) ((path)[0] == '/' || (path)[0] == '\\' || has_dos_drive_prefix(path))
#endif

#if !BB_MMU
# error "Do not even bother, ash will not run on NOMMU machine"
#endif

/* We use a trick to have more optimized code (fewer pointer reloads):
 *  ash.c:   extern struct globals *const ash_ptr_to_globals;
 *  ash_ptr_hack.c: struct globals *ash_ptr_to_globals;
 * This way, compiler in ash.c knows the pointer can not change.
 *
 * However, this may break on weird arches or toolchains. In this case,
 * set "-DBB_GLOBAL_CONST=''" in CONFIG_EXTRA_CFLAGS to disable
 * this optimization.
 */
#ifndef BB_GLOBAL_CONST
# define BB_GLOBAL_CONST const
#endif

#define FORKSHELL_DEBUG 0
#if ENABLE_PLATFORM_MINGW32
union node;
struct strlist;
struct job;

struct forkshell {
	/* filled by forkshell_copy() */
	struct globals_var *gvp;
	struct globals_misc *gmp;
	struct tblentry **cmdtable;
#if ENABLE_ASH_ALIAS
	struct alias **atab;
#endif
#if MAX_HISTORY
	char **history;
	int cnt_history;
#endif
	/* struct parsefile *g_parsefile; */
	HANDLE hMapFile;
	char *old_base;
	int size;
# if FORKSHELL_DEBUG
	int funcblocksize;
	int funcstringsize;
# endif
	int relocatesize;

	/* type of forkshell */
	int fpid;

	/* generic data, used by forkshell_child */
	int mode;
	int nprocs;

	/* optional data, used by forkshell_child */
	int flags;
	int fd[3];
	union node *n;
	char **argv;
	char *path;
};

enum {
	FS_OPENHERE,
	FS_EVALBACKCMD,
	FS_EVALSUBSHELL,
	FS_EVALPIPE,
	FS_SHELLEXEC
};

static struct forkshell* forkshell_prepare(struct forkshell *fs);
static void forkshell_init(const char *idstr);
static void *sticky_mem_start, *sticky_mem_end;
static void sticky_free(void *p);
# define free(p) sticky_free(p)
#if !JOBS
#define spawn_forkshell(fs, jp, n, mode) spawn_forkshell(fs, jp, mode)
#endif
static void spawn_forkshell(struct forkshell *fs, struct job *jp,
							union node *n, int mode);
# if FORKSHELL_DEBUG
static void forkshell_print(FILE *fp0, struct forkshell *fs, const char **notes);
# endif
#endif

/* ============ Hash table sizes. Configurable. */

#define VTABSIZE 39
#define ATABSIZE 39
#define CMDTABLESIZE 31         /* should be prime */


/* ============ Shell options */

static const char *const optletters_optnames[] = {
	"e"   "errexit",
	"f"   "noglob",
	"I"   "ignoreeof",
/* The below allowed this invocation:
 * ash -c 'set -i; echo $-; sleep 5; echo $-'
 * to be ^C-ed and get to interactive ash prompt.
 * bash does not support such "set -i".
 * In our code, this is denoted by empty long name:
 */
	"i"   "",
	"m"   "monitor",
	"n"   "noexec",
/* Ditto: bash has no "set -s" */
#if !ENABLE_PLATFORM_MINGW32
	"s"   "",
#else
	"s"   "stdin",
#endif
	"c"   "",
	"x"   "xtrace",
	"v"   "verbose",
	"C"   "noclobber",
	"a"   "allexport",
	"b"   "notify",
	"u"   "nounset",
	"\0"  "vi"
#if BASH_PIPEFAIL
	,"\0"  "pipefail"
#endif
#if DEBUG
	,"\0"  "nolog"
	,"\0"  "debug"
#endif
#if ENABLE_PLATFORM_MINGW32
	,"X"   "winxp"
#endif
#if ENABLE_ASH_NOCONSOLE
	,"\0"  "noconsole"
#endif
#if ENABLE_ASH_NOCASEGLOB
	,"\0"  "nocaseglob"
#endif
};
//bash 4.4.23 also has these opts (with these defaults):
//braceexpand           on
//emacs                 on
//errtrace              off
//functrace             off
//hashall               on
//histexpand            off
//history               on
//interactive-comments  on
//keyword               off
//onecmd                off
//physical              off
//posix                 off
//privileged            off

#define optletters(n)  optletters_optnames[n][0]
#define optnames(n)   (optletters_optnames[n] + 1)

enum { NOPTS = ARRAY_SIZE(optletters_optnames) };


/* ============ Misc data */

#define msg_illnum "Illegal number: %s"

/*
 * We enclose jmp_buf in a structure so that we can declare pointers to
 * jump locations.  The global variable handler contains the location to
 * jump to when an exception occurs, and the global variable exception_type
 * contains a code identifying the exception.  To implement nested
 * exception handlers, the user should save the value of handler on entry
 * to an inner scope, set handler to point to a jmploc structure for the
 * inner scope, and restore handler on exit from the scope.
 */
struct jmploc {
	jmp_buf loc;
};

struct globals_misc {
	uint8_t exitstatus;     /* exit status of last command */
	uint8_t back_exitstatus;/* exit status of backquoted command */
	smallint job_warning;   /* user was warned about stopped jobs (can be 2, 1 or 0). */
	int savestatus;         /* exit status of last command outside traps */
	int rootpid;            /* pid of main shell */
	/* shell level: 0 for the main shell, 1 for its children, and so on */
	int shlvl;
#if ENABLE_PLATFORM_MINGW32
	int loopnest;           /* current loop nesting level */
#endif
#define rootshell (!shlvl)
	int errlinno;

	char *minusc;  /* argument to -c option */
#if ENABLE_PLATFORM_MINGW32
	char *dirarg;  /* argument to -d option */
	char *title;   /* argument to -t option */
#endif

	char *curdir; // = nullstr;     /* current working directory */
	char *physdir; // = nullstr;    /* physical working directory */

	char *arg0; /* value of $0 */
#if ENABLE_PLATFORM_MINGW32
	char *commandname;
#endif

	struct jmploc *exception_handler;

	volatile int suppress_int; /* counter */
	volatile /*sig_atomic_t*/ smallint pending_int; /* 1 = got SIGINT */
#if !ENABLE_PLATFORM_MINGW32
	volatile /*sig_atomic_t*/ smallint got_sigchld; /* 1 = got SIGCHLD */
	volatile /*sig_atomic_t*/ smallint pending_sig;	/* last pending signal */
#endif
	smallint exception_type; /* kind of exception: */
#define EXINT 0         /* SIGINT received */
#define EXERROR 1       /* a generic error */
#define EXEND 3         /* exit the shell */
#define EXEXIT 4        /* exit the shell via exitcmd */

	char nullstr[1];        /* zero length string */

	char optlist[NOPTS];
#define eflag optlist[0]
#define fflag optlist[1]
#define Iflag optlist[2]
#define iflag optlist[3]
#define mflag optlist[4]
#define nflag optlist[5]
#define sflag optlist[6]
#define cflag optlist[7]
#define xflag optlist[8]
#define vflag optlist[9]
#define Cflag optlist[10]
#define aflag optlist[11]
#define bflag optlist[12]
#define uflag optlist[13]
#define viflag optlist[14]
#if BASH_PIPEFAIL
# define pipefail optlist[15]
#else
# define pipefail 0
#endif
#if DEBUG
# define nolog optlist[15 + BASH_PIPEFAIL]
# define debug optlist[16 + BASH_PIPEFAIL]
#endif
#if ENABLE_PLATFORM_MINGW32
# define winxp optlist[15 + BASH_PIPEFAIL + 2*DEBUG]
# if ENABLE_ASH_NOCONSOLE
#  define noconsole optlist[16 + BASH_PIPEFAIL + 2*DEBUG]
# endif
# if ENABLE_ASH_NOCASEGLOB
#  define nocaseglob optlist[16 + BASH_PIPEFAIL + 2*DEBUG+ENABLE_ASH_NOCONSOLE]
# endif
#endif

	/* trap handler commands */
#if !ENABLE_PLATFORM_MINGW32
	/*
	 * Sigmode records the current value of the signal handlers for the various
	 * modes.  A value of zero means that the current handler is not known.
	 * S_HARD_IGN indicates that the signal was ignored on entry to the shell.
	 */
	char sigmode[NSIG - 1];
#define S_DFL      1            /* default signal handling (SIG_DFL) */
#define S_CATCH    2            /* signal is caught */
#define S_IGN      3            /* signal is ignored (SIG_IGN) */
#define S_HARD_IGN 4            /* signal is ignored permanently (it was SIG_IGN on entry to shell) */

	/* indicates specified signal received */
	uint8_t gotsig[NSIG - 1]; /* offset by 1: "signal" 0 is meaningless */
	uint8_t may_have_traps; /* 0: definitely no traps are set, 1: some traps may be set */
#endif
	char *trap[NSIG];
#if !ENABLE_PLATFORM_MINGW32
	char **trap_ptr;        /* used only by "trap hack" */
#endif

	/* Rarely referenced stuff */
#if ENABLE_ASH_RANDOM_SUPPORT
	random_t random_gen;
#endif
	pid_t backgndpid;        /* pid of last background process */
};
extern struct globals_misc *BB_GLOBAL_CONST ash_ptr_to_globals_misc;
#define G_misc (*ash_ptr_to_globals_misc)
#define exitstatus        (G_misc.exitstatus )
#define back_exitstatus   (G_misc.back_exitstatus )
#define job_warning       (G_misc.job_warning)
#define savestatus  (G_misc.savestatus )
#define rootpid     (G_misc.rootpid    )
#define shlvl       (G_misc.shlvl      )
#define errlinno    (G_misc.errlinno   )
#if ENABLE_PLATFORM_MINGW32
#define loopnest    (G_misc.loopnest   )
#endif
#define minusc      (G_misc.minusc     )
#if ENABLE_PLATFORM_MINGW32
#define dirarg      (G_misc.dirarg     )
#define title       (G_misc.title      )
#endif
#define curdir      (G_misc.curdir     )
#define physdir     (G_misc.physdir    )
#define arg0        (G_misc.arg0       )
#if ENABLE_PLATFORM_MINGW32
#define commandname (G_misc.commandname)
#endif
#define exception_handler (G_misc.exception_handler)
#define exception_type    (G_misc.exception_type   )
#define suppress_int      (G_misc.suppress_int     )
#define pending_int       (G_misc.pending_int      )
#define got_sigchld       (G_misc.got_sigchld      )
#define pending_sig       (G_misc.pending_sig      )
#define nullstr     (G_misc.nullstr    )
#define optlist     (G_misc.optlist    )
#define sigmode     (G_misc.sigmode    )
#define gotsig      (G_misc.gotsig     )
#define may_have_traps    (G_misc.may_have_traps   )
#define trap        (G_misc.trap       )
#define trap_ptr    (G_misc.trap_ptr   )
#define random_gen  (G_misc.random_gen )
#define backgndpid  (G_misc.backgndpid )

#if ENABLE_PLATFORM_MINGW32
#undef got_sigchld
#undef pending_sig
#undef may_have_traps
#undef trap_ptr
#define pending_sig       (0)
#define may_have_traps    (0)
#define trap_ptr          trap
#endif

#define INIT_G_misc() do { \
	(*(struct globals_misc**)not_const_pp(&ash_ptr_to_globals_misc)) = xzalloc(sizeof(G_misc)); \
	barrier(); \
	savestatus = -1; \
	curdir = nullstr; \
	physdir = nullstr; \
	IF_NOT_PLATFORM_MINGW32(trap_ptr = trap;) \
} while (0)


/* ============ DEBUG */
#if DEBUG
static void trace_printf(const char *fmt, ...);
static void trace_vprintf(const char *fmt, va_list va);
# define TRACE(param)    trace_printf param
# define TRACEV(param)   trace_vprintf param
# define close(fd) do { \
	int dfd = (fd); \
	if (close(dfd) < 0) \
		bb_error_msg("bug on %d: closing %d(0x%x)", \
			__LINE__, dfd, dfd); \
} while (0)
#else
# define TRACE(param)
# define TRACEV(param)
#endif


/* ============ Utility functions */
#define is_name(c)      ((c) == '_' || isalpha((unsigned char)(c)))
#define is_in_name(c)   ((c) == '_' || isalnum((unsigned char)(c)))

static int
isdigit_str9(const char *str)
{
	int maxlen = 9 + 1; /* max 9 digits: 999999999 */
	while (--maxlen && isdigit(*str))
		str++;
	return (*str == '\0');
}

static const char *
var_end(const char *var)
{
	while (*var)
		if (*var++ == '=')
			break;
	return var;
}


/* ============ Interrupts / exceptions */

static void exitshell(void) NORETURN;

/*
 * These macros allow the user to suspend the handling of interrupt signals
 * over a period of time.  This is similar to SIGHOLD or to sigblock, but
 * much more efficient and portable.  (But hacking the kernel is so much
 * more fun than worrying about efficiency and portability. :-))
 */
#if DEBUG_INTONOFF
# define INT_OFF do { \
	TRACE(("%s:%d INT_OFF(%d)\n", __func__, __LINE__, suppress_int)); \
	suppress_int++; \
	barrier(); \
} while (0)
#else
# define INT_OFF do { \
	suppress_int++; \
	barrier(); \
} while (0)
#endif

/*
 * Called to raise an exception.  Since C doesn't include exceptions, we
 * just do a longjmp to the exception handler.  The type of exception is
 * stored in the global variable "exception_type".
 */
static void raise_exception(int) NORETURN;
static void
raise_exception(int e)
{
#if DEBUG
	if (exception_handler == NULL)
		abort();
#endif
	INT_OFF;
	exception_type = e;
	longjmp(exception_handler->loc, 1);
}
#if DEBUG
#define raise_exception(e) do { \
	TRACE(("raising exception %d on line %d\n", (e), __LINE__)); \
	raise_exception(e); \
} while (0)
#endif

/*
 * Called when a SIGINT is received.  (If the user specifies
 * that SIGINT is to be trapped or ignored using the trap builtin, then
 * this routine is not called.)  Suppressint is nonzero when interrupts
 * are held using the INT_OFF macro.  (The test for iflag is just
 * defensive programming.)
 */
static void raise_interrupt(void) NORETURN;
static void
raise_interrupt(void)
{
	pending_int = 0;
	/* Signal is not automatically unmasked after it is raised,
	 * do it ourself - unmask all signals */
	sigprocmask_allsigs(SIG_UNBLOCK);
	/* pending_sig = 0; - now done in signal_handler() */

	if (!(rootshell && iflag)) {
		/* Kill ourself with SIGINT */
		signal(SIGINT, SIG_DFL);
		raise(SIGINT);
	}
#if ENABLE_PLATFORM_MINGW32
	if (iflag)
		write(STDOUT_FILENO, "^C", 2);
#endif
	/* bash: ^C even on empty command line sets $? */
	exitstatus = SIGINT + 128;
	raise_exception(EXINT);
	/* NOTREACHED */
}
#if DEBUG
#define raise_interrupt() do { \
	TRACE(("raising interrupt on line %d\n", __LINE__)); \
	raise_interrupt(); \
} while (0)
#endif

static IF_ASH_OPTIMIZE_FOR_SIZE(inline) void
int_on(void)
{
	barrier();
	if (--suppress_int == 0 && pending_int) {
		raise_interrupt();
	}
}
#if DEBUG_INTONOFF
# define INT_ON do { \
	TRACE(("%s:%d INT_ON(%d)\n", __func__, __LINE__, suppress_int-1)); \
	int_on(); \
} while (0)
#else
# define INT_ON int_on()
#endif
static IF_ASH_OPTIMIZE_FOR_SIZE(inline) void
force_int_on(void)
{
	barrier();
	suppress_int = 0;
	if (pending_int)
		raise_interrupt();
}
#define FORCE_INT_ON force_int_on()

#define SAVE_INT(v) ((v) = suppress_int)

#define RESTORE_INT(v) do { \
	barrier(); \
	suppress_int = (v); \
	if (suppress_int == 0 && pending_int) \
		raise_interrupt(); \
} while (0)


/* ============ Stdout/stderr output */

static void
outstr(const char *p, FILE *file)
{
	INT_OFF;
	fputs(p, file);
	INT_ON;
}

static void
flush_stdout_stderr(void)
{
	INT_OFF;
	fflush_all();
	INT_ON;
}

/* Was called outcslow(c,FILE*), but c was always '\n' */
static void
newline_and_flush(FILE *dest)
{
	INT_OFF;
	putc('\n', dest);
	fflush(dest);
	INT_ON;
}

static int out1fmt(const char *, ...) __attribute__((__format__(__printf__,1,2)));
static int
out1fmt(const char *fmt, ...)
{
	va_list ap;
	int r;

	INT_OFF;
	va_start(ap, fmt);
	r = vprintf(fmt, ap);
	va_end(ap);
	INT_ON;
	return r;
}

static int fmtstr(char *, size_t, const char *, ...) __attribute__((__format__(__printf__,3,4)));
static int
fmtstr(char *outbuf, size_t length, const char *fmt, ...)
{
	va_list ap;
	int ret;

	INT_OFF;
	va_start(ap, fmt);
	ret = vsnprintf(outbuf, length, fmt, ap);
	va_end(ap);
	INT_ON;
	return ret > (int)length ? length : ret;
}

static void
out1str(const char *p)
{
	outstr(p, stdout);
}

static void
out2str(const char *p)
{
	outstr(p, stderr);
	flush_stdout_stderr();
}


/* ============ Parser structures */

/* control characters in argument strings */
#define CTL_FIRST CTLESC
#define CTLESC       ((unsigned char)'\201')    /* escape next character */
#define CTLVAR       ((unsigned char)'\202')    /* variable defn */
#define CTLENDVAR    ((unsigned char)'\203')
#define CTLBACKQ     ((unsigned char)'\204')
#define CTLARI       ((unsigned char)'\206')    /* arithmetic expression */
#define CTLENDARI    ((unsigned char)'\207')
#define CTLQUOTEMARK ((unsigned char)'\210')
#define CTL_LAST CTLQUOTEMARK

/* variable substitution byte (follows CTLVAR) */
#define VSTYPE  0x0f            /* type of variable substitution */
#define VSNUL   0x10            /* colon--treat the empty string as unset */

/* values of VSTYPE field */
#define VSNORMAL        0x1     /* normal variable:  $var or ${var} */
#define VSMINUS         0x2     /* ${var-text} */
#define VSPLUS          0x3     /* ${var+text} */
#define VSQUESTION      0x4     /* ${var?message} */
#define VSASSIGN        0x5     /* ${var=text} */
#define VSTRIMRIGHT     0x6     /* ${var%pattern} */
#define VSTRIMRIGHTMAX  0x7     /* ${var%%pattern} */
#define VSTRIMLEFT      0x8     /* ${var#pattern} */
#define VSTRIMLEFTMAX   0x9     /* ${var##pattern} */
#define VSLENGTH        0xa     /* ${#var} */
#if BASH_SUBSTR
#define VSSUBSTR        0xc     /* ${var:position:length} */
#endif
#if BASH_PATTERN_SUBST
#define VSREPLACE       0xd     /* ${var/pattern/replacement} */
#define VSREPLACEALL    0xe     /* ${var//pattern/replacement} */
#endif

static const char dolatstr[] ALIGN1 = {
	CTLQUOTEMARK, CTLVAR, VSNORMAL, '@', '=', CTLQUOTEMARK, '\0'
};
#define DOLATSTRLEN 6

#define NCMD      0
#define NPIPE     1
#define NREDIR    2
#define NBACKGND  3
#define NSUBSHELL 4
#define NAND      5
#define NOR       6
#define NSEMI     7
#define NIF       8
#define NWHILE    9
#define NUNTIL   10
#define NFOR     11
#define NCASE    12
#define NCLIST   13
#define NDEFUN   14
#define NARG     15
#define NTO      16
#if BASH_REDIR_OUTPUT
#define NTO2     17
#endif
#define NCLOBBER 18
#define NFROM    19
#define NFROMTO  20
#define NAPPEND  21
#define NTOFD    22
#define NFROMFD  23
#define NHERE    24
#define NXHERE   25
#define NNOT     26
#define N_NUMBER 27

union node;

struct ncmd {
	smallint type; /* Nxxxx */
	int linno;
	union node *assign;
	union node *args;
	union node *redirect;
};

struct npipe {
	smallint type;
	smallint pipe_backgnd;
	struct nodelist *cmdlist;
};

struct nredir {
	smallint type;
	int linno;
	union node *n;
	union node *redirect;
};

struct nbinary {
	smallint type;
	union node *ch1;
	union node *ch2;
};

struct nif {
	smallint type;
	union node *test;
	union node *ifpart;
	union node *elsepart;
};

struct nfor {
	smallint type;
	int linno;
	union node *args;
	union node *body;
	char *var;
};

struct ncase {
	smallint type;
	int linno;
	union node *expr;
	union node *cases;
};

struct nclist {
	smallint type;
	union node *next;
	union node *pattern;
	union node *body;
};

struct ndefun {
	smallint type;
	int linno;
	char *text;
	union node *body;
};

struct narg {
	smallint type;
	union node *next;
	char *text;
	struct nodelist *backquote;
};

/* nfile and ndup layout must match!
 * NTOFD (>&fdnum) uses ndup structure, but we may discover mid-flight
 * that it is actually NTO2 (>&file), and change its type.
 */
struct nfile {
	smallint type;
	union node *next;
	int fd;
	int _unused_dupfd;
	union node *fname;
	char *expfname;
};

struct ndup {
	smallint type;
	union node *next;
	int fd;
	int dupfd;
	union node *vname;
	char *_unused_expfname;
};

struct nhere {
	smallint type;
	union node *next;
	int fd;
	union node *doc;
};

struct nnot {
	smallint type;
	union node *com;
};

union node {
	smallint type;
	struct ncmd ncmd;
	struct npipe npipe;
	struct nredir nredir;
	struct nbinary nbinary;
	struct nif nif;
	struct nfor nfor;
	struct ncase ncase;
	struct nclist nclist;
	struct ndefun ndefun;
	struct narg narg;
	struct nfile nfile;
	struct ndup ndup;
	struct nhere nhere;
	struct nnot nnot;
};

/*
 * NODE_EOF is returned by parsecmd when it encounters an end of file.
 * It must be distinct from NULL.
 */
#define NODE_EOF ((union node *) -1L)

struct nodelist {
	struct nodelist *next;
	union node *n;
};

struct funcnode {
	int count;
	union node n;
};

/*
 * Free a parse tree.
 */
static void
freefunc(struct funcnode *f)
{
	if (f && --f->count < 0)
		free(f);
}


/* ============ Debugging output */

#if DEBUG

static FILE *tracefile;

static void
trace_printf(const char *fmt, ...)
{
	va_list va;

	if (debug != 1)
		return;
	if (DEBUG_TIME)
		fprintf(tracefile, "%u ", (int) time(NULL));
	if (DEBUG_PID)
		fprintf(tracefile, "[%u] ", (int) getpid());
	if (DEBUG_SIG)
		fprintf(tracefile, "pending s:%d i:%d(supp:%d) ", pending_sig, pending_int, suppress_int);
	va_start(va, fmt);
	vfprintf(tracefile, fmt, va);
	va_end(va);
}

static void
trace_vprintf(const char *fmt, va_list va)
{
	if (debug != 1)
		return;
	vfprintf(tracefile, fmt, va);
	fprintf(tracefile, "\n");
}

static void
trace_puts(const char *s)
{
	if (debug != 1)
		return;
	fputs(s, tracefile);
}

static void
trace_puts_quoted(char *s)
{
	char *p;
	char c;

	if (debug != 1)
		return;
	putc('"', tracefile);
	for (p = s; *p; p++) {
		switch ((unsigned char)*p) {
		case '\n': c = 'n'; goto backslash;
		case '\t': c = 't'; goto backslash;
		case '\r': c = 'r'; goto backslash;
		case '\"': c = '\"'; goto backslash;
		case '\\': c = '\\'; goto backslash;
		case CTLESC: c = 'e'; goto backslash;
		case CTLVAR: c = 'v'; goto backslash;
		case CTLBACKQ: c = 'q'; goto backslash;
 backslash:
			putc('\\', tracefile);
			putc(c, tracefile);
			break;
		default:
			if (*p >= ' ' && *p <= '~')
				putc(*p, tracefile);
			else {
				putc('\\', tracefile);
				putc((*p >> 6) & 03, tracefile);
				putc((*p >> 3) & 07, tracefile);
				putc(*p & 07, tracefile);
			}
			break;
		}
	}
	putc('"', tracefile);
}

static void
trace_puts_args(char **ap)
{
	if (debug != 1)
		return;
	if (!*ap)
		return;
	while (1) {
		trace_puts_quoted(*ap);
		if (!*++ap) {
			putc('\n', tracefile);
			break;
		}
		putc(' ', tracefile);
	}
}

static void
opentrace(void)
{
	char s[100];
#ifdef O_APPEND
	int flags;
#endif

	if (debug != 1) {
		if (tracefile)
			fflush(tracefile);
		/* leave open because libedit might be using it */
		return;
	}
	strcpy(s, "./trace");
	if (tracefile) {
		if (!freopen(s, "a", tracefile)) {
			fprintf(stderr, "Can't re-open %s\n", s);
			debug = 0;
			return;
		}
	} else {
		tracefile = fopen(s, "a");
		if (tracefile == NULL) {
			fprintf(stderr, "Can't open %s\n", s);
			debug = 0;
			return;
		}
	}
#ifdef O_APPEND
	flags = fcntl(fileno(tracefile), F_GETFL);
	if (flags >= 0)
		fcntl(fileno(tracefile), F_SETFL, flags | O_APPEND);
#endif
	setlinebuf(tracefile);
	fputs("\nTracing started.\n", tracefile);
}

static void
indent(int amount, char *pfx, FILE *fp)
{
	int i;

	for (i = 0; i < amount; i++) {
		if (pfx && i == amount - 1)
			fputs(pfx, fp);
		putc('\t', fp);
	}
}

/* little circular references here... */
static void shtree(union node *n, int ind, char *pfx, FILE *fp);

static void
sharg(union node *arg, FILE *fp)
{
	char *p;
	struct nodelist *bqlist;
	unsigned char subtype;

	if (arg->type != NARG) {
		out1fmt("<node type %d>\n", arg->type);
		abort();
	}
	bqlist = arg->narg.backquote;
	for (p = arg->narg.text; *p; p++) {
		switch ((unsigned char)*p) {
		case CTLESC:
			p++;
			putc(*p, fp);
			break;
		case CTLVAR:
			putc('$', fp);
			putc('{', fp);
			subtype = *++p;
			if (subtype == VSLENGTH)
				putc('#', fp);

			while (*p != '=') {
				putc(*p, fp);
				p++;
			}

			if (subtype & VSNUL)
				putc(':', fp);

			switch (subtype & VSTYPE) {
			case VSNORMAL:
				putc('}', fp);
				break;
			case VSMINUS:
				putc('-', fp);
				break;
			case VSPLUS:
				putc('+', fp);
				break;
			case VSQUESTION:
				putc('?', fp);
				break;
			case VSASSIGN:
				putc('=', fp);
				break;
			case VSTRIMLEFT:
				putc('#', fp);
				break;
			case VSTRIMLEFTMAX:
				putc('#', fp);
				putc('#', fp);
				break;
			case VSTRIMRIGHT:
				putc('%', fp);
				break;
			case VSTRIMRIGHTMAX:
				putc('%', fp);
				putc('%', fp);
				break;
			case VSLENGTH:
				break;
			default:
				out1fmt("<subtype %d>", subtype);
			}
			break;
		case CTLENDVAR:
			putc('}', fp);
			break;
		case CTLBACKQ:
			putc('$', fp);
			putc('(', fp);
			shtree(bqlist->n, -1, NULL, fp);
			putc(')', fp);
			break;
		default:
			putc(*p, fp);
			break;
		}
	}
}

static void
shcmd(union node *cmd, FILE *fp)
{
	union node *np;
	int first;
	const char *s;
	int dftfd;

	first = 1;
	for (np = cmd->ncmd.args; np; np = np->narg.next) {
		if (!first)
			putc(' ', fp);
		sharg(np, fp);
		first = 0;
	}
	for (np = cmd->ncmd.redirect; np; np = np->nfile.next) {
		if (!first)
			putc(' ', fp);
		dftfd = 0;
		switch (np->nfile.type) {
		case NTO:      s = ">>"+1; dftfd = 1; break;
		case NCLOBBER: s = ">|"; dftfd = 1; break;
		case NAPPEND:  s = ">>"; dftfd = 1; break;
#if BASH_REDIR_OUTPUT
		case NTO2:
#endif
		case NTOFD:    s = ">&"; dftfd = 1; break;
		case NFROM:    s = "<"; break;
		case NFROMFD:  s = "<&"; break;
		case NFROMTO:  s = "<>"; break;
		default:       s = "*error*"; break;
		}
		if (np->nfile.fd != dftfd)
			fprintf(fp, "%d", np->nfile.fd);
		fputs(s, fp);
		if (np->nfile.type == NTOFD || np->nfile.type == NFROMFD) {
			fprintf(fp, "%d", np->ndup.dupfd);
		} else {
			sharg(np->nfile.fname, fp);
		}
		first = 0;
	}
}

static void
shtree(union node *n, int ind, char *pfx, FILE *fp)
{
	struct nodelist *lp;
	const char *s;

	if (n == NULL)
		return;

	indent(ind, pfx, fp);

	if (n == NODE_EOF) {
		fputs("<EOF>", fp);
		return;
	}

	switch (n->type) {
	case NSEMI:
		s = "; ";
		goto binop;
	case NAND:
		s = " && ";
		goto binop;
	case NOR:
		s = " || ";
 binop:
		shtree(n->nbinary.ch1, ind, NULL, fp);
		/* if (ind < 0) */
			fputs(s, fp);
		shtree(n->nbinary.ch2, ind, NULL, fp);
		break;
	case NCMD:
		shcmd(n, fp);
		if (ind >= 0)
			putc('\n', fp);
		break;
	case NPIPE:
		for (lp = n->npipe.cmdlist; lp; lp = lp->next) {
			shtree(lp->n, 0, NULL, fp);
			if (lp->next)
				fputs(" | ", fp);
		}
		if (n->npipe.pipe_backgnd)
			fputs(" &", fp);
		if (ind >= 0)
			putc('\n', fp);
		break;
	default:
		fprintf(fp, "<node type %d>", n->type);
		if (ind >= 0)
			putc('\n', fp);
		break;
	}
}

static void
showtree(union node *n)
{
	trace_puts("showtree called\n");
	shtree(n, 1, NULL, stderr);
}

#endif /* DEBUG */


/* ============ Parser data */

/*
 * ash_vmsg() needs parsefile->fd, hence parsefile definition is moved up.
 */
struct strlist {
	struct strlist *next;
	char *text;
};

struct alias;

struct strpush {
	struct strpush *prev;   /* preceding string on stack */
	char *prev_string;
	int prev_left_in_line;
#if ENABLE_ASH_ALIAS
	struct alias *ap;       /* if push was associated with an alias */
#endif
	char *string;           /* remember the string since it may change */

	/* Remember last two characters for pungetc. */
	int lastc[2];

	/* Number of outstanding calls to pungetc. */
	int unget;
};

/*
 * The parsefile structure pointed to by the global variable parsefile
 * contains information about the current file being read.
 */
struct parsefile {
	struct parsefile *prev; /* preceding file on stack */
	int linno;              /* current line */
	int pf_fd;              /* file descriptor (or -1 if string) */
	int left_in_line;       /* number of chars left in this line */
	int left_in_buffer;     /* number of chars left in this buffer past the line */
	char *next_to_pgetc;    /* next char in buffer */
	char *buf;              /* input buffer */
	struct strpush *strpush; /* for pushing strings at this level */
	struct strpush basestrpush; /* so pushing one is fast */

	/* Remember last two characters for pungetc. */
	int lastc[2];

	/* Number of outstanding calls to pungetc. */
	int unget;
};

static struct parsefile basepf;        /* top level input file */
static struct parsefile *g_parsefile = &basepf;  /* current input file */
#if ENABLE_PLATFORM_POSIX
static char *commandname;              /* currently executing command */
#endif


/* ============ Message printing */

static void
ash_vmsg(const char *msg, va_list ap)
{
	fprintf(stderr, "%s: ", arg0);
	if (commandname) {
		if (strcmp(arg0, commandname))
			fprintf(stderr, "%s: ", commandname);
		if (!iflag || g_parsefile->pf_fd > 0)
			fprintf(stderr, "line %d: ", errlinno);
	}
	vfprintf(stderr, msg, ap);
	newline_and_flush(stderr);
}

/*
 * Exverror is called to raise the error exception.  If the second argument
 * is not NULL then error prints an error message using printf style
 * formatting.  It then raises the error exception.
 */
static void ash_vmsg_and_raise(int, const char *, va_list) NORETURN;
static void
ash_vmsg_and_raise(int cond, const char *msg, va_list ap)
{
#if DEBUG
	if (msg) {
		TRACE(("ash_vmsg_and_raise(%d):", cond));
		TRACEV((msg, ap));
	} else
		TRACE(("ash_vmsg_and_raise(%d):NULL\n", cond));
	if (msg)
#endif
		ash_vmsg(msg, ap);

	flush_stdout_stderr();
	raise_exception(cond);
	/* NOTREACHED */
}

static void ash_msg_and_raise_error(const char *, ...) NORETURN;
static void
ash_msg_and_raise_error(const char *msg, ...)
{
	va_list ap;

	exitstatus = 2;

	va_start(ap, msg);
	ash_vmsg_and_raise(EXERROR, msg, ap);
	/* NOTREACHED */
	va_end(ap);
}

/*
 * 'fmt' must be a string literal.
 */
#define ash_msg_and_raise_perror(fmt, ...) ash_msg_and_raise_error(fmt ": "STRERROR_FMT, ##__VA_ARGS__ STRERROR_ERRNO)

static void raise_error_syntax(const char *) NORETURN;
static void
raise_error_syntax(const char *msg)
{
	errlinno = g_parsefile->linno;
	ash_msg_and_raise_error("syntax error: %s", msg);
	/* NOTREACHED */
}

static void ash_msg_and_raise(int, const char *, ...) NORETURN;
static void
ash_msg_and_raise(int cond, const char *msg, ...)
{
	va_list ap;

	va_start(ap, msg);
	ash_vmsg_and_raise(cond, msg, ap);
	/* NOTREACHED */
	va_end(ap);
}

/*
 * error/warning routines for external builtins
 */
static void
ash_msg(const char *fmt, ...)
{
	va_list ap;

	va_start(ap, fmt);
	ash_vmsg(fmt, ap);
	va_end(ap);
}

/*
 * Return a string describing an error.  The returned string may be a
 * pointer to a static buffer that will be overwritten on the next call.
 * Action describes the operation that got the error.
 */
static const char *
errmsg(int e, const char *em)
{
	if (e == ENOENT || e == ENOTDIR) {
		return em;
	}
	return strerror(e);
}


/* ============ Memory allocation */

#if 0
/* I consider these wrappers nearly useless:
 * ok, they return you to nearest exception handler, but
 * how much memory do you leak in the process, making
 * memory starvation worse?
 */
static void *
ckrealloc(void * p, size_t nbytes)
{
	p = realloc(p, nbytes);
	if (!p)
		ash_msg_and_raise_error(bb_msg_memory_exhausted);
	return p;
}

static void *
ckmalloc(size_t nbytes)
{
	return ckrealloc(NULL, nbytes);
}

static void *
ckzalloc(size_t nbytes)
{
	return memset(ckmalloc(nbytes), 0, nbytes);
}

static char *
ckstrdup(const char *s)
{
	char *p = strdup(s);
	if (!p)
		ash_msg_and_raise_error(bb_msg_memory_exhausted);
	return p;
}
#else
/* Using bbox equivalents. They exit if out of memory */
# define ckrealloc xrealloc
# define ckmalloc  xmalloc
# define ckzalloc  xzalloc
# define ckstrdup  xstrdup
#endif

/*
 * It appears that grabstackstr() will barf with such alignments
 * because stalloc() will return a string allocated in a new stackblock.
 */
#define SHELL_ALIGN(nbytes) (((nbytes) + SHELL_SIZE) & ~SHELL_SIZE)
enum {
	/* Most machines require the value returned from malloc to be aligned
	 * in some way.  The following macro will get this right
	 * on many machines.  */
	SHELL_SIZE = sizeof(union { int i; char *cp; double d; }) - 1,
	/* Minimum size of a block */
	MINSIZE = SHELL_ALIGN(504),
};

struct stack_block {
	struct stack_block *prev;
	char space[MINSIZE];
};

struct stackmark {
	struct stack_block *stackp;
	char *stacknxt;
	size_t stacknleft;
};


struct globals_memstack {
	struct stack_block *g_stackp; // = &stackbase;
	char *g_stacknxt; // = stackbase.space;
	char *sstrend; // = stackbase.space + MINSIZE;
	size_t g_stacknleft; // = MINSIZE;
	struct stack_block stackbase;
};
extern struct globals_memstack *BB_GLOBAL_CONST ash_ptr_to_globals_memstack;
#define G_memstack (*ash_ptr_to_globals_memstack)
#define g_stackp     (G_memstack.g_stackp    )
#define g_stacknxt   (G_memstack.g_stacknxt  )
#define sstrend      (G_memstack.sstrend     )
#define g_stacknleft (G_memstack.g_stacknleft)
#define stackbase    (G_memstack.stackbase   )
#define INIT_G_memstack() do { \
	(*(struct globals_memstack**)not_const_pp(&ash_ptr_to_globals_memstack)) = xzalloc(sizeof(G_memstack)); \
	barrier(); \
	g_stackp = &stackbase; \
	g_stacknxt = stackbase.space; \
	g_stacknleft = MINSIZE; \
	sstrend = stackbase.space + MINSIZE; \
} while (0)


#define stackblock()     ((void *)g_stacknxt)
#define stackblocksize() g_stacknleft

/*
 * Parse trees for commands are allocated in lifo order, so we use a stack
 * to make this more efficient, and also to avoid all sorts of exception
 * handling code to handle interrupts in the middle of a parse.
 *
 * The size 504 was chosen because the Ultrix malloc handles that size
 * well.
 */
static void *
stalloc(size_t nbytes)
{
	char *p;
	size_t aligned;

	aligned = SHELL_ALIGN(nbytes);
	if (aligned > g_stacknleft) {
		size_t len;
		size_t blocksize;
		struct stack_block *sp;

		blocksize = aligned;
		if (blocksize < MINSIZE)
			blocksize = MINSIZE;
		len = sizeof(struct stack_block) - MINSIZE + blocksize;
		if (len < blocksize)
			ash_msg_and_raise_error(bb_msg_memory_exhausted);
		INT_OFF;
		sp = ckmalloc(len);
		sp->prev = g_stackp;
		g_stacknxt = sp->space;
		g_stacknleft = blocksize;
		sstrend = g_stacknxt + blocksize;
		g_stackp = sp;
		INT_ON;
	}
	p = g_stacknxt;
	g_stacknxt += aligned;
	g_stacknleft -= aligned;
	return p;
}

static void *
stzalloc(size_t nbytes)
{
	return memset(stalloc(nbytes), 0, nbytes);
}

static void
stunalloc(void *p)
{
#if DEBUG
	if (!p || (g_stacknxt < (char *)p) || ((char *)p < g_stackp->space)) {
		write(STDERR_FILENO, "stunalloc\n", 10);
		abort();
	}
#endif
	g_stacknleft += g_stacknxt - (char *)p;
	g_stacknxt = p;
}

/*
 * Like strdup but works with the ash stack.
 */
static char *
sstrdup(const char *p)
{
	size_t len = strlen(p) + 1;
	return memcpy(stalloc(len), p, len);
}

static ALWAYS_INLINE void
grabstackblock(size_t len)
{
	stalloc(len);
}

static void
pushstackmark(struct stackmark *mark, size_t len)
{
	mark->stackp = g_stackp;
	mark->stacknxt = g_stacknxt;
	mark->stacknleft = g_stacknleft;
	grabstackblock(len);
}

static void
setstackmark(struct stackmark *mark)
{
	pushstackmark(mark, g_stacknxt == g_stackp->space && g_stackp != &stackbase);
}

static void
popstackmark(struct stackmark *mark)
{
	struct stack_block *sp;

	if (!mark->stackp)
		return;

	INT_OFF;
	while (g_stackp != mark->stackp) {
		sp = g_stackp;
		g_stackp = sp->prev;
		free(sp);
	}
	g_stacknxt = mark->stacknxt;
	g_stacknleft = mark->stacknleft;
	sstrend = mark->stacknxt + mark->stacknleft;
	INT_ON;
}

/*
 * When the parser reads in a string, it wants to stick the string on the
 * stack and only adjust the stack pointer when it knows how big the
 * string is.  Stackblock (defined in stack.h) returns a pointer to a block
 * of space on top of the stack and stackblocklen returns the length of
 * this block.  Growstackblock will grow this space by at least one byte,
 * possibly moving it (like realloc).  Grabstackblock actually allocates the
 * part of the block that has been used.
 */
static void
growstackblock(size_t min)
{
	size_t newlen;

	newlen = g_stacknleft * 2;
	if (newlen < g_stacknleft)
		ash_msg_and_raise_error(bb_msg_memory_exhausted);
	min = SHELL_ALIGN(min | 128);
	if (newlen < min)
		newlen += min;

	if (g_stacknxt == g_stackp->space && g_stackp != &stackbase) {
		struct stack_block *sp;
		struct stack_block *prevstackp;
		size_t grosslen;

		INT_OFF;
		sp = g_stackp;
		prevstackp = sp->prev;
		grosslen = newlen + sizeof(struct stack_block) - MINSIZE;
		sp = ckrealloc(sp, grosslen);
		sp->prev = prevstackp;
		g_stackp = sp;
		g_stacknxt = sp->space;
		g_stacknleft = newlen;
		sstrend = sp->space + newlen;
		INT_ON;
	} else {
		char *oldspace = g_stacknxt;
		size_t oldlen = g_stacknleft;
		char *p = stalloc(newlen);

		/* free the space we just allocated */
		g_stacknxt = memcpy(p, oldspace, oldlen);
		g_stacknleft += newlen;
	}
}

/*
 * The following routines are somewhat easier to use than the above.
 * The user declares a variable of type STACKSTR, which may be declared
 * to be a register.  The macro STARTSTACKSTR initializes things.  Then
 * the user uses the macro STPUTC to add characters to the string.  In
 * effect, STPUTC(c, p) is the same as *p++ = c except that the stack is
 * grown as necessary.  When the user is done, she can just leave the
 * string there and refer to it using stackblock().  Or she can allocate
 * the space for it using grabstackstr().  If it is necessary to allow
 * someone else to use the stack temporarily and then continue to grow
 * the string, the user should use grabstack to allocate the space, and
 * then call ungrabstr(p) to return to the previous mode of operation.
 *
 * USTPUTC is like STPUTC except that it doesn't check for overflow.
 * CHECKSTACKSPACE can be called before USTPUTC to ensure that there
 * is space for at least one character.
 */
static void *
growstackstr(void)
{
	size_t len = stackblocksize();
	growstackblock(0);
	return (char *)stackblock() + len;
}

static char *
growstackto(size_t len)
{
	if (stackblocksize() < len)
		growstackblock(len);
	return stackblock();
}

/*
 * Called from CHECKSTRSPACE.
 */
static char *
makestrspace(size_t newlen, char *p)
{
	size_t len = p - g_stacknxt;

	return growstackto(len + newlen) + len;
}

static char *
stnputs(const char *s, size_t n, char *p)
{
	p = makestrspace(n, p);
	p = (char *)mempcpy(p, s, n);
	return p;
}

static char *
stack_putstr(const char *s, char *p)
{
	return stnputs(s, strlen(s), p);
}

static char *
_STPUTC(int c, char *p)
{
	if (p == sstrend)
		p = growstackstr();
	*p++ = c;
	return p;
}

#define STARTSTACKSTR(p)        ((p) = stackblock())
#define STPUTC(c, p)            ((p) = _STPUTC((c), (p)))
#define CHECKSTRSPACE(n, p) do { \
	char *q = (p); \
	size_t l = (n); \
	size_t m = sstrend - q; \
	if (l > m) \
		(p) = makestrspace(l, q); \
} while (0)
#define USTPUTC(c, p)           (*(p)++ = (c))
#define STACKSTRNUL(p) do { \
	if ((p) == sstrend) \
		(p) = growstackstr(); \
	*(p) = '\0'; \
} while (0)
#define STUNPUTC(p)             (--(p))
#define STTOPC(p)               ((p)[-1])
#define STADJUST(amount, p)     ((p) += (amount))

#define grabstackstr(p)         stalloc((char *)(p) - (char *)stackblock())
#define ungrabstackstr(s, p)    stunalloc(s)
#define stackstrend()           ((void *)sstrend)


/* ============ String helpers */

/*
 * prefix -- see if pfx is a prefix of string.
 */
static char *
prefix(const char *string, const char *pfx)
{
	while (*pfx) {
		if (*pfx++ != *string++)
			return NULL;
	}
	return (char *) string;
}

/*
 * Check for a valid number.  This should be elsewhere.
 */
static int
is_number(const char *p)
{
	do {
		if (!isdigit(*p))
			return 0;
	} while (*++p != '\0');
	return 1;
}

/*
 * Convert a string of digits to an integer, printing an error message on
 * failure.
 */
static int
number(const char *s)
{
	if (!is_number(s))
		ash_msg_and_raise_error(msg_illnum, s);
	return atoi(s);
}

/*
 * Produce a single quoted string suitable as input to the shell.
 * The return string is allocated on the stack.
 */
static char *
single_quote(const char *s)
{
	char *p;

	STARTSTACKSTR(p);

	do {
		char *q;
		size_t len;

		len = strchrnul(s, '\'') - s;

		q = p = makestrspace(len + 3, p);

		*q++ = '\'';
		q = (char *)mempcpy(q, s, len);
		*q++ = '\'';
		s += len;

		STADJUST(q - p, p);

		if (*s != '\'')
			break;
		len = 0;
		do len++; while (*++s == '\'');

		q = p = makestrspace(len + 3, p);

		*q++ = '"';
		q = (char *)mempcpy(q, s - len, len);
		*q++ = '"';

		STADJUST(q - p, p);
	} while (*s);

	USTPUTC('\0', p);

	return stackblock();
}

/*
 * Produce a possibly single quoted string suitable as input to the shell.
 * If quoting was done, the return string is allocated on the stack,
 * otherwise a pointer to the original string is returned.
 */
static const char *
maybe_single_quote(const char *s)
{
	const char *p = s;

	while (*p) {
		/* Assuming ACSII */
		/* quote ctrl_chars space !"#$%&'()* */
		if (*p < '+')
			goto need_quoting;
		/* quote ;<=>? */
		if (*p >= ';' && *p <= '?')
			goto need_quoting;
		/* quote `[\ */
		if (*p == '`')
			goto need_quoting;
		if (*p == '[')
			goto need_quoting;
		if (*p == '\\')
			goto need_quoting;
		/* quote {|}~ DEL and high bytes */
		if (*p > 'z')
			goto need_quoting;
		/* Not quoting these: +,-./ 0-9 :@ A-Z ]^_ a-z */
		/* TODO: maybe avoid quoting % */
		p++;
	}
	return s;

 need_quoting:
	return single_quote(s);
}

#if ENABLE_PLATFORM_MINGW32
/*
 * Place 'path' in a string on the stack, adding the system drive prefix
 * if necessary and leaving room for an optional extension.
 */
static char *
stack_add_system_drive(const char *path)
{
	const char *sd = need_system_drive(path);
	char *p = growstackto(strlen(path) + 5 + (sd ? strlen(sd) : 0));

	sprintf(p, "%s%s", sd ?: "", path);
	return p;
}
#endif


/* ============ nextopt */

static char **argptr;                  /* argument list for builtin commands */
static char *optionarg;                /* set by nextopt (like getopt) */
static char *optptr;                   /* used by nextopt */

/*
 * XXX - should get rid of. Have all builtins use getopt(3).
 * The library getopt must have the BSD extension static variable
 * "optreset", otherwise it can't be used within the shell safely.
 *
 * Standard option processing (a la getopt) for builtin routines.
 * The only argument that is passed to nextopt is the option string;
 * the other arguments are unnecessary. It returns the character,
 * or '\0' on end of input.
 */
static int
nextopt(const char *optstring)
{
	char *p;
	const char *q;
	char c;

	p = optptr;
	if (p == NULL || *p == '\0') {
		/* We ate entire "-param", take next one */
		p = *argptr;
		if (p == NULL)
			return '\0';
		if (*p != '-')
			return '\0';
		if (*++p == '\0') /* just "-" ? */
			return '\0';
		argptr++;
		if (LONE_DASH(p)) /* "--" ? */
			return '\0';
		/* p => next "-param" */
	}
	/* p => some option char in the middle of a "-param" */
	c = *p++;
	for (q = optstring; *q != c;) {
		if (*q == '\0')
			ash_msg_and_raise_error("illegal option -%c", c);
		if (*++q == ':')
			q++;
	}
	if (*++q == ':') {
		if (*p == '\0') {
			p = *argptr++;
			if (p == NULL)
				ash_msg_and_raise_error("no arg for -%c option", c);
		}
		optionarg = p;
		p = NULL;
	}
	optptr = p;
	return c;
}


/* ============ Shell variables */

struct shparam {
	int nparam;             /* # of positional parameters (without $0) */
#if ENABLE_ASH_GETOPTS
	int optind;             /* next parameter to be processed by getopts */
	int optoff;             /* used by getopts */
#endif
	unsigned char malloced; /* if parameter list dynamically allocated */
	char **p;               /* parameter list */
};

/*
 * Free the list of positional parameters.
 */
static void
freeparam(volatile struct shparam *param)
{
	if (param->malloced) {
		char **ap, **ap1;
		ap = ap1 = param->p;
		while (*ap)
			free(*ap++);
		free(ap1);
	}
}

#if ENABLE_ASH_GETOPTS
static void FAST_FUNC getoptsreset(const char *value);
#endif

struct var {
	struct var *next;               /* next entry in hash list */
	int flags;                      /* flags are defined above */
	const char *var_text;           /* name=value */
	void (*var_func)(const char *) FAST_FUNC; /* function to be called when  */
					/* the variable gets set/unset */
};

struct localvar {
	struct localvar *next;          /* next local variable in list */
	struct var *vp;                 /* the variable that was made local */
	int flags;                      /* saved flags */
	const char *text;               /* saved text */
};

/* flags */
#define VEXPORT         0x01    /* variable is exported */
#define VREADONLY       0x02    /* variable cannot be modified */
#define VSTRFIXED       0x04    /* variable struct is statically allocated */
#define VTEXTFIXED      0x08    /* text is statically allocated */
#define VSTACK          0x10    /* text is allocated on the stack */
#define VUNSET          0x20    /* the variable is not set */
#define VNOFUNC         0x40    /* don't call the callback function */
#define VNOSET          0x80    /* do not set variable - just readonly test */
#define VNOSAVE         0x100   /* when text is on the heap before setvareq */
#if ENABLE_ASH_RANDOM_SUPPORT
# define VDYNAMIC       0x200   /* dynamic variable */
#else
# define VDYNAMIC       0
#endif


/* Need to be before varinit_data[] */
#if ENABLE_LOCALE_SUPPORT
static void FAST_FUNC
change_lc_all(const char *value)
{
	if (value && *value != '\0')
		setlocale(LC_ALL, value);
}
static void FAST_FUNC
change_lc_ctype(const char *value)
{
	if (value && *value != '\0')
		setlocale(LC_CTYPE, value);
}
#endif
#if ENABLE_ASH_MAIL
static void chkmail(void);
static void changemail(const char *var_value) FAST_FUNC;
#else
# define chkmail()  ((void)0)
#endif
static void changepath(const char *) FAST_FUNC;
#if ENABLE_ASH_RANDOM_SUPPORT
static void change_random(const char *) FAST_FUNC;
#endif
#if BASH_EPOCH_VARS
static void change_seconds(const char *) FAST_FUNC;
static void change_realtime(const char *) FAST_FUNC;
#endif

#if ENABLE_PLATFORM_MINGW32
static void FAST_FUNC
change_skip_ansi(const char *newval UNUSED_PARAM)
{
	skip_ansi_emulation(TRUE);
}
#endif

static const struct {
	int flags;
	const char *var_text;
	void (*var_func)(const char *) FAST_FUNC;
} varinit_data[] = {
	/*
	 * Note: VEXPORT would not work correctly here for NOFORK applets:
	 * some environment strings may be constant.
	 */
	{ VSTRFIXED|VTEXTFIXED       , defifsvar   , NULL            },
#if ENABLE_ASH_MAIL
	{ VSTRFIXED|VTEXTFIXED|VUNSET, "MAIL"      , changemail      },
	{ VSTRFIXED|VTEXTFIXED|VUNSET, "MAILPATH"  , changemail      },
#endif
	{ VSTRFIXED|VTEXTFIXED       , bb_PATH_root_path, changepath },
	{ VSTRFIXED|VTEXTFIXED       , "PS1=$ "    , NULL            },
	{ VSTRFIXED|VTEXTFIXED       , "PS2=> "    , NULL            },
	{ VSTRFIXED|VTEXTFIXED       , "PS4=+ "    , NULL            },
#if ENABLE_ASH_GETOPTS
	{ VSTRFIXED|VTEXTFIXED       , defoptindvar, getoptsreset    },
#endif
	{ VSTRFIXED|VTEXTFIXED       , NULL /* inited to linenovar */, NULL },
#if ENABLE_ASH_RANDOM_SUPPORT
	{ VSTRFIXED|VTEXTFIXED|VUNSET|VDYNAMIC, "RANDOM", change_random },
#endif
#if BASH_EPOCH_VARS
	{ VSTRFIXED|VTEXTFIXED|VUNSET|VDYNAMIC, "EPOCHSECONDS", change_seconds },
	{ VSTRFIXED|VTEXTFIXED|VUNSET|VDYNAMIC, "EPOCHREALTIME", change_realtime },
#endif
#if ENABLE_LOCALE_SUPPORT
	{ VSTRFIXED|VTEXTFIXED|VUNSET, "LC_ALL"    , change_lc_all   },
	{ VSTRFIXED|VTEXTFIXED|VUNSET, "LC_CTYPE"  , change_lc_ctype },
#endif
#if ENABLE_FEATURE_EDITING_SAVEHISTORY
	{ VSTRFIXED|VTEXTFIXED|VUNSET, "HISTFILE"  , NULL            },
#endif
#if ENABLE_PLATFORM_MINGW32
	{ VSTRFIXED|VTEXTFIXED|VUNSET, bb_skip_ansi_emulation, change_skip_ansi },
#endif
};

struct redirtab;

struct globals_var {
	struct shparam shellparam;      /* $@ current positional parameters */
	struct redirtab *redirlist;
	int preverrout_fd;   /* stderr fd: usually 2, unless redirect moved it */
	struct var *vartab[VTABSIZE];
	struct var varinit[ARRAY_SIZE(varinit_data)];
	int lineno;
	char linenovar[sizeof("LINENO=") + sizeof(int)*3];
};
extern struct globals_var *BB_GLOBAL_CONST ash_ptr_to_globals_var;
#define G_var (*ash_ptr_to_globals_var)
#define shellparam    (G_var.shellparam   )
//#define redirlist     (G_var.redirlist    )
#define preverrout_fd (G_var.preverrout_fd)
#define vartab        (G_var.vartab       )
#define varinit       (G_var.varinit      )
#define lineno        (G_var.lineno       )
#define linenovar     (G_var.linenovar    )
#define vifs      varinit[0]
#if ENABLE_ASH_MAIL
# define vmail    varinit[1]
# define vmpath   varinit[2]
#endif
#define VAR_OFFSET1 (ENABLE_ASH_MAIL*2)
#define vpath     varinit[VAR_OFFSET1 + 1]
#define vps1      varinit[VAR_OFFSET1 + 2]
#define vps2      varinit[VAR_OFFSET1 + 3]
#define vps4      varinit[VAR_OFFSET1 + 4]
#if ENABLE_ASH_GETOPTS
# define voptind  varinit[VAR_OFFSET1 + 5]
#endif
#define VAR_OFFSET2 (VAR_OFFSET1 + ENABLE_ASH_GETOPTS)
#define vlineno   varinit[VAR_OFFSET2 + 5]
#if ENABLE_ASH_RANDOM_SUPPORT
# define vrandom  varinit[VAR_OFFSET2 + 6]
#endif
#define VAR_OFFSET3 (VAR_OFFSET2 + ENABLE_ASH_RANDOM_SUPPORT)
#if BASH_EPOCH_VARS
# define vepochs  varinit[VAR_OFFSET3 + 6]
# define vepochr  varinit[VAR_OFFSET3 + 7]
#endif
#define INIT_G_var() do { \
	unsigned i; \
	(*(struct globals_var**)not_const_pp(&ash_ptr_to_globals_var)) = xzalloc(sizeof(G_var)); \
	barrier(); \
	for (i = 0; i < ARRAY_SIZE(varinit_data); i++) { \
		varinit[i].flags    = varinit_data[i].flags; \
		varinit[i].var_text = varinit_data[i].var_text; \
		varinit[i].var_func = varinit_data[i].var_func; \
	} \
	strcpy(linenovar, "LINENO="); \
	vlineno.var_text = linenovar; \
} while (0)

/*
 * The following macros access the values of the above variables.
 * They have to skip over the name.  They return the null string
 * for unset variables.
 */
#define ifsval()        (vifs.var_text + 4)
#define ifsset()        ((vifs.flags & VUNSET) == 0)
#if ENABLE_ASH_MAIL
# define mailval()      (vmail.var_text + 5)
# define mpathval()     (vmpath.var_text + 9)
# define mpathset()     ((vmpath.flags & VUNSET) == 0)
#endif
#define pathval()       (vpath.var_text + 5)
#define ps1val()        (vps1.var_text + 4)
#define ps2val()        (vps2.var_text + 4)
#define ps4val()        (vps4.var_text + 4)
#if ENABLE_ASH_GETOPTS
# define optindval()    (voptind.var_text + 7)
#endif

#if ENABLE_ASH_GETOPTS
static void FAST_FUNC
getoptsreset(const char *value)
{
	shellparam.optind = 1;
	if (is_number(value))
		shellparam.optind = number(value) ?: 1;
	shellparam.optoff = -1;
}
#endif

/*
 * Compares two strings up to the first = or '\0'.  The first
 * string must be terminated by '='; the second may be terminated by
 * either '=' or '\0'.
 */
static int
varcmp(const char *p, const char *q)
{
	int c, d;

	while ((c = *p) == (d = *q)) {
		if (c == '\0' || c == '=')
			goto out;
		p++;
		q++;
	}
	if (c == '=')
		c = '\0';
	if (d == '=')
		d = '\0';
 out:
	return c - d;
}

/*
 * Find the appropriate entry in the hash table from the name.
 */
static struct var **
hashvar(const char *p)
{
	unsigned hashval;

	hashval = ((unsigned char) *p) << 4;
	while (*p && *p != '=')
		hashval += (unsigned char) *p++;
	return &vartab[hashval % VTABSIZE];
}

static int
vpcmp(const void *a, const void *b)
{
	return varcmp(*(const char **)a, *(const char **)b);
}

/*
 * This routine initializes the builtin variables.
 */
static void
initvar(void)
{
	struct var *vp;
	struct var *end;
	struct var **vpp;

	/*
	 * PS1 depends on uid
	 */
#if ENABLE_FEATURE_EDITING && ENABLE_FEATURE_EDITING_FANCY_PROMPT
	vps1.var_text = "PS1=\\w \\$ ";
#else
	if (!geteuid())
		vps1.var_text = "PS1=# ";
#endif
	vp = varinit;
	end = vp + ARRAY_SIZE(varinit);
	do {
		vpp = hashvar(vp->var_text);
		vp->next = *vpp;
		*vpp = vp;
	} while (++vp < end);
}

static struct var **
findvar(struct var **vpp, const char *name)
{
	for (; *vpp; vpp = &(*vpp)->next) {
		if (varcmp((*vpp)->var_text, name) == 0) {
			break;
		}
	}
	return vpp;
}

/*
 * Find the value of a variable.  Returns NULL if not set.
 */
static const char* FAST_FUNC
lookupvar(const char *name)
{
	struct var *v;

	v = *findvar(hashvar(name), name);
	if (v) {
#if ENABLE_ASH_RANDOM_SUPPORT || BASH_EPOCH_VARS
	/*
	 * Dynamic variables are implemented roughly the same way they are
	 * in bash. Namely, they're "special" so long as they aren't unset.
	 * As soon as they're unset, they're no longer dynamic, and dynamic
	 * lookup will no longer happen at that point. -- PFM.
	 */
		if (v->flags & VDYNAMIC)
			v->var_func(NULL);
#endif
		if (!(v->flags & VUNSET)) {
			if (v == &vlineno && v->var_text == linenovar) {
				fmtstr(linenovar+7, sizeof(linenovar)-7, "%d", lineno);
			}
			return var_end(v->var_text);
		}
	}
	return NULL;
}

#if ENABLE_UNICODE_SUPPORT
static void
reinit_unicode_for_ash(void)
{
	/* Unicode support should be activated even if LANG is set
	 * _during_ shell execution, not only if it was set when
	 * shell was started. Therefore, re-check LANG every time:
	 */
	if (ENABLE_FEATURE_CHECK_UNICODE_IN_ENV
	 || ENABLE_UNICODE_USING_LOCALE
	) {
		const char *s = lookupvar("LC_ALL");
		if (!s) s = lookupvar("LC_CTYPE");
		if (!s) s = lookupvar("LANG");
		reinit_unicode(s);
	}
}
#else
# define reinit_unicode_for_ash() ((void)0)
#endif

/*
 * Search the environment of a builtin command.
 */
static ALWAYS_INLINE const char *
bltinlookup(const char *name)
{
	return lookupvar(name);
}

#if ENABLE_PLATFORM_MINGW32
static char *
fix_pathvar(const char *path, int len)
{
	char *newpath = xstrdup(path);
	char *p;
	int modified = FALSE;

	p = newpath + len;
	while (*p) {
		if (*p != ':' && *p != ';') {
			/* skip drive */
			if (isalpha(*p) && p[1] == ':')
				p += 2;
			/* skip through path component */
			for (; *p != '\0' && *p != ':' && *p != ';'; ++p)
				continue;
		}
		/* *p is ':', ';' or '\0' here */
		if (*p == ':') {
			*p++ = ';';
			modified = TRUE;
		}
		else if (*p == ';') {
			++p;
		}
	}

	if (!modified) {
		free(newpath);
		newpath = NULL;
	}
	return newpath;
}
#endif

/*
 * Same as setvar except that the variable and value are passed in
 * the first argument as name=value.  Since the first argument will
 * be actually stored in the table, it should not be a string that
 * will go away.
 * Called with interrupts off.
 */
static struct var *
setvareq(char *s, int flags)
{
	struct var *vp, **vpp;

#if ENABLE_PLATFORM_MINGW32
	const char *paths = "PATH=\0""CDPATH=\0""MANPATH=\0";
	const char *p;
	int len;

	for (p = paths; *p; p += len + 1) {
		len = strlen(p);
		if (strncmp(s, p, len) == 0) {
			char *newpath = fix_pathvar(s, len);
			if (newpath) {
				if ((flags & (VTEXTFIXED|VSTACK|VNOSAVE)) == VNOSAVE)
					free(s);
				flags |= VNOSAVE;
				flags &= ~(VTEXTFIXED|VSTACK);
				s = newpath;
			}
			break;
		}
	}
#endif

	vpp = hashvar(s);
	flags |= (VEXPORT & (((unsigned) (1 - aflag)) - 1));
	vpp = findvar(vpp, s);
	vp = *vpp;
	if (vp) {
		if ((vp->flags & (VREADONLY|VDYNAMIC)) == VREADONLY) {
			const char *n;

			if (flags & VNOSAVE)
				free(s);
			n = vp->var_text;
			exitstatus = 1;
			ash_msg_and_raise_error("%.*s: is read only", strchrnul(n, '=') - n, n);
		}

		if (flags & VNOSET)
			goto out;

		if (vp->var_func && !(flags & VNOFUNC))
			vp->var_func(var_end(s));

		if (!(vp->flags & (VTEXTFIXED|VSTACK)))
			free((char*)vp->var_text);

		if (((flags & (VEXPORT|VREADONLY|VSTRFIXED|VUNSET)) | (vp->flags & VSTRFIXED)) == VUNSET) {
			*vpp = vp->next;
			free(vp);
 out_free:
			if ((flags & (VTEXTFIXED|VSTACK|VNOSAVE)) == VNOSAVE)
				free(s);
			goto out;
		}

		flags |= vp->flags & ~(VTEXTFIXED|VSTACK|VNOSAVE|VUNSET);
#if ENABLE_ASH_RANDOM_SUPPORT || BASH_EPOCH_VARS
		if (flags & VUNSET)
			flags &= ~VDYNAMIC;
#endif
	} else {
		/* variable s is not found */
		if (flags & VNOSET)
			goto out;
		if ((flags & (VEXPORT|VREADONLY|VSTRFIXED|VUNSET)) == VUNSET)
			goto out_free;
		vp = ckzalloc(sizeof(*vp));
		vp->next = *vpp;
		/*vp->func = NULL; - ckzalloc did it */
		*vpp = vp;
	}
	if (!(flags & (VTEXTFIXED|VSTACK|VNOSAVE)))
		s = ckstrdup(s);
	vp->var_text = s;
	vp->flags = flags;

 out:
	return vp;
}

/*
 * Set the value of a variable.  The flags argument is ored with the
 * flags of the variable.  If val is NULL, the variable is unset.
 */
static struct var *
setvar(const char *name, const char *val, int flags)
{
	const char *q;
	char *p;
	char *nameeq;
	size_t namelen;
	size_t vallen;
	struct var *vp;

	q = endofname(name);
	p = strchrnul(q, '=');
	namelen = p - name;
	if (!namelen || p != q)
		ash_msg_and_raise_error("%.*s: bad variable name", namelen, name);
	vallen = 0;
	if (val == NULL) {
		flags |= VUNSET;
	} else {
		vallen = strlen(val);
	}

	INT_OFF;
	nameeq = ckzalloc(namelen + vallen + 2);
	p = mempcpy(nameeq, name, namelen);
	if (val) {
		*p++ = '=';
		memcpy(p, val, vallen);
	}
	vp = setvareq(nameeq, flags | VNOSAVE);
	INT_ON;

	return vp;
}

static void FAST_FUNC
setvar0(const char *name, const char *val)
{
	setvar(name, val, 0);
}

/*
 * Unset the specified variable.
 */
static void
unsetvar(const char *s)
{
	setvar(s, NULL, 0);
}

/*
 * Generate a list of variables satisfying the given conditions.
 */
#if !ENABLE_FEATURE_SH_NOFORK
# define listvars(on, off, lp, end) listvars(on, off, end)
#endif
static char **
listvars(int on, int off, struct strlist *lp, char ***end)
{
	struct var **vpp;
	struct var *vp;
	char **ep;
	int mask;

	STARTSTACKSTR(ep);
	vpp = vartab;
	mask = on | off;
	do {
		for (vp = *vpp; vp; vp = vp->next) {
			if ((vp->flags & mask) == on) {
#if ENABLE_FEATURE_SH_NOFORK
				/* If variable with the same name is both
				 * exported and temporarily set for a command:
				 *  export ZVAR=5
				 *  ZVAR=6 printenv
				 * then "ZVAR=6" will be both in vartab and
				 * lp lists. Do not pass it twice to printenv.
				 */
				struct strlist *lp1 = lp;
				while (lp1) {
					if (strcmp(lp1->text, vp->var_text) == 0)
						goto skip;
					lp1 = lp1->next;
				}
#endif
				if (ep == stackstrend())
					ep = growstackstr();
				*ep++ = (char*)vp->var_text;
#if ENABLE_FEATURE_SH_NOFORK
 skip: ;
#endif
			}
		}
	} while (++vpp < vartab + VTABSIZE);

#if ENABLE_FEATURE_SH_NOFORK
	while (lp) {
		if (ep == stackstrend())
			ep = growstackstr();
		*ep++ = lp->text;
		lp = lp->next;
	}
#endif

	if (ep == stackstrend())
		ep = growstackstr();
	if (end)
		*end = ep;
	*ep++ = NULL;
	return grabstackstr(ep);
}


/* ============ Path search helper */
static const char *
legal_pathopt(const char *opt, const char *term, int magic)
{
	switch (magic) {
	case 0:
		opt = NULL;
		break;

	case 1:
		opt = prefix(opt, "builtin") ?: prefix(opt, "func");
		break;

	default:
		opt += strcspn(opt, term);
		break;
	}

	if (opt && *opt == '%')
		opt++;

	return opt;
}

/*
 * The variable path (passed by reference) should be set to the start
 * of the path before the first call; padvance will update
 * this value as it proceeds.  Successive calls to padvance will return
 * the possible path expansions in sequence.  If an option (indicated by
 * a percent sign) appears in the path entry then the global variable
 * pathopt will be set to point to it; otherwise pathopt will be set to
 * NULL.
 *
 * If magic is 0 then pathopt recognition will be disabled.  If magic is
 * 1 we shall recognise %builtin/%func.  Otherwise we shall accept any
 * pathopt.
 */
static const char *pathopt;     /* set by padvance */

static int
padvance_magic(const char **path, const char *name, int magic)
{
	const char *term = "%"PATH_SEP_STR;
	const char *lpathopt;
	const char *p;
	char *q;
	const char *start;
	size_t qlen;
	size_t len;
#if ENABLE_PLATFORM_MINGW32
	size_t sdlen = 0;
	const char *sd;
#endif

	if (*path == NULL)
		return -1;

	lpathopt = NULL;
	start = *path;

	if (*start == '%' && (p = legal_pathopt(start + 1, term, magic))) {
		lpathopt = start + 1;
		start = p;
		term = PATH_SEP_STR;
	}

	len = strcspn(start, term);
	p = start + len;

	if (*p == '%') {
		size_t extra = strchrnul(p, PATH_SEP) - p;

		if (legal_pathopt(p + 1, term, magic))
			lpathopt = p + 1;
		else
			len += extra;

		p += extra;
	}

	pathopt = lpathopt;
	*path = *p == PATH_SEP ? p + 1 : NULL;

	/* "2" is for '/' and '\0' */
	qlen = len + strlen(name) + 2;
#if ENABLE_PLATFORM_MINGW32
	/* reserve space for system drive prefix and extension */
	sd = need_system_drive(start);
	if (sd != NULL)
		sdlen = strlen(sd);
	qlen += 4 + sdlen;
#endif
	q = growstackto(qlen);

	if (len) {
#if ENABLE_PLATFORM_MINGW32
		q = mempcpy(q, sd, sdlen);
#endif
		q = mempcpy(q, start, len);
#if ENABLE_PLATFORM_MINGW32
		if (q[-1] != '/' && q[-1] != '\\')
#endif
		*q++ = '/';
	}
	strcpy(q, name);

	return qlen;
}

static int
padvance(const char **path, const char *name)
{
	return padvance_magic(path, name, 1);
}


/* ============ Prompt */

static smallint doprompt;                   /* if set, prompt the user */
static smallint needprompt;                 /* true if interactive and at start of line */

#if ENABLE_FEATURE_EDITING
static line_input_t *line_input_state;
static const char *cmdedit_prompt;
static void
putprompt(const char *s)
{
	if (ENABLE_ASH_EXPAND_PRMT) {
		free((char*)cmdedit_prompt);
		cmdedit_prompt = ckstrdup(s);
		return;
	}
	cmdedit_prompt = s;
}
#else
static void
putprompt(const char *s)
{
	out2str(s);
}
#endif

/* expandstr() needs parsing machinery, so it is far away ahead... */
static const char *expandstr(const char *ps, int syntax_type);
/* Values for syntax param */
#define BASESYNTAX 0    /* not in quotes */
#define DQSYNTAX   1    /* in double quotes */
#define SQSYNTAX   2    /* in single quotes */
#define ARISYNTAX  3    /* in arithmetic */
#if ENABLE_ASH_EXPAND_PRMT
# define PSSYNTAX  4    /* prompt. never passed to SIT() */
#endif
/* PSSYNTAX expansion is identical to DQSYNTAX, except keeping '\$' as '\$' */

/*
 * called by editline -- any expansions to the prompt should be added here.
 */
static void
setprompt_if(smallint do_set, int whichprompt)
{
	const char *prompt;
	IF_ASH_EXPAND_PRMT(struct stackmark smark;)

	if (!do_set)
		return;

	needprompt = 0;

	switch (whichprompt) {
	case 1:
		prompt = ps1val();
		break;
	case 2:
		prompt = ps2val();
		break;
	default:                        /* 0 */
		prompt = nullstr;
	}
#if ENABLE_ASH_EXPAND_PRMT
	pushstackmark(&smark, stackblocksize());
	putprompt(expandstr(prompt, PSSYNTAX));
	popstackmark(&smark);
#else
	putprompt(prompt);
#endif
}


/* ============ The cd and pwd commands */

#define CD_PHYSICAL 1
#define CD_PRINT 2
#define CD_PRINT_ALL 4

static int
cdopt(void)
{
	int flags = 0;
	int i, j;

	j = 'L';
#if ENABLE_PLATFORM_MINGW32
	while ((i = nextopt("LPa")) != '\0') {
		if (i == 'a')
			flags |= CD_PRINT_ALL;
		else
#else
	while ((i = nextopt("LP")) != '\0') {
#endif
		if (i != j) {
			flags ^= CD_PHYSICAL;
			j = i;
		}
	}

	return flags;
}

/*
 * Update curdir (the name of the current directory) in response to a
 * cd command.
 */
static const char *
updatepwd(const char *dir)
{
#if ENABLE_PLATFORM_MINGW32
# define is_path_sep(x) ((x) == '/' || (x) == '\\')
# define is_root(x) (is_path_sep(x[0]) && x[1] == '\0')
	/*
	 * Due to Windows drive notion, getting pwd is a completely
	 * different thing. Handle it in a separate routine
	 */

	char *new;
	char *p;
	char *cdcomppath;
	const char *lim;
	int len;
	char buffer[PATH_MAX];
	/*
	 * There are five cases that make some kind of sense
	 *
	 * Absolute paths:
	 *    c:/path
	 *    //host/share
	 *
	 * Relative to current working directory of other drive:
	 *    c:path
	 *
	 * Relative to current root (drive/share):
	 *    /path
	 *
	 * Relative to current working directory of current root (drive/share):
	 *    path
	 */
	enum {ABS_DRIVE, ABS_SHARE, REL_OTHER, REL_ROOT, REL_CWD} target;

	/* skip multiple leading separators unless dir is a UNC path */
	if (is_path_sep(*dir) && unc_root_len(dir) == 0) {
		while (is_path_sep(dir[1]))
			++dir;
	}

	len = strlen(dir);
	if (len >= 2 && has_dos_drive_prefix(dir))
		target = len >= 3 && is_path_sep(dir[2]) ? ABS_DRIVE : REL_OTHER;
	else if (unc_root_len(dir) != 0)
		target = ABS_SHARE;
	else if (is_path_sep(*dir))
		target = REL_ROOT;
	else
		target = REL_CWD;

	cdcomppath = sstrdup(dir);
	STARTSTACKSTR(new);

	switch (target) {
	case REL_OTHER:
		/* c:path */
		if (get_drive_cwd(dir, buffer, PATH_MAX) == NULL)
			return 0;
		new = stack_putstr(buffer, new);
		len = 2;
		cdcomppath += len;
		dir += len;
		break;
	case REL_CWD:
	case REL_ROOT:
		/* path or /path */
		len = root_len(curdir);
		if (len == 0)
			return 0;
		new = target == REL_CWD ? stack_putstr(curdir, new) :
									stnputs(curdir, len, new);
		break;
	default:
		/* //host/share or c:/path */
		len = root_len(dir);
		if (len == 0)
			return 0;
		new = stnputs(dir, len, new);
		cdcomppath += len;
		dir += len;
		break;
	}

	new = makestrspace(strlen(dir) + 2, new);
	lim = (char *)stackblock() + len + 1;

	if (!is_path_sep(*dir)) {
		if (!is_path_sep(new[-1]))
			USTPUTC('/', new);
		if (new > lim && is_path_sep(*lim))
			lim++;
	} else {
		USTPUTC('/', new);
		cdcomppath++;
		if (is_path_sep(dir[1]) && !is_path_sep(dir[2])) {
			USTPUTC('/', new);
			cdcomppath++;
			lim++;
		}
	}
	p = strtok(cdcomppath, "/\\");
	while (p) {
		switch (*p) {
		case '.':
			if (p[1] == '.' && p[2] == '\0') {
				while (new > lim) {
					STUNPUTC(new);
					if (is_path_sep(new[-1]))
						break;
				}
				break;
			}
			if (p[1] == '\0')
				break;
			/* fall through */
		default:
			new = stack_putstr(p, new);
			USTPUTC('/', new);
		}
		p = strtok(NULL, "/\\");
	}
	if (new > lim)
		STUNPUTC(new);
	*new = 0;
	fix_path_case((char *)stackblock());
	return bs_to_slash((char *)stackblock());
#else
	char *new;
	char *p;
	char *cdcomppath;
	const char *lim;

	cdcomppath = sstrdup(dir);
	STARTSTACKSTR(new);
	if (*dir != '/') {
		if (curdir == nullstr)
			return 0;
		new = stack_putstr(curdir, new);
	}
	new = makestrspace(strlen(dir) + 2, new);
	lim = (char *)stackblock() + 1;
	if (*dir != '/') {
		if (new[-1] != '/')
			USTPUTC('/', new);
		if (new > lim && *lim == '/')
			lim++;
	} else {
		USTPUTC('/', new);
		cdcomppath++;
		if (dir[1] == '/' && dir[2] != '/') {
			USTPUTC('/', new);
			cdcomppath++;
			lim++;
		}
	}
	p = strtok_r(cdcomppath, "/", &cdcomppath);
	while (p) {
		switch (*p) {
		case '.':
			if (p[1] == '.' && p[2] == '\0') {
				while (new > lim) {
					STUNPUTC(new);
					if (new[-1] == '/')
						break;
				}
				break;
			}
			if (p[1] == '\0')
				break;
			/* fall through */
		default:
			new = stack_putstr(p, new);
			USTPUTC('/', new);
		}
		p = strtok_r(NULL, "/", &cdcomppath);
	}
	if (new > lim)
		STUNPUTC(new);
	*new = 0;
	return stackblock();
#endif
}

/*
 * Find out what the current directory is. If we already know the current
 * directory, this routine returns immediately.
 */
static char *
getpwd(void)
{
	char *dir = getcwd(NULL, 0); /* huh, using glibc extension? */
	return dir ? dir : nullstr;
}

static void
setpwd(const char *val, int setold)
{
	char *oldcur, *dir;

	oldcur = dir = curdir;

	if (setold) {
		setvar("OLDPWD", oldcur, VEXPORT);
	}
	INT_OFF;
	if (physdir != nullstr) {
		if (physdir != oldcur)
			free(physdir);
		physdir = nullstr;
	}
	if (oldcur == val || !val) {
		char *s = getpwd();
		physdir = s;
		if (!val)
			dir = s;
	} else
		dir = ckstrdup(val);
	if (oldcur != dir && oldcur != nullstr) {
		free(oldcur);
	}
	curdir = dir;
	INT_ON;
	setvar("PWD", dir, VEXPORT);
}

static void hashcd(void);

/*
 * Actually do the chdir.  We also call hashcd to let other routines
 * know that the current directory has changed.
 */
static int
docd(const char *dest, int flags)
{
	const char *dir = NULL;
	int err;

	TRACE(("docd(\"%s\", %d) called\n", dest, flags));

	INT_OFF;
	if (!(flags & CD_PHYSICAL)) {
		dir = updatepwd(dest);
		if (dir)
			dest = dir;
	}
	err = chdir(dest);
	if (err)
		goto out;
	setpwd(dir, 1);
	hashcd();
 out:
	INT_ON;
	return err;
}

static int FAST_FUNC
cdcmd(int argc UNUSED_PARAM, char **argv UNUSED_PARAM)
{
	const char *dest;
	const char *path;
	const char *p;
	char c;
	struct stat statb;
	int flags;
	int len;

	flags = cdopt();
	dest = *argptr;
	if (!dest)
		dest = bltinlookup("HOME");
	else if (LONE_DASH(dest)) {
		dest = bltinlookup("OLDPWD");
		flags |= CD_PRINT;
	}
	if (!dest)
		dest = nullstr;
	if (is_absolute_path(dest))
		goto step6;
	if (*dest == '.') {
		c = dest[1];
 dotdot:
		switch (c) {
		case '\0':
		case '/':
			goto step6;
		case '.':
			c = dest[2];
			if (c != '.')
				goto dotdot;
		}
	}
	if (!*dest)
		dest = ".";
	path = bltinlookup("CDPATH");
	while (p = path, (len = padvance(&path, dest)) >= 0) {
		c = *p;
		p = stalloc(len);

		if (stat(p, &statb) >= 0 && S_ISDIR(statb.st_mode)) {
			if (c && c != PATH_SEP)
				flags |= CD_PRINT;
 docd:
			if (!docd(p, flags))
				goto out;
			goto err;
		}
	}

 step6:
	p = dest;
	goto docd;

 err:
	ash_msg_and_raise_perror("can't cd to %s", dest);
	/* NOTREACHED */
 out:
	if (flags & CD_PRINT)
		out1fmt("%s\n", curdir);
	return 0;
}

#if ENABLE_PLATFORM_MINGW32
static void
print_all_cwd(void)
{
	FILE *mnt;
	struct mntent *entry;
	char buffer[PATH_MAX];

	mnt = setmntent(bb_path_mtab_file, "r");
	if (mnt) {
		while ((entry=getmntent(mnt)) != NULL) {
			entry->mnt_dir[2] = '\0';
			if (get_drive_cwd(entry->mnt_dir, buffer, PATH_MAX) != NULL)
				out1fmt("%s\n", buffer);
		}
		endmntent(mnt);
	}
}
#endif

static int FAST_FUNC
pwdcmd(int argc UNUSED_PARAM, char **argv UNUSED_PARAM)
{
	int flags;
	const char *dir = curdir;

	flags = cdopt();
#if ENABLE_PLATFORM_MINGW32
	if (flags & CD_PRINT_ALL) {
		print_all_cwd();
		return 0;
	}
#endif
	if (flags) {
		if (physdir == nullstr)
			setpwd(dir, 0);
		dir = physdir;
	}
	out1fmt("%s\n", dir);
	return 0;
}


/* ============ ... */


#define IBUFSIZ (ENABLE_FEATURE_EDITING ? CONFIG_FEATURE_EDITING_MAX_LEN : 1024)

/* Syntax classes */
#define CWORD     0             /* character is nothing special */
#define CNL       1             /* newline character */
#define CBACK     2             /* a backslash character */
#define CSQUOTE   3             /* single quote */
#define CDQUOTE   4             /* double quote */
#define CENDQUOTE 5             /* a terminating quote */
#define CBQUOTE   6             /* backwards single quote */
#define CVAR      7             /* a dollar sign */
#define CENDVAR   8             /* a '}' character */
#define CLP       9             /* a left paren in arithmetic */
#define CRP      10             /* a right paren in arithmetic */
#define CENDFILE 11             /* end of file */
#define CCTL     12             /* like CWORD, except it must be escaped */
#define CSPCL    13             /* these terminate a word */
#define CIGN     14             /* character should be ignored */

#define PEOF     256
#if ENABLE_ASH_ALIAS
# define PEOA    257
#endif

#define USE_SIT_FUNCTION ENABLE_ASH_OPTIMIZE_FOR_SIZE

#if ENABLE_FEATURE_SH_MATH
# define SIT_ITEM(a,b,c,d) (a | (b << 4) | (c << 8) | (d << 12))
#else
# define SIT_ITEM(a,b,c,d) (a | (b << 4) | (c << 8))
#endif
static const uint16_t S_I_T[] ALIGN2 = {
#if ENABLE_ASH_ALIAS
	SIT_ITEM(CSPCL   , CIGN     , CIGN , CIGN   ),    /* 0, PEOA */
#endif
	SIT_ITEM(CSPCL   , CWORD    , CWORD, CWORD  ),    /* 1, ' ' */
	SIT_ITEM(CNL     , CNL      , CNL  , CNL    ),    /* 2, \n */
	SIT_ITEM(CWORD   , CCTL     , CCTL , CWORD  ),    /* 3, !*-/:=?[]~ */
	SIT_ITEM(CDQUOTE , CENDQUOTE, CWORD, CWORD  ),    /* 4, '"' */
	SIT_ITEM(CVAR    , CVAR     , CWORD, CVAR   ),    /* 5, $ */
	SIT_ITEM(CSQUOTE , CWORD    , CENDQUOTE, CWORD),  /* 6, "'" */
	SIT_ITEM(CSPCL   , CWORD    , CWORD, CLP    ),    /* 7, ( */
	SIT_ITEM(CSPCL   , CWORD    , CWORD, CRP    ),    /* 8, ) */
	SIT_ITEM(CBACK   , CBACK    , CCTL , CBACK  ),    /* 9, \ */
	SIT_ITEM(CBQUOTE , CBQUOTE  , CWORD, CBQUOTE),    /* 10, ` */
	SIT_ITEM(CENDVAR , CENDVAR  , CWORD, CENDVAR),    /* 11, } */
#if !USE_SIT_FUNCTION
	SIT_ITEM(CENDFILE, CENDFILE , CENDFILE, CENDFILE),/* 12, PEOF */
	SIT_ITEM(CWORD   , CWORD    , CWORD, CWORD  ),    /* 13, 0-9A-Za-z */
	SIT_ITEM(CCTL    , CCTL     , CCTL , CCTL   )     /* 14, CTLESC ... */
#endif
#undef SIT_ITEM
};
/* Constants below must match table above */
enum {
#if ENABLE_ASH_ALIAS
	CSPCL_CIGN_CIGN_CIGN               , /*  0 */
#endif
	CSPCL_CWORD_CWORD_CWORD            , /*  1 */
	CNL_CNL_CNL_CNL                    , /*  2 */
	CWORD_CCTL_CCTL_CWORD              , /*  3 */
	CDQUOTE_CENDQUOTE_CWORD_CWORD      , /*  4 */
	CVAR_CVAR_CWORD_CVAR               , /*  5 */
	CSQUOTE_CWORD_CENDQUOTE_CWORD      , /*  6 */
	CSPCL_CWORD_CWORD_CLP              , /*  7 */
	CSPCL_CWORD_CWORD_CRP              , /*  8 */
	CBACK_CBACK_CCTL_CBACK             , /*  9 */
	CBQUOTE_CBQUOTE_CWORD_CBQUOTE      , /* 10 */
	CENDVAR_CENDVAR_CWORD_CENDVAR      , /* 11 */
	CENDFILE_CENDFILE_CENDFILE_CENDFILE, /* 12 */
	CWORD_CWORD_CWORD_CWORD            , /* 13 */
	CCTL_CCTL_CCTL_CCTL                , /* 14 */
};

/* c in SIT(c, syntax) must be an *unsigned char* or PEOA or PEOF,
 * caller must ensure proper cast on it if c is *char_ptr!
 */
#if USE_SIT_FUNCTION

static int
SIT(int c, int syntax)
{
	/* Used to also have '/' in this string: "\t\n !\"$&'()*-/:;<=>?[\\]`|}~" */
	static const char spec_symbls[] ALIGN1 = "\t\n !\"$&'()*-:;<=>?[\\]`|}~";
	/*
	 * This causes '/' to be prepended with CTLESC in dquoted string,
	 * making "./file"* treated incorrectly because we feed
	 * ".\/file*" string to glob(), confusing it (see expandmeta func).
	 * The "homegrown" glob implementation is okay with that,
	 * but glibc one isn't. With '/' always treated as CWORD,
	 * both work fine.
	 */
# if ENABLE_ASH_ALIAS
	static const uint8_t syntax_index_table[] ALIGN1 = {
		1, 2, 1, 3, 4, 5, 1, 6,         /* "\t\n !\"$&'" */
		7, 8, 3, 3,/*3,*/3, 1, 1,       /* "()*-/:;<" */
		3, 1, 3, 3, 9, 3, 10, 1,        /* "=>?[\\]`|" */
		11, 3                           /* "}~" */
	};
# else
	static const uint8_t syntax_index_table[] ALIGN1 = {
		0, 1, 0, 2, 3, 4, 0, 5,         /* "\t\n !\"$&'" */
		6, 7, 2, 2,/*2,*/2, 0, 0,       /* "()*-/:;<" */
		2, 0, 2, 2, 8, 2, 9, 0,         /* "=>?[\\]`|" */
		10, 2                           /* "}~" */
	};
# endif
	const char *s;
	int indx;

	if (c == PEOF)
		return CENDFILE;
# if ENABLE_ASH_ALIAS
	if (c == PEOA)
		indx = 0;
	else
# endif
	{
		/* Cast is purely for paranoia here,
		 * just in case someone passed signed char to us */
		if ((unsigned char)c >= CTL_FIRST
		 && (unsigned char)c <= CTL_LAST
		) {
			return CCTL;
		}
		s = strchrnul(spec_symbls, c);
		if (*s == '\0')
			return CWORD;
		indx = syntax_index_table[s - spec_symbls];
	}
	return (S_I_T[indx] >> (syntax*4)) & 0xf;
}

#else   /* !USE_SIT_FUNCTION */

static const uint8_t syntax_index_table[] ALIGN1 = {
	/* BASESYNTAX_DQSYNTAX_SQSYNTAX_ARISYNTAX */
	/*   0      */ CWORD_CWORD_CWORD_CWORD,
	/*   1      */ CWORD_CWORD_CWORD_CWORD,
	/*   2      */ CWORD_CWORD_CWORD_CWORD,
	/*   3      */ CWORD_CWORD_CWORD_CWORD,
	/*   4      */ CWORD_CWORD_CWORD_CWORD,
	/*   5      */ CWORD_CWORD_CWORD_CWORD,
	/*   6      */ CWORD_CWORD_CWORD_CWORD,
	/*   7      */ CWORD_CWORD_CWORD_CWORD,
	/*   8      */ CWORD_CWORD_CWORD_CWORD,
	/*   9 "\t" */ CSPCL_CWORD_CWORD_CWORD,
	/*  10 "\n" */ CNL_CNL_CNL_CNL,
	/*  11      */ CWORD_CWORD_CWORD_CWORD,
	/*  12      */ CWORD_CWORD_CWORD_CWORD,
	/*  13      */ CWORD_CWORD_CWORD_CWORD,
	/*  14      */ CWORD_CWORD_CWORD_CWORD,
	/*  15      */ CWORD_CWORD_CWORD_CWORD,
	/*  16      */ CWORD_CWORD_CWORD_CWORD,
	/*  17      */ CWORD_CWORD_CWORD_CWORD,
	/*  18      */ CWORD_CWORD_CWORD_CWORD,
	/*  19      */ CWORD_CWORD_CWORD_CWORD,
	/*  20      */ CWORD_CWORD_CWORD_CWORD,
	/*  21      */ CWORD_CWORD_CWORD_CWORD,
	/*  22      */ CWORD_CWORD_CWORD_CWORD,
	/*  23      */ CWORD_CWORD_CWORD_CWORD,
	/*  24      */ CWORD_CWORD_CWORD_CWORD,
	/*  25      */ CWORD_CWORD_CWORD_CWORD,
	/*  26      */ CWORD_CWORD_CWORD_CWORD,
	/*  27      */ CWORD_CWORD_CWORD_CWORD,
	/*  28      */ CWORD_CWORD_CWORD_CWORD,
	/*  29      */ CWORD_CWORD_CWORD_CWORD,
	/*  30      */ CWORD_CWORD_CWORD_CWORD,
	/*  31      */ CWORD_CWORD_CWORD_CWORD,
	/*  32  " " */ CSPCL_CWORD_CWORD_CWORD,
	/*  33  "!" */ CWORD_CCTL_CCTL_CWORD,
	/*  34  """ */ CDQUOTE_CENDQUOTE_CWORD_CWORD,
	/*  35  "#" */ CWORD_CWORD_CWORD_CWORD,
	/*  36  "$" */ CVAR_CVAR_CWORD_CVAR,
	/*  37  "%" */ CWORD_CWORD_CWORD_CWORD,
	/*  38  "&" */ CSPCL_CWORD_CWORD_CWORD,
	/*  39  "'" */ CSQUOTE_CWORD_CENDQUOTE_CWORD,
	/*  40  "(" */ CSPCL_CWORD_CWORD_CLP,
	/*  41  ")" */ CSPCL_CWORD_CWORD_CRP,
	/*  42  "*" */ CWORD_CCTL_CCTL_CWORD,
	/*  43  "+" */ CWORD_CWORD_CWORD_CWORD,
	/*  44  "," */ CWORD_CWORD_CWORD_CWORD,
	/*  45  "-" */ CWORD_CCTL_CCTL_CWORD,
	/*  46  "." */ CWORD_CWORD_CWORD_CWORD,
/* "/" was CWORD_CCTL_CCTL_CWORD, see comment in SIT() function why this is changed: */
	/*  47  "/" */ CWORD_CWORD_CWORD_CWORD,
	/*  48  "0" */ CWORD_CWORD_CWORD_CWORD,
	/*  49  "1" */ CWORD_CWORD_CWORD_CWORD,
	/*  50  "2" */ CWORD_CWORD_CWORD_CWORD,
	/*  51  "3" */ CWORD_CWORD_CWORD_CWORD,
	/*  52  "4" */ CWORD_CWORD_CWORD_CWORD,
	/*  53  "5" */ CWORD_CWORD_CWORD_CWORD,
	/*  54  "6" */ CWORD_CWORD_CWORD_CWORD,
	/*  55  "7" */ CWORD_CWORD_CWORD_CWORD,
	/*  56  "8" */ CWORD_CWORD_CWORD_CWORD,
	/*  57  "9" */ CWORD_CWORD_CWORD_CWORD,
	/*  58  ":" */ CWORD_CCTL_CCTL_CWORD,
	/*  59  ";" */ CSPCL_CWORD_CWORD_CWORD,
	/*  60  "<" */ CSPCL_CWORD_CWORD_CWORD,
	/*  61  "=" */ CWORD_CCTL_CCTL_CWORD,
	/*  62  ">" */ CSPCL_CWORD_CWORD_CWORD,
	/*  63  "?" */ CWORD_CCTL_CCTL_CWORD,
	/*  64  "@" */ CWORD_CWORD_CWORD_CWORD,
	/*  65  "A" */ CWORD_CWORD_CWORD_CWORD,
	/*  66  "B" */ CWORD_CWORD_CWORD_CWORD,
	/*  67  "C" */ CWORD_CWORD_CWORD_CWORD,
	/*  68  "D" */ CWORD_CWORD_CWORD_CWORD,
	/*  69  "E" */ CWORD_CWORD_CWORD_CWORD,
	/*  70  "F" */ CWORD_CWORD_CWORD_CWORD,
	/*  71  "G" */ CWORD_CWORD_CWORD_CWORD,
	/*  72  "H" */ CWORD_CWORD_CWORD_CWORD,
	/*  73  "I" */ CWORD_CWORD_CWORD_CWORD,
	/*  74  "J" */ CWORD_CWORD_CWORD_CWORD,
	/*  75  "K" */ CWORD_CWORD_CWORD_CWORD,
	/*  76  "L" */ CWORD_CWORD_CWORD_CWORD,
	/*  77  "M" */ CWORD_CWORD_CWORD_CWORD,
	/*  78  "N" */ CWORD_CWORD_CWORD_CWORD,
	/*  79  "O" */ CWORD_CWORD_CWORD_CWORD,
	/*  80  "P" */ CWORD_CWORD_CWORD_CWORD,
	/*  81  "Q" */ CWORD_CWORD_CWORD_CWORD,
	/*  82  "R" */ CWORD_CWORD_CWORD_CWORD,
	/*  83  "S" */ CWORD_CWORD_CWORD_CWORD,
	/*  84  "T" */ CWORD_CWORD_CWORD_CWORD,
	/*  85  "U" */ CWORD_CWORD_CWORD_CWORD,
	/*  86  "V" */ CWORD_CWORD_CWORD_CWORD,
	/*  87  "W" */ CWORD_CWORD_CWORD_CWORD,
	/*  88  "X" */ CWORD_CWORD_CWORD_CWORD,
	/*  89  "Y" */ CWORD_CWORD_CWORD_CWORD,
	/*  90  "Z" */ CWORD_CWORD_CWORD_CWORD,
	/*  91  "[" */ CWORD_CCTL_CCTL_CWORD,
	/*  92  "\" */ CBACK_CBACK_CCTL_CBACK,
	/*  93  "]" */ CWORD_CCTL_CCTL_CWORD,
	/*  94  "^" */ CWORD_CWORD_CWORD_CWORD,
	/*  95  "_" */ CWORD_CWORD_CWORD_CWORD,
	/*  96  "`" */ CBQUOTE_CBQUOTE_CWORD_CBQUOTE,
	/*  97  "a" */ CWORD_CWORD_CWORD_CWORD,
	/*  98  "b" */ CWORD_CWORD_CWORD_CWORD,
	/*  99  "c" */ CWORD_CWORD_CWORD_CWORD,
	/* 100  "d" */ CWORD_CWORD_CWORD_CWORD,
	/* 101  "e" */ CWORD_CWORD_CWORD_CWORD,
	/* 102  "f" */ CWORD_CWORD_CWORD_CWORD,
	/* 103  "g" */ CWORD_CWORD_CWORD_CWORD,
	/* 104  "h" */ CWORD_CWORD_CWORD_CWORD,
	/* 105  "i" */ CWORD_CWORD_CWORD_CWORD,
	/* 106  "j" */ CWORD_CWORD_CWORD_CWORD,
	/* 107  "k" */ CWORD_CWORD_CWORD_CWORD,
	/* 108  "l" */ CWORD_CWORD_CWORD_CWORD,
	/* 109  "m" */ CWORD_CWORD_CWORD_CWORD,
	/* 110  "n" */ CWORD_CWORD_CWORD_CWORD,
	/* 111  "o" */ CWORD_CWORD_CWORD_CWORD,
	/* 112  "p" */ CWORD_CWORD_CWORD_CWORD,
	/* 113  "q" */ CWORD_CWORD_CWORD_CWORD,
	/* 114  "r" */ CWORD_CWORD_CWORD_CWORD,
	/* 115  "s" */ CWORD_CWORD_CWORD_CWORD,
	/* 116  "t" */ CWORD_CWORD_CWORD_CWORD,
	/* 117  "u" */ CWORD_CWORD_CWORD_CWORD,
	/* 118  "v" */ CWORD_CWORD_CWORD_CWORD,
	/* 119  "w" */ CWORD_CWORD_CWORD_CWORD,
	/* 120  "x" */ CWORD_CWORD_CWORD_CWORD,
	/* 121  "y" */ CWORD_CWORD_CWORD_CWORD,
	/* 122  "z" */ CWORD_CWORD_CWORD_CWORD,
	/* 123  "{" */ CWORD_CWORD_CWORD_CWORD,
	/* 124  "|" */ CSPCL_CWORD_CWORD_CWORD,
	/* 125  "}" */ CENDVAR_CENDVAR_CWORD_CENDVAR,
	/* 126  "~" */ CWORD_CCTL_CCTL_CWORD,
	/* 127  del */ CWORD_CWORD_CWORD_CWORD,
	/* 128 0x80 */ CWORD_CWORD_CWORD_CWORD,
	/* 129 CTLESC       */ CCTL_CCTL_CCTL_CCTL,
	/* 130 CTLVAR       */ CCTL_CCTL_CCTL_CCTL,
	/* 131 CTLENDVAR    */ CCTL_CCTL_CCTL_CCTL,
	/* 132 CTLBACKQ     */ CCTL_CCTL_CCTL_CCTL,
	/* 133 CTLQUOTE     */ CCTL_CCTL_CCTL_CCTL,
	/* 134 CTLARI       */ CCTL_CCTL_CCTL_CCTL,
	/* 135 CTLENDARI    */ CCTL_CCTL_CCTL_CCTL,
	/* 136 CTLQUOTEMARK */ CCTL_CCTL_CCTL_CCTL,
	/* 137      */ CWORD_CWORD_CWORD_CWORD,
	/* 138      */ CWORD_CWORD_CWORD_CWORD,
	/* 139      */ CWORD_CWORD_CWORD_CWORD,
	/* 140      */ CWORD_CWORD_CWORD_CWORD,
	/* 141      */ CWORD_CWORD_CWORD_CWORD,
	/* 142      */ CWORD_CWORD_CWORD_CWORD,
	/* 143      */ CWORD_CWORD_CWORD_CWORD,
	/* 144      */ CWORD_CWORD_CWORD_CWORD,
	/* 145      */ CWORD_CWORD_CWORD_CWORD,
	/* 146      */ CWORD_CWORD_CWORD_CWORD,
	/* 147      */ CWORD_CWORD_CWORD_CWORD,
	/* 148      */ CWORD_CWORD_CWORD_CWORD,
	/* 149      */ CWORD_CWORD_CWORD_CWORD,
	/* 150      */ CWORD_CWORD_CWORD_CWORD,
	/* 151      */ CWORD_CWORD_CWORD_CWORD,
	/* 152      */ CWORD_CWORD_CWORD_CWORD,
	/* 153      */ CWORD_CWORD_CWORD_CWORD,
	/* 154      */ CWORD_CWORD_CWORD_CWORD,
	/* 155      */ CWORD_CWORD_CWORD_CWORD,
	/* 156      */ CWORD_CWORD_CWORD_CWORD,
	/* 157      */ CWORD_CWORD_CWORD_CWORD,
	/* 158      */ CWORD_CWORD_CWORD_CWORD,
	/* 159      */ CWORD_CWORD_CWORD_CWORD,
	/* 160      */ CWORD_CWORD_CWORD_CWORD,
	/* 161      */ CWORD_CWORD_CWORD_CWORD,
	/* 162      */ CWORD_CWORD_CWORD_CWORD,
	/* 163      */ CWORD_CWORD_CWORD_CWORD,
	/* 164      */ CWORD_CWORD_CWORD_CWORD,
	/* 165      */ CWORD_CWORD_CWORD_CWORD,
	/* 166      */ CWORD_CWORD_CWORD_CWORD,
	/* 167      */ CWORD_CWORD_CWORD_CWORD,
	/* 168      */ CWORD_CWORD_CWORD_CWORD,
	/* 169      */ CWORD_CWORD_CWORD_CWORD,
	/* 170      */ CWORD_CWORD_CWORD_CWORD,
	/* 171      */ CWORD_CWORD_CWORD_CWORD,
	/* 172      */ CWORD_CWORD_CWORD_CWORD,
	/* 173      */ CWORD_CWORD_CWORD_CWORD,
	/* 174      */ CWORD_CWORD_CWORD_CWORD,
	/* 175      */ CWORD_CWORD_CWORD_CWORD,
	/* 176      */ CWORD_CWORD_CWORD_CWORD,
	/* 177      */ CWORD_CWORD_CWORD_CWORD,
	/* 178      */ CWORD_CWORD_CWORD_CWORD,
	/* 179      */ CWORD_CWORD_CWORD_CWORD,
	/* 180      */ CWORD_CWORD_CWORD_CWORD,
	/* 181      */ CWORD_CWORD_CWORD_CWORD,
	/* 182      */ CWORD_CWORD_CWORD_CWORD,
	/* 183      */ CWORD_CWORD_CWORD_CWORD,
	/* 184      */ CWORD_CWORD_CWORD_CWORD,
	/* 185      */ CWORD_CWORD_CWORD_CWORD,
	/* 186      */ CWORD_CWORD_CWORD_CWORD,
	/* 187      */ CWORD_CWORD_CWORD_CWORD,
	/* 188      */ CWORD_CWORD_CWORD_CWORD,
	/* 189      */ CWORD_CWORD_CWORD_CWORD,
	/* 190      */ CWORD_CWORD_CWORD_CWORD,
	/* 191      */ CWORD_CWORD_CWORD_CWORD,
	/* 192      */ CWORD_CWORD_CWORD_CWORD,
	/* 193      */ CWORD_CWORD_CWORD_CWORD,
	/* 194      */ CWORD_CWORD_CWORD_CWORD,
	/* 195      */ CWORD_CWORD_CWORD_CWORD,
	/* 196      */ CWORD_CWORD_CWORD_CWORD,
	/* 197      */ CWORD_CWORD_CWORD_CWORD,
	/* 198      */ CWORD_CWORD_CWORD_CWORD,
	/* 199      */ CWORD_CWORD_CWORD_CWORD,
	/* 200      */ CWORD_CWORD_CWORD_CWORD,
	/* 201      */ CWORD_CWORD_CWORD_CWORD,
	/* 202      */ CWORD_CWORD_CWORD_CWORD,
	/* 203      */ CWORD_CWORD_CWORD_CWORD,
	/* 204      */ CWORD_CWORD_CWORD_CWORD,
	/* 205      */ CWORD_CWORD_CWORD_CWORD,
	/* 206      */ CWORD_CWORD_CWORD_CWORD,
	/* 207      */ CWORD_CWORD_CWORD_CWORD,
	/* 208      */ CWORD_CWORD_CWORD_CWORD,
	/* 209      */ CWORD_CWORD_CWORD_CWORD,
	/* 210      */ CWORD_CWORD_CWORD_CWORD,
	/* 211      */ CWORD_CWORD_CWORD_CWORD,
	/* 212      */ CWORD_CWORD_CWORD_CWORD,
	/* 213      */ CWORD_CWORD_CWORD_CWORD,
	/* 214      */ CWORD_CWORD_CWORD_CWORD,
	/* 215      */ CWORD_CWORD_CWORD_CWORD,
	/* 216      */ CWORD_CWORD_CWORD_CWORD,
	/* 217      */ CWORD_CWORD_CWORD_CWORD,
	/* 218      */ CWORD_CWORD_CWORD_CWORD,
	/* 219      */ CWORD_CWORD_CWORD_CWORD,
	/* 220      */ CWORD_CWORD_CWORD_CWORD,
	/* 221      */ CWORD_CWORD_CWORD_CWORD,
	/* 222      */ CWORD_CWORD_CWORD_CWORD,
	/* 223      */ CWORD_CWORD_CWORD_CWORD,
	/* 224      */ CWORD_CWORD_CWORD_CWORD,
	/* 225      */ CWORD_CWORD_CWORD_CWORD,
	/* 226      */ CWORD_CWORD_CWORD_CWORD,
	/* 227      */ CWORD_CWORD_CWORD_CWORD,
	/* 228      */ CWORD_CWORD_CWORD_CWORD,
	/* 229      */ CWORD_CWORD_CWORD_CWORD,
	/* 230      */ CWORD_CWORD_CWORD_CWORD,
	/* 231      */ CWORD_CWORD_CWORD_CWORD,
	/* 232      */ CWORD_CWORD_CWORD_CWORD,
	/* 233      */ CWORD_CWORD_CWORD_CWORD,
	/* 234      */ CWORD_CWORD_CWORD_CWORD,
	/* 235      */ CWORD_CWORD_CWORD_CWORD,
	/* 236      */ CWORD_CWORD_CWORD_CWORD,
	/* 237      */ CWORD_CWORD_CWORD_CWORD,
	/* 238      */ CWORD_CWORD_CWORD_CWORD,
	/* 239      */ CWORD_CWORD_CWORD_CWORD,
	/* 230      */ CWORD_CWORD_CWORD_CWORD,
	/* 241      */ CWORD_CWORD_CWORD_CWORD,
	/* 242      */ CWORD_CWORD_CWORD_CWORD,
	/* 243      */ CWORD_CWORD_CWORD_CWORD,
	/* 244      */ CWORD_CWORD_CWORD_CWORD,
	/* 245      */ CWORD_CWORD_CWORD_CWORD,
	/* 246      */ CWORD_CWORD_CWORD_CWORD,
	/* 247      */ CWORD_CWORD_CWORD_CWORD,
	/* 248      */ CWORD_CWORD_CWORD_CWORD,
	/* 249      */ CWORD_CWORD_CWORD_CWORD,
	/* 250      */ CWORD_CWORD_CWORD_CWORD,
	/* 251      */ CWORD_CWORD_CWORD_CWORD,
	/* 252      */ CWORD_CWORD_CWORD_CWORD,
	/* 253      */ CWORD_CWORD_CWORD_CWORD,
	/* 254      */ CWORD_CWORD_CWORD_CWORD,
	/* 255      */ CWORD_CWORD_CWORD_CWORD,
	/* PEOF */     CENDFILE_CENDFILE_CENDFILE_CENDFILE,
# if ENABLE_ASH_ALIAS
	/* PEOA */     CSPCL_CIGN_CIGN_CIGN,
# endif
};

#if 1
# define SIT(c, syntax) ((S_I_T[syntax_index_table[c]] >> ((syntax)*4)) & 0xf)
#else /* debug version, caught one signed char bug */
# define SIT(c, syntax) \
	({ \
		if ((c) < 0 || (c) > (PEOF + ENABLE_ASH_ALIAS)) \
			bb_error_msg_and_die("line:%d c:%d", __LINE__, (c)); \
		if ((syntax) < 0 || (syntax) > (2 + ENABLE_FEATURE_SH_MATH)) \
			bb_error_msg_and_die("line:%d c:%d", __LINE__, (c)); \
		((S_I_T[syntax_index_table[c]] >> ((syntax)*4)) & 0xf); \
	})
#endif

#endif  /* !USE_SIT_FUNCTION */


/* ============ Alias handling */

#if ENABLE_ASH_ALIAS

#define ALIASINUSE 1
#define ALIASDEAD  2

struct alias {
	struct alias *next;
	char *name;
	char *val;
	int flag;
};


static struct alias **atab; // [ATABSIZE];
#define INIT_G_alias() do { \
	atab = xzalloc(ATABSIZE * sizeof(atab[0])); \
} while (0)


static struct alias **
__lookupalias(const char *name)
{
	unsigned int hashval;
	struct alias **app;
	const char *p;
	unsigned int ch;

	p = name;

	ch = (unsigned char)*p;
	hashval = ch << 4;
	while (ch) {
		hashval += ch;
		ch = (unsigned char)*++p;
	}
	app = &atab[hashval % ATABSIZE];

	for (; *app; app = &(*app)->next) {
		if (strcmp(name, (*app)->name) == 0) {
			break;
		}
	}

	return app;
}

static struct alias *
lookupalias(const char *name, int check)
{
	struct alias *ap = *__lookupalias(name);

	if (check && ap && (ap->flag & ALIASINUSE))
		return NULL;
	return ap;
}

static struct alias *
freealias(struct alias *ap)
{
	struct alias *next;

	if (ap->flag & ALIASINUSE) {
		ap->flag |= ALIASDEAD;
		return ap;
	}

	next = ap->next;
	free(ap->name);
	free(ap->val);
	free(ap);
	return next;
}

static void
setalias(const char *name, const char *val)
{
	struct alias *ap, **app;

	app = __lookupalias(name);
	ap = *app;
	INT_OFF;
	if (ap) {
		if (!(ap->flag & ALIASINUSE)) {
			free(ap->val);
		}
		ap->val = ckstrdup(val);
		ap->flag &= ~ALIASDEAD;
	} else {
		/* not found */
		ap = ckzalloc(sizeof(struct alias));
		ap->name = ckstrdup(name);
		ap->val = ckstrdup(val);
		/*ap->flag = 0; - ckzalloc did it */
		/*ap->next = NULL;*/
		*app = ap;
	}
	INT_ON;
}

static int
unalias(const char *name)
{
	struct alias **app;

	app = __lookupalias(name);

	if (*app) {
		INT_OFF;
		*app = freealias(*app);
		INT_ON;
		return 0;
	}

	return 1;
}

static void
rmaliases(void)
{
	struct alias *ap, **app;
	int i;

	INT_OFF;
	for (i = 0; i < ATABSIZE; i++) {
		app = &atab[i];
		for (ap = *app; ap; ap = *app) {
			*app = freealias(*app);
			if (ap == *app) {
				app = &ap->next;
			}
		}
	}
	INT_ON;
}

static void
printalias(const struct alias *ap)
{
	out1fmt("%s=%s\n", ap->name, single_quote(ap->val));
}

/*
 * TODO - sort output
 */
static int FAST_FUNC
aliascmd(int argc UNUSED_PARAM, char **argv)
{
	char *n, *v;
	int ret = 0;
	struct alias *ap;

	if (!argv[1]) {
		int i;

		for (i = 0; i < ATABSIZE; i++) {
			for (ap = atab[i]; ap; ap = ap->next) {
				printalias(ap);
			}
		}
		return 0;
	}
	while ((n = *++argv) != NULL) {
		v = strchr(n+1, '=');
		if (v == NULL) { /* n+1: funny ksh stuff */
			ap = *__lookupalias(n);
			if (ap == NULL) {
				fprintf(stderr, "%s: %s not found\n", "alias", n);
				ret = 1;
			} else
				printalias(ap);
		} else {
			*v++ = '\0';
			setalias(n, v);
		}
	}

	return ret;
}

static int FAST_FUNC
unaliascmd(int argc UNUSED_PARAM, char **argv UNUSED_PARAM)
{
	int i;

	while (nextopt("a") != '\0') {
		rmaliases();
		return 0;
	}
	for (i = 0; *argptr; argptr++) {
		if (unalias(*argptr)) {
			fprintf(stderr, "%s: %s not found\n", "unalias", *argptr);
			i = 1;
		}
	}

	return i;
}

#endif /* ASH_ALIAS */


/* Mode argument to forkshell.  Don't change FORK_FG or FORK_BG. */
#define FORK_FG    0
#define FORK_BG    1
#define FORK_NOJOB 2

/* mode flags for showjob(s) */
#define SHOW_ONLY_PGID  0x01    /* show only pgid (jobs -p) */
#define SHOW_PIDS       0x02    /* show individual pids, not just one line per job */
#define SHOW_CHANGED    0x04    /* only jobs whose state has changed */
#define SHOW_STDERR     0x08    /* print to stderr (else stdout) */

/*
 * A job structure contains information about a job.  A job is either a
 * single process or a set of processes contained in a pipeline.  In the
 * latter case, pidlist will be non-NULL, and will point to a -1 terminated
 * array of pids.
 */
struct procstat {
	pid_t   ps_pid;         /* process id */
#if ENABLE_PLATFORM_MINGW32
	HANDLE  ps_proc;
#endif
	int     ps_status;      /* last process status from wait() */
	char    *ps_cmd;        /* text of command being run */
};

struct job {
	struct procstat ps0;    /* status of process */
	struct procstat *ps;    /* status of processes when more than one */
#if JOBS
	int stopstatus;         /* status of a stopped job */
#endif
	unsigned nprocs;        /* number of processes */

#define JOBRUNNING      0       /* at least one proc running */
#define JOBSTOPPED      1       /* all procs are stopped */
#define JOBDONE         2       /* all procs are completed */
	unsigned
		state: 8,
#if JOBS
		sigint: 1,      /* job was killed by SIGINT */
		jobctl: 1,      /* job running under job control */
#endif
		waited: 1,      /* true if this entry has been waited for */
		used: 1,        /* true if this entry is in used */
		changed: 1;     /* true if status has changed */
	struct job *prev_job;   /* previous job */
};

static struct job *makejob(/*union node *,*/ int);
#if !ENABLE_PLATFORM_MINGW32
static int forkshell(struct job *, union node *, int);
#endif
static int waitforjob(struct job *);

#if !JOBS
enum { doing_jobctl = 0 };
#define setjobctl(on) do {} while (0)
#else
static smallint doing_jobctl; //references:8
static void setjobctl(int);
#endif

#if !ENABLE_PLATFORM_MINGW32
/*
 * Ignore a signal.
 */
static void
ignoresig(int signo)
{
	/* Avoid unnecessary system calls. Is it already SIG_IGNed? */
	if (sigmode[signo - 1] != S_IGN && sigmode[signo - 1] != S_HARD_IGN) {
		/* No, need to do it */
		signal(signo, SIG_IGN);
	}
	sigmode[signo - 1] = S_HARD_IGN;
}

/*
 * Only one usage site - in setsignal()
 */
static void
signal_handler(int signo)
{
	if (signo == SIGCHLD) {
		got_sigchld = 1;
		if (!trap[SIGCHLD])
			return;
	}

	gotsig[signo - 1] = 1;
	pending_sig = signo;

	if (signo == SIGINT && !trap[SIGINT]) {
		if (!suppress_int) {
			pending_sig = 0;
			raise_interrupt(); /* does not return */
		}
		pending_int = 1;
	}
}

/*
 * Set the signal handler for the specified signal.  The routine figures
 * out what it should be set to.
 */
static void
setsignal(int signo)
{
	char *t;
	char cur_act, new_act;
	struct sigaction act;

	t = trap[signo];
	new_act = S_DFL;
	if (t != NULL) { /* trap for this sig is set */
		new_act = S_CATCH;
		if (t[0] == '\0') /* trap is "": ignore this sig */
			new_act = S_IGN;
	}

	if (rootshell && new_act == S_DFL) {
		switch (signo) {
		case SIGINT:
			if (iflag || minusc || sflag == 0)
				new_act = S_CATCH;
			break;
		case SIGQUIT:
#if DEBUG
			if (debug)
				break;
#endif
			/* man bash:
			 * "In all cases, bash ignores SIGQUIT. Non-builtin
			 * commands run by bash have signal handlers
			 * set to the values inherited by the shell
			 * from its parent". */
			new_act = S_IGN;
			break;
		case SIGTERM:
			if (iflag)
				new_act = S_IGN;
			break;
#if JOBS
		case SIGTSTP:
		case SIGTTOU:
			if (mflag)
				new_act = S_IGN;
			break;
#endif
		}
	}
	/* if !rootshell, we reset SIGQUIT to DFL,
	 * whereas we have to restore it to what shell got on entry.
	 * This is handled by the fact that if signal was IGNored on entry,
	 * then cur_act is S_HARD_IGN and we never change its sigaction
	 * (see code below).
	 */

	if (signo == SIGCHLD)
		new_act = S_CATCH;

	t = &sigmode[signo - 1];
	cur_act = *t;
	if (cur_act == 0) {
		/* current setting is not yet known */
		if (sigaction(signo, NULL, &act)) {
			/* pretend it worked; maybe we should give a warning,
			 * but other shells don't. We don't alter sigmode,
			 * so we retry every time.
			 * btw, in Linux it never fails. --vda */
			return;
		}
		if (act.sa_handler == SIG_IGN) {
			cur_act = S_HARD_IGN;
			if (mflag
			 && (signo == SIGTSTP || signo == SIGTTIN || signo == SIGTTOU)
			) {
				cur_act = S_IGN;   /* don't hard ignore these */
			}
		}
		if (act.sa_handler == SIG_DFL && new_act == S_DFL) {
			/* installing SIG_DFL over SIG_DFL is a no-op */
			/* saves one sigaction call in each "sh -c SCRIPT" invocation */
			*t = S_DFL;
			return;
		}
	}
	if (cur_act == S_HARD_IGN || cur_act == new_act)
		return;

	*t = new_act;

	act.sa_handler = SIG_DFL;
	switch (new_act) {
	case S_CATCH:
		act.sa_handler = signal_handler;
		break;
	case S_IGN:
		act.sa_handler = SIG_IGN;
		break;
	}
	/* flags and mask matter only if !DFL and !IGN, but we do it
	 * for all cases for more deterministic behavior:
	 */
	act.sa_flags = 0; //TODO: why not SA_RESTART?
	sigfillset(&act.sa_mask);

	sigaction_set(signo, &act);
}
#else
#define setsignal(s)
#define ignoresig(s)
#endif

/* mode flags for set_curjob */
#define CUR_DELETE 2
#define CUR_RUNNING 1
#define CUR_STOPPED 0

#if JOBS
/* pgrp of shell on invocation */
static int initialpgrp; //references:2
static int ttyfd = -1; //5
#endif
/* array of jobs */
static struct job *jobtab; //5
/* size of array */
static unsigned njobs; //4
/* current job */
static struct job *curjob; //lots

#if 0
/* Bash has a feature: it restores termios after a successful wait for
 * a foreground job which had at least one stopped or sigkilled member.
 * The probable rationale is that SIGSTOP and SIGKILL can preclude task from
 * properly restoring tty state. Should we do this too?
 * A reproducer: ^Z an interactive python:
 *
 * # python
 * Python 2.7.12 (...)
 * >>> ^Z
 *	{ python leaves tty in -icanon -echo state. We do survive that... }
 *  [1]+  Stopped                    python
 *	{ ...however, next program (python #2) does not survive it well: }
 * # python
 * Python 2.7.12 (...)
 * >>> Traceback (most recent call last):
 *	{ above, I typed "qwerty<CR>", but -echo state is still in effect }
 *   File "<stdin>", line 1, in <module>
 * NameError: name 'qwerty' is not defined
 *
 * The implementation below is modeled on bash code and seems to work.
 * However, I'm not sure we should do this. For one: what if I'd fg
 * the stopped python instead? It'll be confused by "restored" tty state.
 */
static struct termios shell_tty_info;
static void
get_tty_state(void)
{
	if (rootshell && ttyfd >= 0)
		tcgetattr(ttyfd, &shell_tty_info);
}
static void
set_tty_state(void)
{
	/* if (rootshell) - caller ensures this */
	if (ttyfd >= 0)
		tcsetattr(ttyfd, TCSADRAIN, &shell_tty_info);
}
static int
job_signal_status(struct job *jp)
{
	int status;
	unsigned i;
	struct procstat *ps = jp->ps;
	for (i = 0; i < jp->nprocs; i++) {
		status = ps[i].ps_status;
		if (WIFSIGNALED(status) || WIFSTOPPED(status))
			return status;
	}
	return 0;
}
static void
restore_tty_if_stopped_or_signaled(struct job *jp)
{
//TODO: check what happens if we come from waitforjob() in expbackq()
	if (rootshell) {
		int s = job_signal_status(jp);
		if (s) /* WIFSIGNALED(s) || WIFSTOPPED(s) */
			set_tty_state();
	}
}
#else
# define get_tty_state() ((void)0)
# define restore_tty_if_stopped_or_signaled(jp) ((void)0)
#endif

static void
set_curjob(struct job *jp, unsigned mode)
{
	struct job *jp1;
	struct job **jpp, **curp;

	/* first remove from list */
	jpp = curp = &curjob;
	while (1) {
		jp1 = *jpp;
		if (jp1 == jp)
			break;
		jpp = &jp1->prev_job;
	}
	*jpp = jp1->prev_job;

	/* Then re-insert in correct position */
	jpp = curp;
	switch (mode) {
	default:
#if DEBUG
		abort();
#endif
	case CUR_DELETE:
		/* job being deleted */
		break;
	case CUR_RUNNING:
		/* newly created job or backgrounded job,
		 * put after all stopped jobs.
		 */
		while (1) {
			jp1 = *jpp;
#if JOBS
			if (!jp1 || jp1->state != JOBSTOPPED)
#endif
				break;
			jpp = &jp1->prev_job;
		}
		/* FALLTHROUGH */
#if JOBS
	case CUR_STOPPED:
#endif
		/* newly stopped job - becomes curjob */
		jp->prev_job = *jpp;
		*jpp = jp;
		break;
	}
}

#if JOBS || DEBUG
static int
jobno(const struct job *jp)
{
	return jp - jobtab + 1;
}
#endif

/*
 * Convert a job name to a job structure.
 */
#if !JOBS
#define getjob(name, getctl) getjob(name)
#endif
static struct job *
getjob(const char *name, int getctl)
{
	struct job *jp;
	struct job *found;
	const char *err_msg = "%s: no such job";
	unsigned num;
	int c;
	const char *p;
	char *(*match)(const char *, const char *);

	jp = curjob;
	p = name;
	if (!p)
		goto currentjob;

	if (*p != '%')
		goto err;

	c = *++p;
	if (!c)
		goto currentjob;

	if (!p[1]) {
		if (c == '+' || c == '%') {
 currentjob:
			err_msg = "No current job";
			goto check;
		}
		if (c == '-') {
			if (jp)
				jp = jp->prev_job;
			err_msg = "No previous job";
 check:
			if (!jp)
				goto err;
			goto gotit;
		}
	}

	if (is_number(p)) {
		num = atoi(p);
		if (num > 0 && num <= njobs) {
			jp = jobtab + num - 1;
			if (jp->used)
				goto gotit;
			goto err;
		}
	}

	match = prefix;
	if (*p == '?') {
		match = strstr;
		p++;
	}

	found = NULL;
	while (jp) {
		if (match(jp->ps[0].ps_cmd, p)) {
			if (found)
				goto err;
			found = jp;
			err_msg = "%s: ambiguous";
		}
		jp = jp->prev_job;
	}
	if (!found)
		goto err;
	jp = found;

 gotit:
#if JOBS
	err_msg = "job %s not created under job control";
	if (getctl && jp->jobctl == 0)
		goto err;
#endif
	return jp;
 err:
	ash_msg_and_raise_error(err_msg, name);
}

/*
 * Mark a job structure as unused.
 */
static void
freejob(struct job *jp)
{
	struct procstat *ps;
	int i;

	INT_OFF;
	for (i = jp->nprocs, ps = jp->ps; --i >= 0; ps++) {
		if (ps->ps_cmd != nullstr)
			free(ps->ps_cmd);
	}
	if (jp->ps != &jp->ps0)
		free(jp->ps);
	jp->used = 0;
	set_curjob(jp, CUR_DELETE);
	INT_ON;
}

#if JOBS
static void
xtcsetpgrp(int fd, pid_t pgrp)
{
	if (tcsetpgrp(fd, pgrp))
		ash_msg_and_raise_perror("can't set tty process group");
}

/*
 * Turn job control on and off.
 *
 * Note:  This code assumes that the third arg to ioctl is a character
 * pointer, which is true on Berkeley systems but not System V.  Since
 * System V doesn't have job control yet, this isn't a problem now.
 *
 * Called with interrupts off.
 */
static void
setjobctl(int on)
{
	int fd;
	int pgrp;

	if (on == doing_jobctl || rootshell == 0)
		return;
	if (on) {
		int ofd;
		ofd = fd = open(_PATH_TTY, O_RDWR);
		if (fd < 0) {
	/* BTW, bash will try to open(ttyname(0)) if open("/dev/tty") fails.
	 * That sometimes helps to acquire controlling tty.
	 * Obviously, a workaround for bugs when someone
	 * failed to provide a controlling tty to bash! :) */
			fd = 2;
			while (!isatty(fd))
				if (--fd < 0)
					goto out;
		}
		/* fd is a tty at this point */
		fd = fcntl(fd, F_DUPFD_CLOEXEC, 10);
		if (ofd >= 0) /* if it is "/dev/tty", close. If 0/1/2, don't */
			close(ofd);
		if (fd < 0)
			goto out; /* F_DUPFD failed */
		if (F_DUPFD_CLOEXEC == F_DUPFD) /* if old libc (w/o F_DUPFD_CLOEXEC) */
			close_on_exec_on(fd);
		while (1) { /* while we are in the background */
			pgrp = tcgetpgrp(fd);
			if (pgrp < 0) {
 out:
				ash_msg("can't access tty; job control turned off");
				mflag = on = 0;
				goto close;
			}
			if (pgrp == getpgrp())
				break;
			killpg(0, SIGTTIN);
		}
		initialpgrp = pgrp;

		setsignal(SIGTSTP);
		setsignal(SIGTTOU);
		setsignal(SIGTTIN);
		pgrp = rootpid;
		setpgid(0, pgrp);
		xtcsetpgrp(fd, pgrp);
	} else {
		/* turning job control off */
		fd = ttyfd;
		pgrp = initialpgrp;
		/* was xtcsetpgrp, but this can make exiting ash
		 * loop forever if pty is already deleted */
		tcsetpgrp(fd, pgrp);
		setpgid(0, pgrp);
		setsignal(SIGTSTP);
		setsignal(SIGTTOU);
		setsignal(SIGTTIN);
 close:
		if (fd >= 0)
			close(fd);
		fd = -1;
	}
	ttyfd = fd;
	doing_jobctl = on;
}

static int FAST_FUNC
killcmd(int argc, char **argv)
{
	if (argv[1] && strcmp(argv[1], "-l") != 0) {
		int i = 1;
		do {
			if (argv[i][0] == '%') {
				/*
				 * "kill %N" - job kill
				 * Converting to pgrp / pid kill
				 */
				struct job *jp;
				char *dst;
				int j, n;

				jp = getjob(argv[i], 0);
				/*
				 * In jobs started under job control, we signal
				 * entire process group by kill -PGRP_ID.
				 * This happens, f.e., in interactive shell.
				 *
				 * Otherwise, we signal each child via
				 * kill PID1 PID2 PID3.
				 * Testcases:
				 * sh -c 'sleep 1|sleep 1 & kill %1'
				 * sh -c 'true|sleep 2 & sleep 1; kill %1'
				 * sh -c 'true|sleep 1 & sleep 2; kill %1'
				 */
				n = jp->nprocs; /* can't be 0 (I hope) */
				if (jp->jobctl)
					n = 1;
				dst = alloca(n * sizeof(int)*4);
				argv[i] = dst;
				for (j = 0; j < n; j++) {
					struct procstat *ps = &jp->ps[j];
					/* Skip non-running and not-stopped members
					 * (i.e. dead members) of the job
					 */
					if (ps->ps_status != -1 && !WIFSTOPPED(ps->ps_status))
						continue;
					/*
					 * kill_main has matching code to expect
					 * leading space. Needed to not confuse
					 * negative pids with "kill -SIGNAL_NO" syntax
					 */
					dst += sprintf(dst, jp->jobctl ? " -%u" : " %u", (int)ps->ps_pid);
				}
				*dst = '\0';
			}
		} while (argv[++i]);
	}
	return kill_main(argc, argv);
}

static void
showpipe(struct job *jp /*, FILE *out*/)
{
	struct procstat *ps;
	struct procstat *psend;

	psend = jp->ps + jp->nprocs;
	for (ps = jp->ps + 1; ps < psend; ps++)
		printf(" | %s", ps->ps_cmd);
	newline_and_flush(stdout);
	flush_stdout_stderr();
}


static int
restartjob(struct job *jp, int mode)
{
	struct procstat *ps;
	int i;
	int status;
	pid_t pgid;

	INT_OFF;
	if (jp->state == JOBDONE)
		goto out;
	jp->state = JOBRUNNING;
	pgid = jp->ps[0].ps_pid;
	if (mode == FORK_FG) {
		get_tty_state();
		xtcsetpgrp(ttyfd, pgid);
	}
	killpg(pgid, SIGCONT);
	ps = jp->ps;
	i = jp->nprocs;
	do {
		if (WIFSTOPPED(ps->ps_status)) {
			ps->ps_status = -1;
		}
		ps++;
	} while (--i);
 out:
	status = (mode == FORK_FG) ? waitforjob(jp) : 0;
	INT_ON;
	return status;
}

static int FAST_FUNC
fg_bgcmd(int argc UNUSED_PARAM, char **argv)
{
	struct job *jp;
	int mode;
	int retval;

	mode = (**argv == 'f') ? FORK_FG : FORK_BG;
	nextopt(nullstr);
	argv = argptr;
	do {
		jp = getjob(*argv, 1);
		if (mode == FORK_BG) {
			set_curjob(jp, CUR_RUNNING);
			printf("[%d] ", jobno(jp));
		}
		out1str(jp->ps[0].ps_cmd);
		showpipe(jp /*, stdout*/);
		retval = restartjob(jp, mode);
	} while (*argv && *++argv);
	return retval;
}
#endif

static int
sprint_status48(char *os, int status, int sigonly)
{
	char *s = os;
	int st;

	if (!WIFEXITED(status)) {
#if JOBS
		if (WIFSTOPPED(status))
			st = WSTOPSIG(status);
		else
#endif
			st = WTERMSIG(status);
		if (sigonly) {
			if (st == SIGINT || st == SIGPIPE)
				goto out;
#if JOBS
			if (WIFSTOPPED(status))
				goto out;
#endif
		}
		st &= 0x7f;
//TODO: use bbox's get_signame? strsignal adds ~600 bytes to text+rodata
		//s = stpncpy(s, strsignal(st), 32); //not all libc have stpncpy()
		s += fmtstr(s, 32, strsignal(st));
		if (WCOREDUMP(status)) {
			s = stpcpy(s, " (core dumped)");
		}
	} else if (!sigonly) {
		st = WEXITSTATUS(status);
		s += fmtstr(s, 16, (st ? "Done(%d)" : "Done"), st);
	}
 out:
	return s - os;
}

<<<<<<< HEAD
#if ENABLE_PLATFORM_MINGW32
static BOOL WINAPI ctrl_handler(DWORD dwCtrlType)
{
	if (dwCtrlType == CTRL_C_EVENT || dwCtrlType == CTRL_BREAK_EVENT) {
		if (!suppress_int)
			raise_interrupt(); /* does not return */
		pending_int = 1;
		return TRUE;
	}
	return FALSE;
}

/*
 * Windows does not know about parent-child relationship
 * They don't support waitpid(-1)
 */
static pid_t
waitpid_child(int *status, int wait_flags)
{
	struct job *jb;
	struct procstat *ps;
	int pid_nr = 0;
	pid_t *pidlist;
	HANDLE *proclist;
	pid_t pid = -1;
	DWORD win_status, idx;
	int i;

	for (jb = curjob; jb; jb = jb->prev_job) {
		if (jb->state != JOBDONE)
			pid_nr += jb->nprocs;
	}
	if (pid_nr == 0)
		return -1;

	pidlist = ckmalloc(sizeof(*pidlist)*pid_nr);
	proclist = ckmalloc(sizeof(*proclist)*pid_nr);

	pid_nr = 0;
	for (jb = curjob; jb; jb = jb->prev_job) {
		if (jb->state == JOBDONE)
			continue;
		ps = jb->ps;
		for (i = 0; i < jb->nprocs; ++i) {
			if (ps[i].ps_proc) {
				pidlist[pid_nr] = ps[i].ps_pid;
				proclist[pid_nr++] = ps[i].ps_proc;
			}
		}
	}

	if (pid_nr == 0)
		goto done;

	idx = WaitForMultipleObjects(pid_nr, proclist, FALSE,
				wait_flags&WNOHANG ? 1 : INFINITE);
	if (idx < pid_nr) {
		GetExitCodeProcess(proclist[idx], &win_status);
		*status = (int)win_status << 8;
		pid = pidlist[idx];
	}
 done:
	free(pidlist);
	free(proclist);
	return pid;
}
#define waitpid(p, s, f) waitpid_child(s, f)
#define wait_block_or_sig(s) waitpid_child(s, 0)

#else
=======
#define DOWAIT_NONBLOCK 0
#define DOWAIT_BLOCK    1
#define DOWAIT_BLOCK_OR_SIG 2
#if BASH_WAIT_N
# define DOWAIT_JOBSTATUS 0x10   /* OR this to get job's exitstatus instead of pid */
#endif
>>>>>>> 64981b4c

static int
waitproc(int block, int *status)
{
	sigset_t oldmask;
	int flags = block == DOWAIT_BLOCK ? 0 : WNOHANG;
	int err;

#if JOBS
	if (doing_jobctl)
		flags |= WUNTRACED;
#endif

	do {
		got_sigchld = 0;
		do
			err = waitpid(-1, status, flags);
		while (err < 0 && errno == EINTR);

		if (err || (err = -!block))
			break;

		sigfillset(&oldmask);
		sigprocmask2(SIG_SETMASK, &oldmask); /* mask is updated */
		while (!got_sigchld && !pending_sig)
			sigsuspend(&oldmask);
		sigprocmask(SIG_SETMASK, &oldmask, NULL);
		//simpler, but unsafe: a signal can set pending_sig after check, but before pause():
		//while (!got_sigchld && !pending_sig)
		//	pause();

	} while (got_sigchld);

	return err;
}
#endif

static int
waitone(int block, struct job *job)
{
	int pid;
	int status;
	struct job *jp;
	struct job *thisjob = NULL;
#if BASH_WAIT_N
	bool want_jobexitstatus = (block & DOWAIT_JOBSTATUS);
	block = (block & ~DOWAIT_JOBSTATUS);
#endif

	TRACE(("dowait(0x%x) called\n", block));

	/* It's wrong to call waitpid() outside of INT_OFF region:
	 * signal can arrive just after syscall return and handler can
	 * longjmp away, losing stop/exit notification processing.
	 * Thus, for "jobs" builtin, and for waiting for a fg job,
	 * we call waitpid() (blocking or non-blocking) inside INT_OFF.
	 *
	 * However, for "wait" builtin it is wrong to simply call waitpid()
	 * in INT_OFF region: "wait" needs to wait for any running job
	 * to change state, but should exit on any trap too.
	 * In INT_OFF region, a signal just before syscall entry can set
	 * pending_sig variables, but we can't check them, and we would
	 * either enter a sleeping waitpid() (BUG), or need to busy-loop.
	 *
	 * Because of this, we run inside INT_OFF, but use a special routine
	 * which combines waitpid() and sigsuspend().
	 * This is the reason why we need to have a handler for SIGCHLD:
	 * SIG_DFL handler does not wake sigsuspend().
	 */
	INT_OFF;
	pid = waitproc(block, &status);
	TRACE(("wait returns pid %d, status=%d\n", pid, status));
	if (pid <= 0)
		goto out;

	for (jp = curjob; jp; jp = jp->prev_job) {
		int jobstate;
		struct procstat *ps;
		struct procstat *psend;
		if (jp->state == JOBDONE)
			continue;
		jobstate = JOBDONE;
		ps = jp->ps;
		psend = ps + jp->nprocs;
		do {
			if (ps->ps_pid == pid) {
				TRACE(("Job %d: changing status of proc %d "
					"from 0x%x to 0x%x\n",
					jobno(jp), pid, ps->ps_status, status));
				ps->ps_status = status;
				thisjob = jp;
#if ENABLE_PLATFORM_MINGW32
				ps->ps_pid = -1;
				CloseHandle(ps->ps_proc);
				ps->ps_proc = NULL;
#endif
			}
			if (ps->ps_status == -1)
				jobstate = JOBRUNNING;
#if JOBS
			if (jobstate == JOBRUNNING)
				continue;
			if (WIFSTOPPED(ps->ps_status)) {
				jp->stopstatus = ps->ps_status;
				jobstate = JOBSTOPPED;
			}
#endif
		} while (++ps < psend);
		if (!thisjob)
			continue;

		/* Found the job where one of its processes changed its state.
		 * Is there at least one live and running process in this job? */
		if (jobstate != JOBRUNNING) {
			/* No. All live processes in the job are stopped
			 * (JOBSTOPPED) or there are no live processes (JOBDONE)
			 */
			thisjob->changed = 1;
			if (thisjob->state != jobstate) {
				TRACE(("Job %d: changing state from %d to %d\n",
					jobno(thisjob), thisjob->state, jobstate));
				thisjob->state = jobstate;
#if JOBS
				if (jobstate == JOBSTOPPED)
					set_curjob(thisjob, CUR_STOPPED);
#endif
			}
		}
		goto out;
	}
	/* The process wasn't found in job list */
 out:
	INT_ON;

#if BASH_WAIT_N
	if (want_jobexitstatus) {
		pid = -1;
		if (thisjob && thisjob->state == JOBDONE)
			pid = thisjob->ps[thisjob->nprocs - 1].ps_status;
	}
#endif
	if (thisjob && thisjob == job) {
		char s[48 + 1];
		int len;

		len = sprint_status48(s, status, 1);
		if (len) {
			s[len] = '\n';
			s[len + 1] = '\0';
			out2str(s);
		}
	}
	return pid;
}

static int
dowait(int block, struct job *jp)
{
<<<<<<< HEAD
#if !ENABLE_PLATFORM_MINGW32
	int pid = block == DOWAIT_NONBLOCK ? got_sigchld : 1;
=======
	smallint gotchld = *(volatile smallint *)&got_sigchld;
	int rpid;
	int pid;

	if (jp && jp->state != JOBRUNNING)
		block = DOWAIT_NONBLOCK;

	if (block == DOWAIT_NONBLOCK && !gotchld)
		return 1;
>>>>>>> 64981b4c

	rpid = 1;

	do {
		pid = waitone(block, jp);
<<<<<<< HEAD
	}
#else
	int pid = 1;

	while (jp ? jp->state == JOBRUNNING : pid > 0)
		pid = waitone(block, jp);
#endif
=======
		rpid &= !!pid;
>>>>>>> 64981b4c

		if (!pid || (jp && jp->state != JOBRUNNING))
			block = DOWAIT_NONBLOCK;
	} while (pid >= 0);

	return rpid;
}

#if JOBS
static void
showjob(struct job *jp, int mode)
{
	struct procstat *ps;
	struct procstat *psend;
	int col;
	int indent_col;
	char s[16 + 16 + 48];
	FILE *out = (mode & SHOW_STDERR ? stderr : stdout);

	ps = jp->ps;

	if (mode & SHOW_ONLY_PGID) { /* jobs -p */
		/* just output process (group) id of pipeline */
		fprintf(out, "%d\n", ps->ps_pid);
		return;
	}

	col = fmtstr(s, 16, "[%d]   ", jobno(jp));
	indent_col = col;

	if (jp == curjob)
		s[col - 3] = '+';
	else if (curjob && jp == curjob->prev_job)
		s[col - 3] = '-';

	if (mode & SHOW_PIDS)
		col += fmtstr(s + col, 16, "%d ", ps->ps_pid);

	psend = ps + jp->nprocs;

	if (jp->state == JOBRUNNING) {
		strcpy(s + col, "Running");
		col += sizeof("Running") - 1;
	} else {
		int status = psend[-1].ps_status;
		if (jp->state == JOBSTOPPED)
			status = jp->stopstatus;
		col += sprint_status48(s + col, status, 0);
	}
	/* By now, "[JOBID]*  [maybe PID] STATUS" is printed */

	/* This loop either prints "<cmd1> | <cmd2> | <cmd3>" line
	 * or prints several "PID             | <cmdN>" lines,
	 * depending on SHOW_PIDS bit.
	 * We do not print status of individual processes
	 * between PID and <cmdN>. bash does it, but not very well:
	 * first line shows overall job status, not process status,
	 * making it impossible to know 1st process status.
	 */
	goto start;
	do {
		/* for each process */
		s[0] = '\0';
		col = 33;
		if (mode & SHOW_PIDS)
			col = fmtstr(s, 48, "\n%*c%d ", indent_col, ' ', ps->ps_pid) - 1;
 start:
		fprintf(out, "%s%*c%s%s",
				s,
				33 - col >= 0 ? 33 - col : 0, ' ',
				ps == jp->ps ? "" : "| ",
				ps->ps_cmd
		);
	} while (++ps != psend);
	newline_and_flush(out);

	jp->changed = 0;

	if (jp->state == JOBDONE) {
		TRACE(("showjob: freeing job %d\n", jobno(jp)));
		freejob(jp);
	}
}

/*
 * Print a list of jobs.  If "change" is nonzero, only print jobs whose
 * statuses have changed since the last call to showjobs.
 */
static void
showjobs(int mode)
{
	struct job *jp;

	TRACE(("showjobs(0x%x) called\n", mode));

	/* Handle all finished jobs */
	dowait(DOWAIT_NONBLOCK, NULL);

	for (jp = curjob; jp; jp = jp->prev_job) {
		if (!(mode & SHOW_CHANGED) || jp->changed) {
			showjob(jp, mode);
		}
	}
}

static int FAST_FUNC
jobscmd(int argc UNUSED_PARAM, char **argv)
{
	int mode, m;

	mode = 0;
	while ((m = nextopt("lp")) != '\0') {
		if (m == 'l')
			mode |= SHOW_PIDS;
		else
			mode |= SHOW_ONLY_PGID;
	}

	argv = argptr;
	if (*argv) {
		do
			showjob(getjob(*argv, 0), mode);
		while (*++argv);
	} else {
		showjobs(mode);
	}

	return 0;
}
#endif /* JOBS */

/* Called only on finished or stopped jobs (no members are running) */
static int
getstatus(struct job *job)
{
	int status;
	int retval;
	struct procstat *ps;

	/* Fetch last member's status */
	ps = job->ps + job->nprocs - 1;
	status = ps->ps_status;
	if (pipefail) {
		/* "set -o pipefail" mode: use last _nonzero_ status */
		while (status == 0 && --ps >= job->ps)
			status = ps->ps_status;
	}

	retval = WEXITSTATUS(status);
	if (!WIFEXITED(status)) {
#if JOBS
		retval = WSTOPSIG(status);
		if (!WIFSTOPPED(status))
#endif
		{
			/* XXX: limits number of signals */
			retval = WTERMSIG(status);
#if JOBS
			if (retval == SIGINT)
				job->sigint = 1;
#endif
		}
		retval += 128;
	}
	TRACE(("getstatus: job %d, nproc %d, status 0x%x, retval 0x%x\n",
		jobno(job), job->nprocs, status, retval));
	return retval;
}

static int FAST_FUNC
waitcmd(int argc UNUSED_PARAM, char **argv)
{
	struct job *job;
	int retval;
	struct job *jp;
#if BASH_WAIT_N
	int status;
	char one = nextopt("n");
#else
	nextopt(nullstr);
#endif
	retval = 0;

	argv = argptr;
	if (!argv[0]) {
		/* wait for all jobs / one job if -n */
		for (;;) {
			jp = curjob;
#if BASH_WAIT_N
			if (one && !jp)
				/* exitcode of "wait -n" with nothing to wait for is 127, not 0 */
				retval = 127;
#endif
			while (1) {
				if (!jp) /* no running procs */
					goto ret;
				if (jp->state == JOBRUNNING)
					break;
				jp->waited = 1;
				jp = jp->prev_job;
			}
	/* man bash:
	 * "When bash is waiting for an asynchronous command via
	 * the wait builtin, the reception of a signal for which a trap
	 * has been set will cause the wait builtin to return immediately
	 * with an exit status greater than 128, immediately after which
	 * the trap is executed."
	 */
#if BASH_WAIT_N
			status = dowait(DOWAIT_BLOCK_OR_SIG | DOWAIT_JOBSTATUS, NULL);
#else
			dowait(DOWAIT_BLOCK_OR_SIG, NULL);
#endif
			/* if child sends us a signal *and immediately exits*,
			 * dowait() returns pid > 0. Check this case,
			 * not "if (dowait() < 0)"!
			 */
			if (pending_sig)
				goto sigout;
#if BASH_WAIT_N
			if (one) {
				/* wait -n waits for one _job_, not one _process_.
				 *  date; sleep 3 & sleep 2 | sleep 1 & wait -n; date
				 * should wait for 2 seconds. Not 1 or 3.
				 */
				if (status != -1 && !WIFSTOPPED(status)) {
					retval = WEXITSTATUS(status);
					if (WIFSIGNALED(status))
						retval = WTERMSIG(status) + 128;
					goto ret;
				}
			}
#endif
		}
	}

	retval = 127;
	do {
		if (**argv != '%') {
			pid_t pid = number(*argv);
			job = curjob;
			while (1) {
				if (!job)
					goto repeat;
				if (job->ps[job->nprocs - 1].ps_pid == pid)
					break;
				job = job->prev_job;
			}
		} else {
			job = getjob(*argv, 0);
		}
		/* loop until process terminated or stopped */
		dowait(DOWAIT_BLOCK_OR_SIG, job);
		if (pending_sig)
			goto sigout;
		job->waited = 1;
		retval = getstatus(job);
 repeat: ;
	} while (*++argv);

 ret:
	return retval;
 sigout:
	retval = 128 + pending_sig;
	return retval;
}

static struct job *
growjobtab(void)
{
	size_t len;
	ptrdiff_t offset;
	struct job *jp, *jq;

	len = njobs * sizeof(*jp);
	jq = jobtab;
	jp = ckrealloc(jq, len + 4 * sizeof(*jp));

	offset = (char *)jp - (char *)jq;
	if (offset) {
		/* Relocate pointers */
		size_t l = len;

		jq = (struct job *)((char *)jq + l);
		while (l) {
			l -= sizeof(*jp);
			jq--;
#define joff(p) ((struct job *)((char *)(p) + l))
#define jmove(p) (p) = (void *)((char *)(p) + offset)
			if (joff(jp)->ps == &jq->ps0)
				jmove(joff(jp)->ps);
			if (joff(jp)->prev_job)
				jmove(joff(jp)->prev_job);
		}
		if (curjob)
			jmove(curjob);
#undef joff
#undef jmove
	}

	njobs += 4;
	jobtab = jp;
	jp = (struct job *)((char *)jp + len);
	jq = jp + 3;
	do {
		jq->used = 0;
	} while (--jq >= jp);
	return jp;
}

/*
 * Return a new job structure.
 * Called with interrupts off.
 */
static struct job *
makejob(/*union node *node,*/ int nprocs)
{
	int i;
	struct job *jp;

	for (i = njobs, jp = jobtab; ; jp++) {
		if (--i < 0) {
			jp = growjobtab();
			break;
		}
		if (jp->used == 0)
			break;
		if (jp->state != JOBDONE || !jp->waited)
			continue;
#if JOBS
		if (doing_jobctl)
			continue;
#endif
		freejob(jp);
		break;
	}
	memset(jp, 0, sizeof(*jp));
#if JOBS
	/* jp->jobctl is a bitfield.
	 * "jp->jobctl |= doing_jobctl" likely to give awful code */
	if (doing_jobctl)
		jp->jobctl = 1;
#endif
	jp->prev_job = curjob;
	curjob = jp;
	jp->used = 1;
	jp->ps = &jp->ps0;
	if (nprocs > 1) {
		jp->ps = ckmalloc(nprocs * sizeof(struct procstat));
	}
	TRACE(("makejob(%d) returns %%%d\n", nprocs,
				jobno(jp)));
	return jp;
}

#if JOBS
/*
 * Return a string identifying a command (to be printed by the
 * jobs command).
 */
static char *cmdnextc;

static void
cmdputs(const char *s)
{
	static const char vstype[VSTYPE + 1][3] = {
		"", "}", "-", "+", "?", "=",
		"%", "%%", "#", "##"
		IF_BASH_SUBSTR(, ":")
		IF_BASH_PATTERN_SUBST(, "/", "//")
	};

	const char *p, *str;
	char cc[2];
	char *nextc;
	unsigned char c;
	unsigned char subtype = 0;
	int quoted = 0;

	cc[1] = '\0';
	nextc = makestrspace((strlen(s) + 1) * 8, cmdnextc);
	p = s;
	while ((c = *p++) != '\0') {
		str = NULL;
		switch (c) {
		case CTLESC:
			c = *p++;
			break;
		case CTLVAR:
			subtype = *p++;
			if ((subtype & VSTYPE) == VSLENGTH)
				str = "${#";
			else
				str = "${";
			goto dostr;
		case CTLENDVAR:
			str = "\"}";
			str += !(quoted & 1);
			quoted >>= 1;
			subtype = 0;
			goto dostr;
		case CTLBACKQ:
			str = "$(...)";
			goto dostr;
#if ENABLE_FEATURE_SH_MATH
		case CTLARI:
			str = "$((";
			goto dostr;
		case CTLENDARI:
			str = "))";
			goto dostr;
#endif
		case CTLQUOTEMARK:
			quoted ^= 1;
			c = '"';
			break;
		case '=':
			if (subtype == 0)
				break;
			if ((subtype & VSTYPE) != VSNORMAL)
				quoted <<= 1;
			str = vstype[subtype & VSTYPE];
			if (subtype & VSNUL)
				c = ':';
			else
				goto checkstr;
			break;
		case '\'':
		case '\\':
		case '"':
		case '$':
			/* These can only happen inside quotes */
			cc[0] = c;
			str = cc;
//FIXME:
// $ true $$ &
// $ <cr>
// [1]+  Done    true ${\$}   <<=== BUG: ${\$} is not a valid way to write $$ (${$} would be ok)
			c = '\\';
			break;
		default:
			break;
		}
		USTPUTC(c, nextc);
 checkstr:
		if (!str)
			continue;
 dostr:
		while ((c = *str++) != '\0') {
			USTPUTC(c, nextc);
		}
	} /* while *p++ not NUL */

	if (quoted & 1) {
		USTPUTC('"', nextc);
	}
	*nextc = 0;
	cmdnextc = nextc;
}

/* cmdtxt() and cmdlist() call each other */
static void cmdtxt(union node *n);

static void
cmdlist(union node *np, int sep)
{
	for (; np; np = np->narg.next) {
		if (!sep)
			cmdputs(" ");
		cmdtxt(np);
		if (sep && np->narg.next)
			cmdputs(" ");
	}
}

static void
cmdtxt(union node *n)
{
	union node *np;
	struct nodelist *lp;
	const char *p;

	if (!n)
		return;
	switch (n->type) {
	default:
#if DEBUG
		abort();
#endif
	case NPIPE:
		lp = n->npipe.cmdlist;
		for (;;) {
			cmdtxt(lp->n);
			lp = lp->next;
			if (!lp)
				break;
			cmdputs(" | ");
		}
		break;
	case NSEMI:
		p = "; ";
		goto binop;
	case NAND:
		p = " && ";
		goto binop;
	case NOR:
		p = " || ";
 binop:
		cmdtxt(n->nbinary.ch1);
		cmdputs(p);
		n = n->nbinary.ch2;
		goto donode;
	case NREDIR:
	case NBACKGND:
		n = n->nredir.n;
		goto donode;
	case NNOT:
		cmdputs("!");
		n = n->nnot.com;
 donode:
		cmdtxt(n);
		break;
	case NIF:
		cmdputs("if ");
		cmdtxt(n->nif.test);
		cmdputs("; then ");
		if (n->nif.elsepart) {
			cmdtxt(n->nif.ifpart);
			cmdputs("; else ");
			n = n->nif.elsepart;
		} else {
			n = n->nif.ifpart;
		}
		p = "; fi";
		goto dotail;
	case NSUBSHELL:
		cmdputs("(");
		n = n->nredir.n;
		p = ")";
		goto dotail;
	case NWHILE:
		p = "while ";
		goto until;
	case NUNTIL:
		p = "until ";
 until:
		cmdputs(p);
		cmdtxt(n->nbinary.ch1);
		n = n->nbinary.ch2;
		p = "; done";
 dodo:
		cmdputs("; do ");
 dotail:
		cmdtxt(n);
		goto dotail2;
	case NFOR:
		cmdputs("for ");
		cmdputs(n->nfor.var);
		cmdputs(" in ");
		cmdlist(n->nfor.args, 1);
		n = n->nfor.body;
		p = "; done";
		goto dodo;
	case NDEFUN:
		cmdputs(n->ndefun.text);
		p = "() { ... }";
		goto dotail2;
	case NCMD:
		cmdlist(n->ncmd.args, 1);
		cmdlist(n->ncmd.redirect, 0);
		break;
	case NARG:
		p = n->narg.text;
 dotail2:
		cmdputs(p);
		break;
	case NHERE:
	case NXHERE:
		p = "<<...";
		goto dotail2;
	case NCASE:
		cmdputs("case ");
		cmdputs(n->ncase.expr->narg.text);
		cmdputs(" in ");
		for (np = n->ncase.cases; np; np = np->nclist.next) {
			cmdtxt(np->nclist.pattern);
			cmdputs(") ");
			cmdtxt(np->nclist.body);
			cmdputs(";; ");
		}
		p = "esac";
		goto dotail2;
	case NTO:
		p = ">";
		goto redir;
	case NCLOBBER:
		p = ">|";
		goto redir;
	case NAPPEND:
		p = ">>";
		goto redir;
#if BASH_REDIR_OUTPUT
	case NTO2:
#endif
	case NTOFD:
		p = ">&";
		goto redir;
	case NFROM:
		p = "<";
		goto redir;
	case NFROMFD:
		p = "<&";
		goto redir;
	case NFROMTO:
		p = "<>";
 redir:
		cmdputs(utoa(n->nfile.fd));
		cmdputs(p);
		if (n->type == NTOFD || n->type == NFROMFD) {
			if (n->ndup.dupfd >= 0)
				cmdputs(utoa(n->ndup.dupfd));
			else
				cmdputs("-");
			break;
		}
		n = n->nfile.fname;
		goto donode;
	}
}

static char *
commandtext(union node *n)
{
	char *name;

	STARTSTACKSTR(cmdnextc);
	cmdtxt(n);
	name = stackblock();
	TRACE(("commandtext: name %p, end %p\n", name, cmdnextc));
	return ckstrdup(name);
}
#endif /* JOBS */

/*
 * Fork off a subshell.  If we are doing job control, give the subshell its
 * own process group.  Jp is a job structure that the job is to be added to.
 * N is the command that will be evaluated by the child.  Both jp and n may
 * be NULL.  The mode parameter can be one of the following:
 *      FORK_FG - Fork off a foreground process.
 *      FORK_BG - Fork off a background process.
 *      FORK_NOJOB - Like FORK_FG, but don't give the process its own
 *                   process group even if job control is on.
 *
 * When job control is turned off, background processes have their standard
 * input redirected to /dev/null (except for the second and later processes
 * in a pipeline).
 *
 * Called with interrupts off.
 */
#if !ENABLE_PLATFORM_MINGW32
/*
 * Clear traps on a fork.
 */
static void
clear_traps(void)
{
	char **tp;

	INT_OFF;
	for (tp = trap; tp < &trap[NSIG]; tp++) {
		if (*tp && **tp) {      /* trap not NULL or "" (SIG_IGN) */
			if (trap_ptr == trap)
				free(*tp);
			/* else: it "belongs" to trap_ptr vector, don't free */
			*tp = NULL;
			if ((tp - trap) != 0)
				setsignal(tp - trap);
		}
	}
	may_have_traps = 0;
	INT_ON;
}

/* Lives far away from here, needed for forkchild */
static void closescript(void);

/* Called after fork(), in child */
/* jp and n are NULL when called by openhere() for heredoc support */
static NOINLINE void
forkchild(struct job *jp, union node *n, int mode)
{
	int oldlvl;

	TRACE(("Child shell %d\n", getpid()));
	oldlvl = shlvl;
	shlvl++;

	/* man bash: "Non-builtin commands run by bash have signal handlers
	 * set to the values inherited by the shell from its parent".
	 * Do we do it correctly? */

	closescript();

	if (mode == FORK_NOJOB          /* is it `xxx` ? */
	 && n && n->type == NCMD        /* is it single cmd? */
	/* && n->ncmd.args->type == NARG - always true? */
	 && n->ncmd.args && strcmp(n->ncmd.args->narg.text, "trap") == 0
	 && n->ncmd.args->narg.next == NULL /* "trap" with no arguments */
	/* && n->ncmd.args->narg.backquote == NULL - do we need to check this? */
	) {
		TRACE(("Trap hack\n"));
		/* Awful hack for `trap` or $(trap).
		 *
		 * http://www.opengroup.org/onlinepubs/009695399/utilities/trap.html
		 * contains an example where "trap" is executed in a subshell:
		 *
		 * save_traps=$(trap)
		 * ...
		 * eval "$save_traps"
		 *
		 * Standard does not say that "trap" in subshell shall print
		 * parent shell's traps. It only says that its output
		 * must have suitable form, but then, in the above example
		 * (which is not supposed to be normative), it implies that.
		 *
		 * bash (and probably other shell) does implement it
		 * (traps are reset to defaults, but "trap" still shows them),
		 * but as a result, "trap" logic is hopelessly messed up:
		 *
		 * # trap
		 * trap -- 'echo Ho' SIGWINCH  <--- we have a handler
		 * # (trap)        <--- trap is in subshell - no output (correct, traps are reset)
		 * # true | trap   <--- trap is in subshell - no output (ditto)
		 * # echo `true | trap`    <--- in subshell - output (but traps are reset!)
		 * trap -- 'echo Ho' SIGWINCH
		 * # echo `(trap)`         <--- in subshell in subshell - output
		 * trap -- 'echo Ho' SIGWINCH
		 * # echo `true | (trap)`  <--- in subshell in subshell in subshell - output!
		 * trap -- 'echo Ho' SIGWINCH
		 *
		 * The rules when to forget and when to not forget traps
		 * get really complex and nonsensical.
		 *
		 * Our solution: ONLY bare $(trap) or `trap` is special.
		 */
		/* Save trap handler strings for trap builtin to print */
		trap_ptr = xmemdup(trap, sizeof(trap));
		/* Fall through into clearing traps */
	}
	clear_traps();
#if JOBS
	/* do job control only in root shell */
	doing_jobctl = 0;
	if (mode != FORK_NOJOB && jp->jobctl && oldlvl == 0) {
		pid_t pgrp;

		if (jp->nprocs == 0)
			pgrp = getpid();
		else
			pgrp = jp->ps[0].ps_pid;
		/* this can fail because we are doing it in the parent also */
		setpgid(0, pgrp);
		if (mode == FORK_FG)
			xtcsetpgrp(ttyfd, pgrp);
		setsignal(SIGTSTP);
		setsignal(SIGTTOU);
	} else
#endif
	if (mode == FORK_BG) {
		/* man bash: "When job control is not in effect,
		 * asynchronous commands ignore SIGINT and SIGQUIT" */
		ignoresig(SIGINT);
		ignoresig(SIGQUIT);
		if (jp->nprocs == 0) {
			close(0);
			if (open(bb_dev_null, O_RDONLY) != 0)
				ash_msg_and_raise_perror("can't open '%s'", bb_dev_null);
		}
	}
	if (oldlvl == 0) {
		if (iflag) { /* why if iflag only? */
			setsignal(SIGINT);
			setsignal(SIGTERM);
		}
		/* man bash:
		 * "In all cases, bash ignores SIGQUIT. Non-builtin
		 * commands run by bash have signal handlers
		 * set to the values inherited by the shell
		 * from its parent".
		 * Take care of the second rule: */
		setsignal(SIGQUIT);
	}
#if JOBS
	if (n && n->type == NCMD
	 && n->ncmd.args && strcmp(n->ncmd.args->narg.text, "jobs") == 0
	) {
		TRACE(("Job hack\n"));
		/* "jobs": we do not want to clear job list for it,
		 * instead we remove only _its_ own_ job from job list.
		 * This makes "jobs .... | cat" more useful.
		 */
		freejob(curjob);
		return;
	}
#endif
	for (jp = curjob; jp; jp = jp->prev_job)
		freejob(jp);
}
#endif

/* Called after fork(), in parent */
#if !JOBS
#define forkparent(jp, n, mode, pid) forkparent(jp, mode, pid)
#endif
static void
#if !ENABLE_PLATFORM_MINGW32
forkparent(struct job *jp, union node *n, int mode, pid_t pid)
#else
forkparent(struct job *jp, union node *n, int mode, HANDLE proc)
#endif
{
#if ENABLE_PLATFORM_MINGW32
	pid_t pid = GetProcessId(proc);
#endif
	TRACE(("In parent shell: child = %d\n", pid));
	if (!jp) /* jp is NULL when called by openhere() for heredoc support */
		return;
#if JOBS
	if (mode != FORK_NOJOB && jp->jobctl) {
		int pgrp;

		if (jp->nprocs == 0)
			pgrp = pid;
		else
			pgrp = jp->ps[0].ps_pid;
		/* This can fail because we are doing it in the child also */
		setpgid(pid, pgrp);
	}
#endif
	if (mode == FORK_BG) {
		backgndpid = pid;               /* set $! */
		set_curjob(jp, CUR_RUNNING);
	}
	if (jp) {
		struct procstat *ps = &jp->ps[jp->nprocs++];
		ps->ps_pid = pid;
#if ENABLE_PLATFORM_MINGW32
		ps->ps_proc = proc;
#endif
		ps->ps_status = -1;
		ps->ps_cmd = nullstr;
#if JOBS
		if (doing_jobctl && n)
			ps->ps_cmd = commandtext(n);
#endif
	}
}

#if !ENABLE_PLATFORM_MINGW32
/* jp and n are NULL when called by openhere() for heredoc support */
static int
forkshell(struct job *jp, union node *n, int mode)
{
	int pid;

	TRACE(("forkshell(%%%d, %p, %d) called\n", jobno(jp), n, mode));
	pid = fork();
	if (pid < 0) {
		TRACE(("Fork failed, errno=%d", errno));
		if (jp)
			freejob(jp);
		ash_msg_and_raise_perror("can't fork");
	}
	if (pid == 0) {
		CLEAR_RANDOM_T(&random_gen); /* or else $RANDOM repeats in child */
		forkchild(jp, n, mode);
	} else {
		forkparent(jp, n, mode, pid);
	}
	return pid;
}
#endif

/*
 * Wait for job to finish.
 *
 * Under job control we have the problem that while a child process
 * is running interrupts generated by the user are sent to the child
 * but not to the shell.  This means that an infinite loop started by
 * an interactive user may be hard to kill.  With job control turned off,
 * an interactive user may place an interactive program inside a loop.
 * If the interactive program catches interrupts, the user doesn't want
 * these interrupts to also abort the loop.  The approach we take here
 * is to have the shell ignore interrupt signals while waiting for a
 * foreground process to terminate, and then send itself an interrupt
 * signal if the child process was terminated by an interrupt signal.
 * Unfortunately, some programs want to do a bit of cleanup and then
 * exit on interrupt; unless these processes terminate themselves by
 * sending a signal to themselves (instead of calling exit) they will
 * confuse this approach.
 *
 * Called with interrupts off.
 */
static int
waitforjob(struct job *jp)
{
	int st;

	TRACE(("waitforjob(%%%d) called\n", jp ? jobno(jp) : 0));

	/* In non-interactive shells, we _can_ get
	 * a keyboard signal here and be EINTRed, but we just loop
	 * inside dowait(), waiting for command to complete.
	 *
	 * man bash:
	 * "If bash is waiting for a command to complete and receives
	 * a signal for which a trap has been set, the trap
	 * will not be executed until the command completes."
	 *
	 * Reality is that even if trap is not set, bash
	 * will not act on the signal until command completes.
	 * Try this. sleep5intoff.c:
	 * #include <signal.h>
	 * #include <unistd.h>
	 * int main() {
	 *         sigset_t set;
	 *         sigemptyset(&set);
	 *         sigaddset(&set, SIGINT);
	 *         sigaddset(&set, SIGQUIT);
	 *         sigprocmask(SIG_BLOCK, &set, NULL);
	 *         sleep(5);
	 *         return 0;
	 * }
	 * $ bash -c './sleep5intoff; echo hi'
	 * ^C^C^C^C <--- pressing ^C once a second
	 * $ _
	 * $ bash -c './sleep5intoff; echo hi'
	 * ^\^\^\^\hi <--- pressing ^\ (SIGQUIT)
	 * $ _
	 */
	dowait(jp ? DOWAIT_BLOCK : DOWAIT_NONBLOCK, jp);
	if (!jp)
		return exitstatus;

	st = getstatus(jp);
#if JOBS
	if (jp->jobctl) {
		xtcsetpgrp(ttyfd, rootpid);
		restore_tty_if_stopped_or_signaled(jp);

		/*
		 * This is truly gross.
		 * If we're doing job control, then we did a TIOCSPGRP which
		 * caused us (the shell) to no longer be in the controlling
		 * session -- so we wouldn't have seen any ^C/SIGINT.  So, we
		 * intuit from the subprocess exit status whether a SIGINT
		 * occurred, and if so interrupt ourselves.  Yuck.  - mycroft
		 */
		if (jp->sigint) /* TODO: do the same with all signals */
			raise(SIGINT); /* ... by raise(jp->sig) instead? */
	}
	if (jp->state == JOBDONE)
#endif
		freejob(jp);
	return st;
}

/*
 * return 1 if there are stopped jobs, otherwise 0
 */
static int
stoppedjobs(void)
{
	struct job *jp;
	int retval;

	retval = 0;
	if (job_warning)
		goto out;
	jp = curjob;
	if (jp && jp->state == JOBSTOPPED) {
		out2str("You have stopped jobs.\n");
		job_warning = 2;
		retval++;
	}
 out:
	return retval;
}


/*
 * Code for dealing with input/output redirection.
 */

#undef EMPTY
#undef CLOSED
#define EMPTY -2                /* marks an unused slot in redirtab */
#define CLOSED -1               /* marks a slot of previously-closed fd */

/*
 * Handle here documents.  Normally we fork off a process to write the
 * data to a pipe.  If the document is short, we can stuff the data in
 * the pipe without forking.
 */
/* openhere needs this forward reference */
static void expandhere(union node *arg);
static int
openhere(union node *redir)
{
	char *p;
	int pip[2];
	size_t len = 0;
	IF_PLATFORM_MINGW32(struct forkshell fs);

	if (pipe(pip) < 0)
		ash_msg_and_raise_perror("can't create pipe");

	p = redir->nhere.doc->narg.text;
	if (redir->type == NXHERE) {
		expandhere(redir->nhere.doc);
		p = stackblock();
	}

	len = strlen(p);
	if (len <= PIPE_BUF) {
		xwrite(pip[1], p, len);
		goto out;
	}

#if ENABLE_PLATFORM_MINGW32
	memset(&fs, 0, sizeof(fs));
	fs.fpid = FS_OPENHERE;
	fs.fd[0] = pip[0];
	fs.fd[1] = pip[1];
	fs.path = p;
	spawn_forkshell(&fs, NULL, NULL, FORK_NOJOB);
#else
	if (forkshell((struct job *)NULL, (union node *)NULL, FORK_NOJOB) == 0) {
		/* child */
		close(pip[0]);
		ignoresig(SIGINT);  //signal(SIGINT, SIG_IGN);
		ignoresig(SIGQUIT); //signal(SIGQUIT, SIG_IGN);
		ignoresig(SIGHUP);  //signal(SIGHUP, SIG_IGN);
		ignoresig(SIGTSTP); //signal(SIGTSTP, SIG_IGN);
		signal(SIGPIPE, SIG_DFL);
		xwrite(pip[1], p, len);
		_exit(EXIT_SUCCESS);
	}
#endif
 out:
	close(pip[1]);
	return pip[0];
}

static int
openredirect(union node *redir)
{
	struct stat sb;
	char *fname;
	int f;

	switch (redir->nfile.type) {
/* Can't happen, our single caller does this itself */
//	case NTOFD:
//	case NFROMFD:
//		return -1;
	case NHERE:
	case NXHERE:
		return openhere(redir);
	}

	/* For N[X]HERE, reading redir->nfile.expfname would touch beyond
	 * allocated space. Do it only when we know it is safe.
	 */
	fname = redir->nfile.expfname;

	switch (redir->nfile.type) {
	default:
#if DEBUG
		abort();
#endif
	case NFROM:
		f = open(fname, O_RDONLY);
		if (f < 0)
			goto eopen;
		break;
	case NFROMTO:
		f = open(fname, O_RDWR|O_CREAT, 0666);
		if (f < 0)
			goto ecreate;
		break;
	case NTO:
#if BASH_REDIR_OUTPUT
	case NTO2:
#endif
		/* Take care of noclobber mode. */
		if (Cflag) {
			if (stat(fname, &sb) < 0) {
				f = open(fname, O_WRONLY|O_CREAT|O_EXCL, 0666);
				if (f < 0)
					goto ecreate;
			} else if (!S_ISREG(sb.st_mode)) {
				f = open(fname, O_WRONLY, 0666);
				if (f < 0)
					goto ecreate;
				if (!fstat(f, &sb) && S_ISREG(sb.st_mode)) {
					close(f);
					errno = EEXIST;
					goto ecreate;
				}
			} else {
				errno = EEXIST;
				goto ecreate;
			}
			break;
		}
		/* FALLTHROUGH */
	case NCLOBBER:
		f = open(fname, O_WRONLY|O_CREAT|O_TRUNC, 0666);
		if (f < 0)
			goto ecreate;
		break;
	case NAPPEND:
		f = open(fname, O_WRONLY|O_CREAT|O_APPEND, 0666);
		if (f < 0)
			goto ecreate;
#if ENABLE_PLATFORM_MINGW32
		lseek(f, 0, SEEK_END);
#endif
		break;
	}

	return f;
 ecreate:
	ash_msg_and_raise_error("can't create %s: %s", fname, errmsg(errno, "nonexistent directory"));
 eopen:
	ash_msg_and_raise_error("can't open %s: %s", fname, errmsg(errno, "no such file"));
}

/*
 * Copy a file descriptor to be >= 10. Throws exception on error.
 */
static int
savefd(int from)
{
	int newfd;
	int err;

	newfd = fcntl(from, F_DUPFD_CLOEXEC, 10);
	err = newfd < 0 ? errno : 0;
	if (err != EBADF) {
		if (err)
			ash_msg_and_raise_perror("%d", from);
		close(from);
		if (F_DUPFD_CLOEXEC == F_DUPFD)
			close_on_exec_on(newfd);
	}

	return newfd;
}
static int
dup2_or_raise(int from, int to)
{
	int newfd;

	newfd = (from != to) ? dup2(from, to) : to;
	if (newfd < 0) {
		/* Happens when source fd is not open: try "echo >&99" */
		ash_msg_and_raise_perror("%d", from);
	}
	return newfd;
}
static int
dup_CLOEXEC(int fd, int avoid_fd)
{
	int newfd;
 repeat:
	newfd = fcntl(fd, F_DUPFD_CLOEXEC, avoid_fd + 1);
	if (newfd >= 0) {
		if (F_DUPFD_CLOEXEC == F_DUPFD) /* if old libc (w/o F_DUPFD_CLOEXEC) */
			close_on_exec_on(newfd);
	} else { /* newfd < 0 */
		if (errno == EBUSY)
			goto repeat;
		if (errno == EINTR)
			goto repeat;
	}
	return newfd;
}
static int
xdup_CLOEXEC_and_close(int fd, int avoid_fd)
{
	int newfd;
 repeat:
	newfd = fcntl(fd, F_DUPFD_CLOEXEC, avoid_fd + 1);
	if (newfd < 0) {
		if (errno == EBUSY)
			goto repeat;
		if (errno == EINTR)
			goto repeat;
		/* fd was not open? */
		if (errno == EBADF)
			return fd;
		ash_msg_and_raise_perror("%d", newfd);
	}
	if (F_DUPFD_CLOEXEC == F_DUPFD)
		close_on_exec_on(newfd);
	close(fd);
	return newfd;
}

/* Struct def and variable are moved down to the first usage site */
struct squirrel {
	int orig_fd;
	int moved_to;
};
struct redirtab {
	struct redirtab *next;
	int pair_count;
	struct squirrel two_fd[];
};
#define redirlist (G_var.redirlist)

static void
add_squirrel_closed(struct redirtab *sq, int fd)
{
	int i;

	if (!sq)
		return;

	for (i = 0; sq->two_fd[i].orig_fd != EMPTY; i++) {
		/* If we collide with an already moved fd... */
		if (fd == sq->two_fd[i].orig_fd) {
			/* Examples:
			 * "echo 3>FILE 3>&- 3>FILE"
			 * "echo 3>&- 3>FILE"
			 * No need for last redirect to insert
			 * another "need to close 3" indicator.
			 */
			TRACE(("redirect_fd %d: already moved or closed\n", fd));
			return;
		}
	}
	TRACE(("redirect_fd %d: previous fd was closed\n", fd));
	sq->two_fd[i].orig_fd = fd;
	sq->two_fd[i].moved_to = CLOSED;
}

static int
save_fd_on_redirect(int fd, int avoid_fd, struct redirtab *sq)
{
	int i, new_fd;

	if (avoid_fd < 9) /* the important case here is that it can be -1 */
		avoid_fd = 9;

#if JOBS
	if (fd == ttyfd) {
		/* Testcase: "ls -l /proc/$$/fd 10>&-" should work */
		ttyfd = xdup_CLOEXEC_and_close(ttyfd, avoid_fd);
		TRACE(("redirect_fd %d: matches ttyfd, moving it to %d\n", fd, ttyfd));
		return 1; /* "we closed fd" */
	}
#endif
	/* Are we called from redirect(0)? E.g. redirect
	 * in a forked child. No need to save fds,
	 * we aren't going to use them anymore, ok to trash.
	 */
	if (!sq)
		return 0;

	/* If this one of script's fds? */
	if (fd != 0) {
		struct parsefile *pf = g_parsefile;
		while (pf) {
			/* We skip fd == 0 case because of the following:
			 * $ ash  # running ash interactively
			 * $ . ./script.sh
			 * and in script.sh: "exec 9>&0".
			 * Even though top-level pf_fd _is_ 0,
			 * it's still ok to use it: "read" builtin uses it,
			 * why should we cripple "exec" builtin?
			 */
			if (fd == pf->pf_fd) {
				pf->pf_fd = xdup_CLOEXEC_and_close(fd, avoid_fd);
				return 1; /* "we closed fd" */
			}
			pf = pf->prev;
		}
	}

	/* Check whether it collides with any open fds (e.g. stdio), save fds as needed */

	/* First: do we collide with some already moved fds? */
	for (i = 0; sq->two_fd[i].orig_fd != EMPTY; i++) {
		/* If we collide with an already moved fd... */
		if (fd == sq->two_fd[i].moved_to) {
			new_fd = dup_CLOEXEC(fd, avoid_fd);
			sq->two_fd[i].moved_to = new_fd;
			TRACE(("redirect_fd %d: already busy, moving to %d\n", fd, new_fd));
			if (new_fd < 0) /* what? */
				xfunc_die();
			return 0; /* "we did not close fd" */
		}
		if (fd == sq->two_fd[i].orig_fd) {
			/* Example: echo Hello >/dev/null 1>&2 */
			TRACE(("redirect_fd %d: already moved\n", fd));
			return 0; /* "we did not close fd" */
		}
	}

	/* If this fd is open, we move and remember it; if it's closed, new_fd = CLOSED (-1) */
	new_fd = dup_CLOEXEC(fd, avoid_fd);
	TRACE(("redirect_fd %d: previous fd is moved to %d (-1 if it was closed)\n", fd, new_fd));
	if (new_fd < 0) {
		if (errno != EBADF)
			xfunc_die();
		/* new_fd = CLOSED; - already is -1 */
	}
	sq->two_fd[i].moved_to = new_fd;
	sq->two_fd[i].orig_fd = fd;

	/* if we move stderr, let "set -x" code know */
	if (fd == preverrout_fd)
		preverrout_fd = new_fd;

	return 0; /* "we did not close fd" */
}

static int
internally_opened_fd(int fd, struct redirtab *sq)
{
	int i;
#if JOBS
	if (fd == ttyfd)
		return 1;
#endif
	/* If this one of script's fds? */
	if (fd != 0) {
		struct parsefile *pf = g_parsefile;
		while (pf) {
			if (fd == pf->pf_fd)
				return 1;
			pf = pf->prev;
		}
	}

	if (sq)	for (i = 0; i < sq->pair_count && sq->two_fd[i].orig_fd != EMPTY; i++) {
		if (fd == sq->two_fd[i].moved_to)
			return 1;
	}
	return 0;
}

/*
 * Process a list of redirection commands.  If the REDIR_PUSH flag is set,
 * old file descriptors are stashed away so that the redirection can be
 * undone by calling popredir.
 */
/* flags passed to redirect */
#define REDIR_PUSH    01        /* save previous values of file descriptors */
static void
redirect(union node *redir, int flags)
{
	struct redirtab *sv;

	if (!redir)
		return;

	sv = NULL;
	INT_OFF;
	if (flags & REDIR_PUSH)
		sv = redirlist;
	do {
		int fd;
		int newfd;
		int close_fd;
		int closed;

		fd = redir->nfile.fd;
		if (redir->nfile.type == NTOFD || redir->nfile.type == NFROMFD) {
			//bb_error_msg("doing %d > %d", fd, newfd);
			newfd = redir->ndup.dupfd;
			close_fd = -1;
		} else {
			newfd = openredirect(redir); /* always >= 0 */
			if (fd == newfd) {
				/* open() gave us precisely the fd we wanted.
				 * This means that this fd was not busy
				 * (not opened to anywhere).
				 * Remember to close it on restore:
				 */
				add_squirrel_closed(sv, fd);
				continue;
			}
			close_fd = newfd;
		}

		if (fd == newfd)
			continue;

		/* if "N>FILE": move newfd to fd */
		/* if "N>&M": dup newfd to fd */
		/* if "N>&-": close fd (newfd is -1) */

 IF_BASH_REDIR_OUTPUT(redirect_more:)

		closed = save_fd_on_redirect(fd, /*avoid:*/ newfd, sv);
		if (newfd == -1) {
			/* "N>&-" means "close me" */
			if (!closed) {
				/* ^^^ optimization: saving may already
				 * have closed it. If not... */
				close(fd);
			}
		} else {
			/* if newfd is a script fd or saved fd, simulate EBADF */
			if (internally_opened_fd(newfd, sv)) {
				errno = EBADF;
				ash_msg_and_raise_perror("%d", newfd);
			}
			dup2_or_raise(newfd, fd);
			if (close_fd >= 0) /* "N>FILE" or ">&FILE" or heredoc? */
				close(close_fd);
#if BASH_REDIR_OUTPUT
			if (redir->nfile.type == NTO2 && fd == 1) {
				/* ">&FILE". we already redirected to 1, now copy 1 to 2 */
				fd = 2;
				newfd = 1;
				close_fd = -1;
				goto redirect_more;
			}
#endif
		}
	} while ((redir = redir->nfile.next) != NULL);
	INT_ON;

//dash:#define REDIR_SAVEFD2 03        /* set preverrout */
#define REDIR_SAVEFD2 0
	// dash has a bug: since REDIR_SAVEFD2=3 and REDIR_PUSH=1, this test
	// triggers for pure REDIR_PUSH too. Thus, this is done almost always,
	// not only for calls with flags containing REDIR_SAVEFD2.
	// We do this unconditionally (see save_fd_on_redirect()).
	//if ((flags & REDIR_SAVEFD2) && copied_fd2 >= 0)
	//	preverrout_fd = copied_fd2;
}

static int
redirectsafe(union node *redir, int flags)
{
	int err;
	volatile int saveint;
	struct jmploc *volatile savehandler = exception_handler;
	struct jmploc jmploc;

	SAVE_INT(saveint);
	/* "echo 9>/dev/null; echo >&9; echo result: $?" - result should be 1, not 2! */
	err = setjmp(jmploc.loc); /* was = setjmp(jmploc.loc) * 2; */
	if (!err) {
		exception_handler = &jmploc;
		redirect(redir, flags);
	}
	exception_handler = savehandler;
	if (err && exception_type != EXERROR)
		longjmp(exception_handler->loc, 1);
	RESTORE_INT(saveint);
	return err;
}

static struct redirtab*
pushredir(union node *redir)
{
	struct redirtab *sv;
	int i;

	if (!redir)
		return redirlist;

	i = 0;
	do {
		i++;
#if BASH_REDIR_OUTPUT
		if (redir->nfile.type == NTO2)
			i++;
#endif
		redir = redir->nfile.next;
	} while (redir);

	sv = ckzalloc(sizeof(*sv) + i * sizeof(sv->two_fd[0]));
	sv->pair_count = i;
	while (--i >= 0)
		sv->two_fd[i].orig_fd = sv->two_fd[i].moved_to = EMPTY;
	sv->next = redirlist;
	redirlist = sv;
	return sv->next;
}

/*
 * Undo the effects of the last redirection.
 */
static void
popredir(int drop)
{
	struct redirtab *rp;
	int i;

	if (redirlist == NULL)
		return;
	INT_OFF;
	rp = redirlist;
	for (i = 0; i < rp->pair_count; i++) {
		int fd = rp->two_fd[i].orig_fd;
		int copy = rp->two_fd[i].moved_to;
		if (copy == CLOSED) {
			if (!drop)
				close(fd);
			continue;
		}
		if (copy != EMPTY) {
			if (!drop) {
				/*close(fd);*/
				dup2_or_raise(copy, fd);
			}
			close(copy);
		}
	}
	redirlist = rp->next;
	free(rp);
	INT_ON;
}

static void
unwindredir(struct redirtab *stop)
{
	while (redirlist != stop)
		popredir(/*drop:*/ 0);
}


/* ============ Routines to expand arguments to commands
 *
 * We have to deal with backquotes, shell variables, and file metacharacters.
 */

#if ENABLE_FEATURE_SH_MATH
static arith_t
ash_arith(const char *s)
{
	arith_state_t math_state;
	arith_t result;

	math_state.lookupvar = lookupvar;
	math_state.setvar    = setvar0;
	//math_state.endofname = endofname;

	INT_OFF;
	result = arith(&math_state, s);
	if (math_state.errmsg)
		ash_msg_and_raise_error(math_state.errmsg);
	INT_ON;

	return result;
}
#endif
#if BASH_SUBSTR
# if ENABLE_FEATURE_SH_MATH
static int substr_atoi(const char *s)
{
	arith_t t = ash_arith(s);
	if (sizeof(t) > sizeof(int)) {
		/* clamp very large or very large negative nums for ${v:N:M}:
		 * else "${v:0:0x100000001}" would work as "${v:0:1}"
		 */
		if (t > INT_MAX)
			t = INT_MAX;
		if (t < INT_MIN)
			t = INT_MIN;
	}
	return t;
}
# else
#  define substr_atoi(s) number(s)
# endif
#endif

/*
 * expandarg flags
 */
#define EXP_FULL        0x1     /* perform word splitting & file globbing */
#define EXP_TILDE       0x2     /* do normal tilde expansion */
#define EXP_VARTILDE    0x4     /* expand tildes in an assignment */
#define EXP_REDIR       0x8     /* file glob for a redirection (1 match only) */
/* ^^^^^^^^^^^^^^ this is meant to support constructs such as "cmd >file*.txt"
 * POSIX says for this case:
 *  Pathname expansion shall not be performed on the word by a
 *  non-interactive shell; an interactive shell may perform it, but shall
 *  do so only when the expansion would result in one word.
 * Currently, our code complies to the above rule by never globbing
 * redirection filenames.
 * Bash performs globbing, unless it is non-interactive and in POSIX mode.
 * (this means that on a typical Linux distro, bash almost always
 * performs globbing, and thus diverges from what we do).
 */
#define EXP_CASE        0x10    /* keeps quotes around for CASE pattern */
#define EXP_VARTILDE2   0x20    /* expand tildes after colons only */
#define EXP_WORD        0x40    /* expand word in parameter expansion */
#define EXP_QUOTED      0x100   /* expand word in double quotes */
#define EXP_KEEPNUL     0x200   /* do not skip NUL characters */
#define EXP_DISCARD     0x400   /* discard result of expansion */

/*
 * rmescape() flags
 */
#define RMESCAPE_ALLOC  0x1     /* Allocate a new string */
#define RMESCAPE_GLOB   0x2     /* Add backslashes for glob */
#define RMESCAPE_GROW   0x8     /* Grow strings instead of stalloc */
#define RMESCAPE_HEAP   0x10    /* Malloc strings instead of stalloc */

/* Add CTLESC when necessary. */
#define QUOTES_ESC     (EXP_FULL | EXP_CASE)

/*
 * Structure specifying which parts of the string should be searched
 * for IFS characters.
 */
struct ifsregion {
	struct ifsregion *next; /* next region in list */
	int begoff;             /* offset of start of region */
	int endoff;             /* offset of end of region */
	int nulonly;            /* search for nul bytes only */
};

struct arglist {
	struct strlist *list;
	struct strlist **lastp;
};

/* output of current string */
static char *expdest;
/* list of back quote expressions */
static struct nodelist *argbackq;
/* first struct in list of ifs regions */
static struct ifsregion ifsfirst;
/* last struct in list */
static struct ifsregion *ifslastp;
/* holds expanded arg list */
static struct arglist exparg;

/*
 * Break the argument string into pieces based upon IFS and add the
 * strings to the argument list.  The regions of the string to be
 * searched for IFS characters have been stored by recordregion.
 */
static void
ifsbreakup(char *string, struct arglist *arglist)
{
	struct ifsregion *ifsp;
	struct strlist *sp;
	char *start;
	char *p;
	char *q;
	const char *ifs, *realifs;
	int ifsspc;
	int nulonly;

	start = string;
	if (ifslastp != NULL) {
		ifsspc = 0;
		nulonly = 0;
		realifs = ifsset() ? ifsval() : defifs;
		ifsp = &ifsfirst;
		do {
			int afternul;

			p = string + ifsp->begoff;
			afternul = nulonly;
			nulonly = ifsp->nulonly;
			ifs = nulonly ? nullstr : realifs;
			ifsspc = 0;
			while (p < string + ifsp->endoff) {
				q = p;
				if ((unsigned char)*p == CTLESC)
					p++;
				if (!strchr(ifs, *p)) {
					p++;
					continue;
				}
				if (!(afternul || nulonly))
					ifsspc = (strchr(defifs, *p) != NULL);
				/* Ignore IFS whitespace at start */
				if (q == start && ifsspc) {
					p++;
					start = p;
					continue;
				}
				*q = '\0';
				sp = stzalloc(sizeof(*sp));
				sp->text = start;
				*arglist->lastp = sp;
				arglist->lastp = &sp->next;
				p++;
				if (!nulonly) {
					for (;;) {
						if (p >= string + ifsp->endoff) {
							break;
						}
						q = p;
						if ((unsigned char)*p == CTLESC)
							p++;
						if (strchr(ifs, *p) == NULL) {
							p = q;
							break;
						}
						if (strchr(defifs, *p) == NULL) {
							if (ifsspc) {
								p++;
								ifsspc = 0;
							} else {
								p = q;
								break;
							}
						} else
							p++;
					}
				}
				start = p;
			} /* while */
			ifsp = ifsp->next;
		} while (ifsp != NULL);
		if (nulonly)
			goto add;
	}

	if (!*start)
		return;

 add:
	sp = stzalloc(sizeof(*sp));
	sp->text = start;
	*arglist->lastp = sp;
	arglist->lastp = &sp->next;
}

static void
ifsfree(void)
{
	struct ifsregion *p = ifsfirst.next;

	if (!p)
		goto out;

	INT_OFF;
	do {
		struct ifsregion *ifsp;
		ifsp = p->next;
		free(p);
		p = ifsp;
	} while (p);
	ifsfirst.next = NULL;
	INT_ON;
 out:
	ifslastp = NULL;
}

static size_t
esclen(const char *start, const char *p)
{
	size_t esc = 0;

	while (p > start && (unsigned char)*--p == CTLESC) {
		esc++;
	}
	return esc;
}

/*
 * Remove any CTLESC characters from a string.
 */
#if !BASH_PATTERN_SUBST
#define rmescapes(str, flag, slash_position) \
	rmescapes(str, flag)
#endif
static char *
rmescapes(char *str, int flag, int *slash_position)
{
	static const char qchars[] ALIGN1 = {
		IF_BASH_PATTERN_SUBST('/',) CTLESC, CTLQUOTEMARK, '\0' };

	char *p, *q, *r;
	unsigned protect_against_glob;
	unsigned globbing;

	p = strpbrk(str, qchars IF_BASH_PATTERN_SUBST(+ !slash_position));
	if (!p)
		return str;

	q = p;
	r = str;
	if (flag & RMESCAPE_ALLOC) {
		size_t len = p - str;
		size_t fulllen = len + strlen(p) + 1;

		if (flag & RMESCAPE_GROW) {
			int strloc = str - (char *)stackblock();
			r = makestrspace(fulllen, expdest);
			/* p and str may be invalidated by makestrspace */
			str = (char *)stackblock() + strloc;
			p = str + len;
		} else if (flag & RMESCAPE_HEAP) {
			r = ckmalloc(fulllen);
		} else {
			r = stalloc(fulllen);
		}
		q = r;
		if (len > 0) {
			q = (char *)mempcpy(q, str, len);
		}
	}

	globbing = flag & RMESCAPE_GLOB;
	protect_against_glob = globbing;
	while (*p) {
		if ((unsigned char)*p == CTLQUOTEMARK) {
// Note: protect_against_glob only affect whether
// CTLESC,<ch> gets converted to <ch> or to \<ch>
			p++;
			protect_against_glob = globbing;
			continue;
		}
		if (*p == '\\') {
			/* naked back slash */
			protect_against_glob = 0;
			goto copy;
		}
		if ((unsigned char)*p == CTLESC) {
			p++;
#if DEBUG
			if (*p == '\0')
				ash_msg_and_raise_error("CTLESC at EOL (shouldn't happen)");
#endif
			if (protect_against_glob) {
				/*
				 * We used to trust glob() and fnmatch() to eat
				 * superfluous escapes (\z where z has no
				 * special meaning anyway). But this causes
				 * bugs such as string of one greek letter rho
				 * (unicode-encoded as two bytes "cf,81")
				 * getting encoded as "cf,CTLESC,81"
				 * and here, converted to "cf,\,81" -
				 * which does not go well with some flavors
				 * of fnmatch() in unicode locales
				 * (for example, glibc <= 2.22).
				 *
				 * Lets add "\" only on the chars which need it.
				 * Testcases for less obvious chars are shown.
				 */
				if (*p == '*'
				 || *p == '?'
				 || *p == '['
				 || *p == '\\' /* case '\' in \\    ) echo ok;; *) echo WRONG;; esac */
				 || *p == ']'  /* case ']' in [a\]] ) echo ok;; *) echo WRONG;; esac */
				 || *p == '-'  /* case '-' in [a\-c]) echo ok;; *) echo WRONG;; esac */
				 || *p == '!'  /* case '!' in [\!]  ) echo ok;; *) echo WRONG;; esac */
				/* Some libc support [^negate], that's why "^" also needs love */
				 || *p == '^'  /* case '^' in [\^]  ) echo ok;; *) echo WRONG;; esac */
				) {
					*q++ = '\\';
				}
			}
		}
#if BASH_PATTERN_SUBST
		else if (slash_position && p == str + *slash_position) {
			/* stop handling globbing */
			globbing = 0;
			*slash_position = q - r;
			slash_position = NULL;
		}
#endif
		protect_against_glob = globbing;
 copy:
		*q++ = *p++;
	}
	*q = '\0';
	if (flag & RMESCAPE_GROW) {
		expdest = r;
		STADJUST(q - r + 1, expdest);
	}
	return r;
}
#define pmatch(a, b) !fnmatch((a), (b), 0)

/*
 * Prepare a pattern for a expmeta (internal glob(3)) call.
 *
 * Returns an stalloced string.
 */
static char *
preglob(const char *pattern, int flag)
{
	return rmescapes((char *)pattern, flag | RMESCAPE_GLOB, NULL);
}

/*
 * Put a string on the stack.
 */
static size_t
memtodest(const char *p, size_t len, int flags)
{
	int syntax = flags & EXP_QUOTED ? DQSYNTAX : BASESYNTAX;
	char *q;
	char *s;

	if (!len)
		return 0;

	q = makestrspace(len * 2, expdest);
	s = q;

	do {
		unsigned char c = *p++;
		if (c) {
			if (flags & QUOTES_ESC) {
				int n = SIT(c, syntax);
				if (n == CCTL
				 || ((flags & EXP_QUOTED) && n == CBACK)
				) {
					USTPUTC(CTLESC, q);
				}
			}
		} else if (!(flags & EXP_KEEPNUL))
			continue;
		USTPUTC(c, q);
	} while (--len);

	expdest = q;
	return q - s;
}

static size_t
strtodest(const char *p, int flags)
{
	size_t len = strlen(p);
	memtodest(p, len, flags);
	return len;
}

/*
 * Our own itoa().
 * cvtnum() is used even if math support is off (to prepare $? values and such).
 */
static int
cvtnum(arith_t num, int flags)
{
	/* 32-bit and wider ints require buffer size of bytes*3 (or less) */
	/* If narrower: worst case, 1-byte ints: need 5 bytes: "-127<NUL>" */
	int len = (sizeof(arith_t) >= 4) ? sizeof(arith_t) * 3 : sizeof(arith_t) * 3 + 2;
	char buf[len];

	len = fmtstr(buf, len, ARITH_FMT, num);
	return memtodest(buf, len, flags);
}

/*
 * Record the fact that we have to scan this region of the
 * string for IFS characters.
 */
static void
recordregion(int start, int end, int nulonly)
{
	struct ifsregion *ifsp;

	if (ifslastp == NULL) {
		ifsp = &ifsfirst;
	} else {
		INT_OFF;
		ifsp = ckzalloc(sizeof(*ifsp));
		/*ifsp->next = NULL; - ckzalloc did it */
		ifslastp->next = ifsp;
		INT_ON;
	}
	ifslastp = ifsp;
	ifslastp->begoff = start;
	ifslastp->endoff = end;
	ifslastp->nulonly = nulonly;
}

static void
removerecordregions(int endoff)
{
	if (ifslastp == NULL)
		return;

	if (ifsfirst.endoff > endoff) {
		while (ifsfirst.next) {
			struct ifsregion *ifsp;
			INT_OFF;
			ifsp = ifsfirst.next->next;
			free(ifsfirst.next);
			ifsfirst.next = ifsp;
			INT_ON;
		}
		if (ifsfirst.begoff > endoff) {
			ifslastp = NULL;
		} else {
			ifslastp = &ifsfirst;
			ifsfirst.endoff = endoff;
		}
		return;
	}

	ifslastp = &ifsfirst;
	while (ifslastp->next && ifslastp->next->begoff < endoff)
		ifslastp = ifslastp->next;
	while (ifslastp->next) {
		struct ifsregion *ifsp;
		INT_OFF;
		ifsp = ifslastp->next->next;
		free(ifslastp->next);
		ifslastp->next = ifsp;
		INT_ON;
	}
	if (ifslastp->endoff > endoff)
		ifslastp->endoff = endoff;
}

static char *
exptilde(char *startp, int flag)
{
	unsigned char c;
	char *name;
	struct passwd *pw;
	const char *home;
	char *p;

	p = startp;
	name = p + 1;

	while ((c = *++p) != '\0') {
		switch (c) {
		case CTLESC:
			return startp;
		case CTLQUOTEMARK:
			return startp;
		case ':':
			if (flag & EXP_VARTILDE)
				goto done;
			break;
		case '/':
		case CTLENDVAR:
			goto done;
		}
	}
 done:
	if (flag & EXP_DISCARD)
		goto out;
	*p = '\0';
	if (*name == '\0') {
		home = lookupvar("HOME");
	} else {
		pw = getpwnam(name);
		if (pw == NULL)
			goto lose;
		home = pw->pw_dir;
	}
	*p = c;
	if (!home)
		goto lose;
	strtodest(home, flag | EXP_QUOTED);
 out:
	return p;
 lose:
	return startp;
}

/*
 * Execute a command inside back quotes.  If it's a builtin command, we
 * want to save its output in a block obtained from malloc.  Otherwise
 * we fork off a subprocess and get the output of the command via a pipe.
 * Should be called with interrupts off.
 */
struct backcmd {                /* result of evalbackcmd */
	int fd;                 /* file descriptor to read from */
	int nleft;              /* number of chars in buffer */
	char *buf;              /* buffer */
	struct job *jp;         /* job structure for command */
};

/* These forward decls are needed to use "eval" code for backticks handling: */
/* flags in argument to evaltree */
#define EV_EXIT    01           /* exit after evaluating tree */
#define EV_TESTED  02           /* exit status is checked; ignore -e flag */
static int evaltree(union node *, int);

/* An evaltree() which is known to never return.
 * Used to use an alias:
 * static int evaltreenr(union node *, int) __attribute__((alias("evaltree"),__noreturn__));
 * but clang was reported to "transfer" noreturn-ness to evaltree() as well.
 */
static ALWAYS_INLINE NORETURN void
evaltreenr(union node *n, int flags)
{
	evaltree(n, flags);
	bb_unreachable(abort());
	/* NOTREACHED */
}

static void FAST_FUNC
evalbackcmd(union node *n, struct backcmd *result)
{
	int pip[2];
	struct job *jp;
	IF_PLATFORM_MINGW32(struct forkshell fs);

	result->fd = -1;
	result->buf = NULL;
	result->nleft = 0;
	result->jp = NULL;
	if (n == NULL) {
		goto out;
	}

	if (pipe(pip) < 0)
		ash_msg_and_raise_perror("can't create pipe");
	jp = makejob(/*n,*/ 1);
#if ENABLE_PLATFORM_MINGW32
	memset(&fs, 0, sizeof(fs));
	fs.fpid = FS_EVALBACKCMD;
	fs.n = n;
	fs.fd[0] = pip[0];
	fs.fd[1] = pip[1];
	spawn_forkshell(&fs, jp, n, FORK_NOJOB);
#else
	if (forkshell(jp, n, FORK_NOJOB) == 0) {
		/* child */
		FORCE_INT_ON;
		close(pip[0]);
		if (pip[1] != 1) {
			/*close(1);*/
			dup2_or_raise(pip[1], 1);
			close(pip[1]);
		}
/* TODO: eflag clearing makes the following not abort:
 *  ash -c 'set -e; z=$(false;echo foo); echo $z'
 * which is what bash does (unless it is in POSIX mode).
 * dash deleted "eflag = 0" line in the commit
 *  Date: Mon, 28 Jun 2010 17:11:58 +1000
 *  [EVAL] Don't clear eflag in evalbackcmd
 * For now, preserve bash-like behavior, it seems to be somewhat more useful:
 */
		eflag = 0;
		ifsfree();
		evaltreenr(n, EV_EXIT);
		/* NOTREACHED */
	}
#endif
	/* parent */
	close(pip[1]);
	result->fd = pip[0];
	result->jp = jp;

 out:
	TRACE(("evalbackcmd done: fd=%d buf=0x%x nleft=%d jp=0x%x\n",
		result->fd, result->buf, result->nleft, result->jp));
}

/*
 * Expand stuff in backwards quotes.
 */
static void
expbackq(union node *cmd, int flag)
{
	struct backcmd in;
	int i;
	char buf[128];
	char *p;
	char *dest;
	int startloc;
	struct stackmark smark;

	if (flag & EXP_DISCARD)
		goto out;

	INT_OFF;
	startloc = expdest - (char *)stackblock();
	pushstackmark(&smark, startloc);
	evalbackcmd(cmd, &in);
	popstackmark(&smark);

	p = in.buf;
	i = in.nleft;
	if (i == 0)
		goto read;
	for (;;) {
		memtodest(p, i, flag);
 read:
		if (in.fd < 0)
			break;
		i = nonblock_immune_read(in.fd, buf, sizeof(buf));
		TRACE(("expbackq: read returns %d\n", i));
		if (i <= 0)
			break;
		p = buf;
	}

	free(in.buf);
	if (in.fd >= 0) {
		close(in.fd);
		back_exitstatus = waitforjob(in.jp);
	}
	INT_ON;

	/* Eat all trailing newlines */
	dest = expdest;
	for (; dest > ((char *)stackblock() + startloc) && (dest[-1] == '\n'
				IF_PLATFORM_MINGW32(|| dest[-1] == '\r'));)
		STUNPUTC(dest);
	expdest = dest;

	if (!(flag & EXP_QUOTED))
		recordregion(startloc, dest - (char *)stackblock(), 0);
	TRACE(("evalbackq: size:%d:'%.*s'\n",
		(int)((dest - (char *)stackblock()) - startloc),
		(int)((dest - (char *)stackblock()) - startloc),
		stackblock() + startloc));

 out:
	argbackq = argbackq->next;
}

/* expari needs it */
static char *argstr(char *p, int flag);

#if ENABLE_FEATURE_SH_MATH
/*
 * Expand arithmetic expression.  Backup to start of expression,
 * evaluate, place result in (backed up) result, adjust string position.
 */
static char *
expari(char *start, int flag)
{
	struct stackmark sm;
	int begoff;
	int endoff;
	int len;
	arith_t result;
	char *p;

	p = stackblock();
	begoff = expdest - p;
	p = argstr(start, flag & EXP_DISCARD);

	if (flag & EXP_DISCARD)
		goto out;

	start = stackblock();
	endoff = expdest - start;
	start += begoff;
	STADJUST(start - expdest, expdest);

	removerecordregions(begoff);

	if (flag & QUOTES_ESC)
		rmescapes(start, 0, NULL);

	pushstackmark(&sm, endoff);
	result = ash_arith(start);
	popstackmark(&sm);

	len = cvtnum(result, flag);

	if (!(flag & EXP_QUOTED))
		recordregion(begoff, begoff + len, 0);

 out:
	return p;
}
#endif

/* argstr needs it */
static char *evalvar(char *p, int flags);

/*
 * Perform variable and command substitution.  If EXP_FULL is set, output CTLESC
 * characters to allow for further processing.  Otherwise treat
 * $@ like $* since no splitting will be performed.
 */
static char *
argstr(char *p, int flag)
{
	static const char spclchars[] ALIGN1 = {
		'=',
		':',
		CTLQUOTEMARK,
		CTLENDVAR,
		CTLESC,
		CTLVAR,
		CTLBACKQ,
#if ENABLE_FEATURE_SH_MATH
		CTLARI,
		CTLENDARI,
#endif
		'\0'
	};
	const char *reject = spclchars;
	int breakall = (flag & (EXP_WORD | EXP_QUOTED)) == EXP_WORD;
	int inquotes;
	size_t length;
	int startloc;

	reject += !!(flag & EXP_VARTILDE2);
	reject += flag & EXP_VARTILDE ? 0 : 2;
	inquotes = 0;
	length = 0;
	if (flag & EXP_TILDE) {
		flag &= ~EXP_TILDE;
 tilde:
		if (*p == '~')
			p = exptilde(p, flag);
	}
 start:
	startloc = expdest - (char *)stackblock();
	for (;;) {
		int end;
		unsigned char c;

		length += strcspn(p + length, reject);
		end = 0;
		c = p[length];
		if (!(c & 0x80)
		 IF_FEATURE_SH_MATH(|| c == CTLENDARI)
		 || c == CTLENDVAR
		) {
			/*
			 * c == '=' || c == ':' || c == '\0' ||
			 * c == CTLENDARI || c == CTLENDVAR
			 */
			length++;
			/* c == '\0' || c == CTLENDARI || c == CTLENDVAR */
			end = !!((c - 1) & 0x80);
		}
		if (length > 0 && !(flag & EXP_DISCARD)) {
			int newloc;
			char *q;

			q = stnputs(p, length, expdest);
			q[-1] &= end - 1;
			expdest = q - (flag & EXP_WORD ? end : 0);
			newloc = q - (char *)stackblock() - end;
			if (breakall && !inquotes && newloc > startloc) {
				recordregion(startloc, newloc, 0);
			}
			startloc = newloc;
		}
		p += length + 1;
		length = 0;

		if (end)
			break;

		switch (c) {
		case '=':
			flag |= EXP_VARTILDE2;
			reject++;
			/* fall through */
		case ':':
			/*
			 * sort of a hack - expand tildes in variable
			 * assignments (after the first '=' and after ':'s).
			 */
			if (*--p == '~') {
				goto tilde;
			}
			continue;
		case CTLQUOTEMARK:
			/* "$@" syntax adherence hack */
			if (!inquotes && !memcmp(p, dolatstr + 1, DOLATSTRLEN - 1)) {
				p = evalvar(p + 1, flag | EXP_QUOTED) + 1;
				goto start;
			}
			inquotes ^= EXP_QUOTED;
 addquote:
			if (flag & QUOTES_ESC) {
				p--;
				length++;
				startloc++;
			}
			break;
		case CTLESC:
			startloc++;
			length++;
			goto addquote;
		case CTLVAR:
			TRACE(("argstr: evalvar('%s')\n", p));
			p = evalvar(p, flag | inquotes);
			TRACE(("argstr: evalvar:'%s'\n", (char *)stackblock()));
			goto start;
		case CTLBACKQ:
			expbackq(argbackq->n, flag | inquotes);
			goto start;
#if ENABLE_FEATURE_SH_MATH
		case CTLARI:
			p = expari(p, flag | inquotes);
			goto start;
#endif
		}
	}
	return p - 1;
}

static char *
scanleft(char *startp, char *rmesc, char *rmescend UNUSED_PARAM,
		char *pattern, int quotes, int zero)
{
	char *loc, *loc2;
	char c;

	loc = startp;
	loc2 = rmesc;
	do {
		int match;
		const char *s = loc2;

		c = *loc2;
		if (zero) {
			*loc2 = '\0';
			s = rmesc;
		}
		match = pmatch(pattern, s);

		*loc2 = c;
		if (match)
			return loc;
		if (quotes && (unsigned char)*loc == CTLESC)
			loc++;
		loc++;
		loc2++;
	} while (c);
	return NULL;
}

static char *
scanright(char *startp, char *rmesc, char *rmescend,
		char *pattern, int quotes, int match_at_start)
{
#if !ENABLE_ASH_OPTIMIZE_FOR_SIZE
	int try2optimize = match_at_start;
#endif
	int esc = 0;
	char *loc;
	char *loc2;

	/* If we called by "${v/pattern/repl}" or "${v//pattern/repl}":
	 * startp="escaped_value_of_v" rmesc="raw_value_of_v"
	 * rmescend=""(ptr to NUL in rmesc) pattern="pattern" quotes=match_at_start=1
	 * Logic:
	 * loc starts at NUL at the end of startp, loc2 starts at the end of rmesc,
	 * and on each iteration they go back two/one char until they reach the beginning.
	 * We try to find a match in "raw_value_of_v", "raw_value_of_", "raw_value_of" etc.
	 */
	/* TODO: document in what other circumstances we are called. */

	for (loc = pattern - 1, loc2 = rmescend; loc >= startp; loc2--) {
		int match;
		char c = *loc2;
		const char *s = loc2;
		if (match_at_start) {
			*loc2 = '\0';
			s = rmesc;
		}
		match = pmatch(pattern, s);
		//bb_error_msg("pmatch(pattern:'%s',s:'%s'):%d", pattern, s, match);
		*loc2 = c;
		if (match)
			return loc;
#if !ENABLE_ASH_OPTIMIZE_FOR_SIZE
		if (try2optimize) {
			/* Maybe we can optimize this:
			 * if pattern ends with unescaped *, we can avoid checking
			 * shorter strings: if "foo*" doesn't match "raw_value_of_v",
			 * it won't match truncated "raw_value_of_" strings too.
			 */
			unsigned plen = strlen(pattern);
			/* Does it end with "*"? */
			if (plen != 0 && pattern[--plen] == '*') {
				/* "xxxx*" is not escaped */
				/* "xxx\*" is escaped */
				/* "xx\\*" is not escaped */
				/* "x\\\*" is escaped */
				int slashes = 0;
				while (plen != 0 && pattern[--plen] == '\\')
					slashes++;
				if (!(slashes & 1))
					break; /* ends with unescaped "*" */
			}
			try2optimize = 0;
		}
#endif
		loc--;
		if (quotes) {
			if (--esc < 0) {
				esc = esclen(startp, loc);
			}
			if (esc % 2) {
				esc--;
				loc--;
			}
		}
	}
	return NULL;
}

static void varunset(const char *, const char *, const char *, int) NORETURN;
static void
varunset(const char *end, const char *var, const char *umsg, int varflags)
{
	const char *msg;
	const char *tail;

	tail = nullstr;
	msg = "parameter not set";
	if (umsg) {
		if ((unsigned char)*end == CTLENDVAR) {
			if (varflags & VSNUL)
				tail = " or null";
		} else {
			msg = umsg;
		}
	}
	ash_msg_and_raise_error("%.*s: %s%s", (int)(end - var - 1), var, msg, tail);
}

static char *
subevalvar(char *start, char *str, int strloc,
		int startloc, int varflags, int flag)
{
	int subtype = varflags & VSTYPE;
	int quotes = flag & QUOTES_ESC;
	char *startp;
	char *loc;
	char *rmesc, *rmescend;
	long amount;
	int resetloc;
	int argstr_flags;
	IF_BASH_PATTERN_SUBST(int workloc;)
	IF_BASH_PATTERN_SUBST(int slash_pos;)
	IF_BASH_PATTERN_SUBST(char *repl;)
	int zero;
	char *(*scan)(char*, char*, char*, char*, int, int);
	char *p;

	//bb_error_msg("subevalvar(start:'%s',str:'%s',strloc:%d,startloc:%d,varflags:%x,quotes:%d)",
	//		start, str, strloc, startloc, varflags, quotes);

#if BASH_PATTERN_SUBST
	/* For "${v/pattern/repl}", we must find the delimiter _before_
	 * argstr() call expands possible variable references in pattern:
	 * think about "v=a; a=a/; echo ${v/$a/r}" case.
	 */
	repl = NULL;
	if (subtype == VSREPLACE || subtype == VSREPLACEALL) {
		/* Find '/' and replace with NUL */
		repl = start;
		/* The pattern can't be empty.
		 * IOW: if the first char after "${v//" is a slash,
		 * it does not terminate the pattern - it's the first char of the pattern:
		 *  v=/dev/ram; echo ${v////-}  prints -dev-ram (pattern is "/")
		 *  v=/dev/ram; echo ${v///r/-} prints /dev-am  (pattern is "/r")
		 */
		if (*repl == '/')
			repl++;
		for (;;) {
			if (*repl == '\0') {
				repl = NULL;
				break;
			}
			if (*repl == '/') {
				*repl = '\0';
				break;
			}
			/* Handle escaped slashes, e.g. "${v/\//_}" (they are CTLESC'ed by this point) */
			if ((unsigned char)*repl == CTLESC && repl[1])
				repl++;
			repl++;
		}
	}
#endif
	argstr_flags = (flag & EXP_DISCARD) | EXP_TILDE;
	if (!str
#if BASH_SUBSTR
	 && subtype != VSSUBSTR
#endif
	) {
		/* EXP_CASE keeps CTLESC's */
		argstr_flags |= EXP_CASE;
	}
	p = argstr(start, argstr_flags);

	//bb_error_msg("str0:'%s'", (char *)stackblock() + strloc);
#if BASH_PATTERN_SUBST
	slash_pos = -1;
	if (repl) {
		slash_pos = expdest - ((char *)stackblock() + strloc);
		STPUTC('/', expdest);
		//bb_error_msg("repl+1:'%s'", repl + 1);
		p = argstr(repl + 1, (flag & EXP_DISCARD) | EXP_TILDE); /* EXP_TILDE: echo "${v/x/~}" expands ~ ! */
		*repl = '/';
	}
#endif
	if (flag & EXP_DISCARD)
		return p;

	startp = (char *)stackblock() + startloc;
	//bb_error_msg("str1:'%s'", (char *)stackblock() + strloc);

	switch (subtype) {
	case VSASSIGN:
		setvar0(str, startp);

		loc = startp;
		goto out;

	case VSQUESTION:
		varunset(start, str, startp, varflags);
		/* NOTREACHED */

#if BASH_SUBSTR
	case VSSUBSTR: {
		int pos, len, orig_len;
		char *colon;
		char *vstr;

		loc = vstr = stackblock() + strloc;

		/* Read POS in ${var:POS:LEN} */
		colon = strchr(loc, ':');
		if (colon) *colon = '\0';
		pos = substr_atoi(loc);
		if (colon) *colon = ':';

		/* Read LEN in ${var:POS:LEN} */
		len = vstr - startp - 1;
		/* *loc != '\0', guaranteed by parser */
		if (quotes) {
			char *ptr;
			/* Adjust the length by the number of escapes */
			for (ptr = startp; ptr < (vstr - 1); ptr++) {
				if ((unsigned char)*ptr == CTLESC) {
					len--;
					ptr++;
				}
			}
		}
		orig_len = len;
		if (*loc++ == ':') {
			/* ${var::LEN} */
			len = substr_atoi(loc);
		} else {
			/* Skip POS in ${var:POS:LEN} */
			len = orig_len;
			while (*loc && *loc != ':')
				loc++;
			if (*loc++ == ':')
				len = substr_atoi(loc);
		}
		if (pos < 0) {
			/* ${VAR:$((-n)):l} starts n chars from the end */
			pos = orig_len + pos;
		}
		if ((unsigned)pos >= orig_len) {
			/* apart from obvious ${VAR:999999:l},
			 * covers ${VAR:$((-9999999)):l} - result is ""
			 * (bash compat)
			 */
			pos = 0;
			len = 0;
		}
		if (len < 0) {
			/* ${VAR:N:-M} sets LEN to strlen()-M */
			len = (orig_len - pos) + len;
		}
		if ((unsigned)len > (orig_len - pos))
			len = orig_len - pos;

		for (vstr = startp; pos; vstr++, pos--) {
			if (quotes && (unsigned char)*vstr == CTLESC)
				vstr++;
		}
		for (loc = startp; len; len--) {
			if (quotes && (unsigned char)*vstr == CTLESC)
				*loc++ = *vstr++;
			*loc++ = *vstr++;
		}
		*loc = '\0';
		goto out;
	}
#endif /* BASH_SUBSTR */
	}

	resetloc = expdest - (char *)stackblock();

#if BASH_PATTERN_SUBST
	repl = NULL;

	/* We'll comeback here if we grow the stack while handling
	 * a VSREPLACE or VSREPLACEALL, since our pointers into the
	 * stack will need rebasing, and we'll need to remove our work
	 * areas each time
	 */
 restart:
#endif

	amount = expdest - ((char *)stackblock() + resetloc);
	STADJUST(-amount, expdest);
	startp = (char *)stackblock() + startloc;

	rmesc = startp;
	rmescend = (char *)stackblock() + strloc;
	//bb_error_msg("str7:'%s'", rmescend);
	if (quotes) {
//TODO: how to handle slash_pos here if string changes (shortens?)
		rmesc = rmescapes(startp, RMESCAPE_ALLOC | RMESCAPE_GROW, NULL);
		if (rmesc != startp) {
			rmescend = expdest;
			startp = (char *)stackblock() + startloc;
		}
	}
	rmescend--;
	str = (char *)stackblock() + strloc;
	/*
	 * Example: v='a\bc'; echo ${v/\\b/_\\_\z_}
	 * The result is a_\_z_c (not a\_\_z_c)!
	 *
	 * The search pattern and replace string treat backslashes differently!
	 * "&slash_pos" causes rmescapes() to work differently on the pattern
	 * and string.  It's only used on the first call.
	 */
	//bb_error_msg("str8:'%s' slash_pos:%d", str, slash_pos);
	rmescapes(str, RMESCAPE_GLOB,
		repl ? NULL : (slash_pos < 0 ? NULL : &slash_pos)
	);

#if BASH_PATTERN_SUBST
	workloc = expdest - (char *)stackblock();
	if (subtype == VSREPLACE || subtype == VSREPLACEALL) {
		int len;
		char *idx, *end;

		if (!repl) {
			//bb_error_msg("str9:'%s' slash_pos:%d", str, slash_pos);
			repl = nullstr;
			if (slash_pos >= 0) {
				repl = str + slash_pos;
				*repl++ = '\0';
			}
		}
		//bb_error_msg("str:'%s' repl:'%s'", str, repl);

		/* If there's no pattern to match, return the expansion unmolested */
		if (str[0] == '\0')
			goto out1;

		len = 0;
		idx = startp;
		end = str - 1;
		while (idx < end) {
 try_to_match:
			loc = scanright(idx, rmesc, rmescend, str, quotes, 1);
			//bb_error_msg("scanright('%s'):'%s'", str, loc);
			if (!loc) {
				/* No match, advance */
				char *restart_detect = stackblock();
 skip_matching:
				STPUTC(*idx, expdest);
				if (quotes && (unsigned char)*idx == CTLESC) {
					idx++;
					len++;
					STPUTC(*idx, expdest);
				}
				if (stackblock() != restart_detect)
					goto restart;
				idx++;
				len++;
				rmesc++;
				/* continue; - prone to quadratic behavior, smarter code: */
				if (idx >= end)
					break;
				if (str[0] == '*') {
					/* Pattern is "*foo". If "*foo" does not match "long_string",
					 * it would never match "ong_string" etc, no point in trying.
					 */
					goto skip_matching;
				}
				goto try_to_match;
			}

			if (subtype == VSREPLACEALL) {
				while (idx < loc) {
					if (quotes && (unsigned char)*idx == CTLESC)
						idx++;
					idx++;
					rmesc++;
				}
			} else {
				idx = loc;
			}

			//bb_error_msg("repl:'%s'", repl);
			for (loc = (char*)repl; *loc; loc++) {
				char *restart_detect = stackblock();
				if (quotes && *loc == '\\') {
					STPUTC(CTLESC, expdest);
					len++;
				}
				STPUTC(*loc, expdest);
				if (stackblock() != restart_detect)
					goto restart;
				len++;
			}

			if (subtype == VSREPLACE) {
				//bb_error_msg("tail:'%s', quotes:%x", idx, quotes);
				while (*idx) {
					char *restart_detect = stackblock();
					STPUTC(*idx, expdest);
					if (stackblock() != restart_detect)
						goto restart;
					len++;
					idx++;
				}
				break;
			}
		}

		/* We've put the replaced text into a buffer at workloc, now
		 * move it to the right place and adjust the stack.
		 */
		STPUTC('\0', expdest);
		startp = (char *)stackblock() + startloc;
		memmove(startp, (char *)stackblock() + workloc, len + 1);
		//bb_error_msg("startp:'%s'", startp);
		loc = startp + len;
		goto out;
	}
#endif /* BASH_PATTERN_SUBST */

	subtype -= VSTRIMRIGHT;
#if DEBUG
	if (subtype < 0 || subtype > 7)
		abort();
#endif
	/* zero = (subtype == VSTRIMLEFT || subtype == VSTRIMLEFTMAX) */
	zero = subtype >> 1;
	/* VSTRIMLEFT/VSTRIMRIGHTMAX -> scanleft */
	scan = (subtype & 1) ^ zero ? scanleft : scanright;

	loc = scan(startp, rmesc, rmescend, str, quotes, zero);
	if (loc) {
		if (zero) {
			memmove(startp, loc, str - loc);
			loc = startp + (str - loc) - 1;
		}
		*loc = '\0';
	} else
		loc = str - 1;

 out:
	amount = loc - expdest;
	STADJUST(amount, expdest);
 out1:
	/* Remove any recorded regions beyond start of variable */
	removerecordregions(startloc);

	return p;
}

/*
 * Add the value of a specialized variable to the stack string.
 * name parameter (examples):
 * ash -c 'echo $1'      name:'1='
 * ash -c 'echo $qwe'    name:'qwe='
 * ash -c 'echo $$'      name:'$='
 * ash -c 'echo ${$}'    name:'$='
 * ash -c 'echo ${$##q}' name:'$=q'
 * ash -c 'echo ${#$}'   name:'$='
 * note: examples with bad shell syntax:
 * ash -c 'echo ${#$1}'  name:'$=1'
 * ash -c 'echo ${#1#}'  name:'1=#'
 */
static NOINLINE ssize_t
varvalue(char *name, int varflags, int flags, int quoted)
{
	const char *p;
	int num;
	int i;
	ssize_t len = 0;
	int sep;
	int subtype = varflags & VSTYPE;
	int discard = (subtype == VSPLUS || subtype == VSLENGTH) | (flags & EXP_DISCARD);

	if (!subtype) {
		if (discard)
			return -1;

		raise_error_syntax("bad substitution");
	}

	flags |= EXP_KEEPNUL;
	flags &= discard ? ~QUOTES_ESC : ~0;
	sep = (flags & EXP_FULL) << CHAR_BIT;

	switch (*name) {
	case '$':
		num = rootpid;
		goto numvar;
	case '?':
		num = exitstatus;
		goto numvar;
	case '#':
		num = shellparam.nparam;
		goto numvar;
	case '!':
		num = backgndpid;
		if (num == 0)
			return -1;
 numvar:
		len = cvtnum(num, flags);
		goto check_1char_name;
	case '-':
		expdest = makestrspace(NOPTS, expdest);
		for (i = NOPTS - 1; i >= 0; i--) {
			if (optlist[i] && optletters(i)) {
				USTPUTC(optletters(i), expdest);
				len++;
			}
		}
 check_1char_name:
#if 0
		/* handles cases similar to ${#$1} */
		if (name[2] != '\0')
			raise_error_syntax("bad substitution");
#endif
		break;
	case '@':
		if (quoted && sep)
			goto param;
		/* fall through */
	case '*': {
		char **ap;
		char sepc;
		char c;

		/* We will set c to 0 or ~0 depending on whether
		 * we're doing field splitting.  We won't do field
		 * splitting if either we're quoted or sep is zero.
		 *
		 * Instead of testing (quoted || !sep) the following
		 * trick optimises away any branches by using the
		 * fact that EXP_QUOTED (which is the only bit that
		 * can be set in quoted) is the same as EXP_FULL <<
		 * CHAR_BIT (which is the only bit that can be set
		 * in sep).
		 */
#if EXP_QUOTED >> CHAR_BIT != EXP_FULL
#error The following two lines expect EXP_QUOTED == EXP_FULL << CHAR_BIT
#endif
		c = !((quoted | ~sep) & EXP_QUOTED) - 1;
		sep &= ~quoted;
		sep |= ifsset() ? (unsigned char)(c & ifsval()[0]) : ' ';
 param:
		sepc = sep;
		ap = shellparam.p;
		if (!ap)
			return -1;
		while ((p = *ap++) != NULL) {
			len += strtodest(p, flags);

			if (*ap && sep) {
				len++;
				memtodest(&sepc, 1, flags);
			}
		}
		break;
	} /* case '*' */
	case '0':
	case '1':
	case '2':
	case '3':
	case '4':
	case '5':
	case '6':
	case '7':
	case '8':
	case '9':
		num = atoi(name); /* number(name) fails on ${N#str} etc */
		if (num < 0 || num > shellparam.nparam)
			return -1;
		p = num ? shellparam.p[num - 1] : arg0;
		goto value;
	default:
		/* NB: name has form "VAR=..." */
		p = lookupvar(name);
 value:
		if (!p)
			return -1;

		len = strtodest(p, flags);
#if ENABLE_UNICODE_SUPPORT
		if (subtype == VSLENGTH && len > 0) {
			reinit_unicode_for_ash();
			if (unicode_status == UNICODE_ON) {
				STADJUST(-len, expdest);
				discard = 0;
				len = unicode_strlen(p);
			}
		}
#endif
		break;
	}

	if (discard)
		STADJUST(-len, expdest);

	return len;
}

/*
 * Expand a variable, and return a pointer to the next character in the
 * input string.
 */
static char *
evalvar(char *p, int flag)
{
	char varflags;
	char subtype;
	char *var;
	int patloc;
	int startloc;
	ssize_t varlen;
	int discard;
	int quoted;

	varflags = (unsigned char) *p++;
	subtype = varflags & VSTYPE;

	quoted = flag & EXP_QUOTED;
	var = p;
	startloc = expdest - (char *)stackblock();
	p = strchr(p, '=') + 1; //TODO: use var_end(p)?

 again:
	varlen = varvalue(var, varflags, flag, quoted);
	if (varflags & VSNUL)
		varlen--;

	discard = varlen < 0 ? EXP_DISCARD : 0;

	switch (subtype) {
	case VSPLUS:
		discard ^= EXP_DISCARD;
		/* fall through */
	case 0:
	case VSMINUS:
		p = argstr(p, flag | EXP_TILDE | EXP_WORD | (discard ^ EXP_DISCARD));
		goto record;

	case VSASSIGN:
	case VSQUESTION:
		p = subevalvar(p, var, 0, startloc, varflags,
			(flag & ~QUOTES_ESC) | (discard ^ EXP_DISCARD));

		if ((flag | ~discard) & EXP_DISCARD)
			goto record;

		varflags &= ~VSNUL;
		subtype = VSNORMAL;
		goto again;
	}

	if ((discard & ~flag) && uflag)
		varunset(p, var, 0, 0);

	if (subtype == VSLENGTH) {
		p++;
		if (flag & EXP_DISCARD)
			return p;
		cvtnum(varlen > 0 ? varlen : 0, flag);
		goto really_record;
	}

	if (subtype == VSNORMAL)
		goto record;

#if DEBUG
	switch (subtype) {
	case VSTRIMLEFT:
	case VSTRIMLEFTMAX:
	case VSTRIMRIGHT:
	case VSTRIMRIGHTMAX:
#if BASH_SUBSTR
	case VSSUBSTR:
#endif
#if BASH_PATTERN_SUBST
	case VSREPLACE:
	case VSREPLACEALL:
#endif
		break;
	default:
		abort();
	}
#endif

	flag |= discard;
	if (!(flag & EXP_DISCARD)) {
		/*
		 * Terminate the string and start recording the pattern
		 * right after it
		 */
		STPUTC('\0', expdest);
	}

	patloc = expdest - (char *)stackblock();
	p = subevalvar(p, NULL, patloc, startloc, varflags, flag);

 record:
	if ((flag | discard) & EXP_DISCARD)
		return p;

 really_record:
	if (quoted) {
		quoted = *var == '@' && shellparam.nparam;
		if (!quoted)
			return p;
	}
	recordregion(startloc, expdest - (char *)stackblock(), quoted);
	return p;
}

/*
 * Add a file name to the list.
 */
static void
addfname(const char *name)
{
	struct strlist *sp;

	sp = stzalloc(sizeof(*sp));
	sp->text = sstrdup(name);
	*exparg.lastp = sp;
	exparg.lastp = &sp->next;
}

/* Avoid glob() (and thus, stat() et al) for words like "echo" */
static int
hasmeta(const char *p)
{
	static const char chars[] ALIGN1 = {
		'*', '?', '[', '\\', CTLQUOTEMARK, CTLESC, 0
	};

	for (;;) {
		p = strpbrk(p, chars);
		if (!p)
			break;
		switch ((unsigned char)*p) {
		case CTLQUOTEMARK:
			for (;;) {
				p++;
				if ((unsigned char)*p == CTLQUOTEMARK)
					break;
				if ((unsigned char)*p == CTLESC)
					p++;
				if (*p == '\0') /* huh? */
					return 0;
			}
			break;
		case '\\':
		case CTLESC:
			p++;
			if (*p == '\0')
				return 0;
			break;
		case '[':
			if (!strchr(p + 1, ']')) {
				/* It's not a properly closed [] pattern,
				 * but other metas may follow. Continue checking.
				 * my[file* _is_ globbed by bash
				 * and matches filenames like "my[file1".
				 */
				break;
			}
			/* fallthrough */
		default:
		/* case '*': */
		/* case '?': */
			return 1;
		}
		p++;
	}

	return 0;
}

/* If we want to use glob() from libc... */
#if !ENABLE_ASH_INTERNAL_GLOB

/* Add the result of glob() to the list */
static void
addglob(const glob_t *pglob)
{
	char **p = pglob->gl_pathv;

	do {
		addfname(*p);
	} while (*++p);
}
static void
expandmeta(struct strlist *str /*, int flag*/)
{
	/* TODO - EXP_REDIR */

	while (str) {
		char *p;
		glob_t pglob;
		int i;

		if (fflag)
			goto nometa;

		if (!hasmeta(str->text))
			goto nometa;

		INT_OFF;
		p = preglob(str->text, RMESCAPE_ALLOC | RMESCAPE_HEAP);
// GLOB_NOMAGIC (GNU): if no *?[ chars in pattern, return it even if no match
// GLOB_NOCHECK: if no match, return unchanged pattern (sans \* escapes?)
//
// glibc 2.24.90 glob(GLOB_NOMAGIC) does not remove backslashes used for escaping:
// if you pass it "file\?", it returns "file\?", not "file?", if no match.
// Which means you need to unescape the string, right? Not so fast:
// if there _is_ a file named "file\?" (with backslash), it is returned
// as "file\?" too (whichever pattern you used to find it, say, "file*").
// You DON'T KNOW by looking at the result whether you need to unescape it.
//
// Worse, globbing of "file\?" in a directory with two files, "file?" and "file\?",
// returns "file\?" - which is WRONG: "file\?" pattern matches "file?" file.
// Without GLOB_NOMAGIC, this works correctly ("file?" is returned as a match).
// With GLOB_NOMAGIC | GLOB_NOCHECK, this also works correctly.
//		i = glob(p, GLOB_NOMAGIC | GLOB_NOCHECK, NULL, &pglob);
//		i = glob(p, GLOB_NOMAGIC, NULL, &pglob);
		i = glob(p, 0, NULL, &pglob);
		//bb_error_msg("glob('%s'):%d '%s'...", p, i, pglob.gl_pathv ? pglob.gl_pathv[0] : "-");
		if (p != str->text)
			free(p);
		switch (i) {
		case 0:
#if 0 // glibc 2.24.90 bug? Patterns like "*/file", when match, don't set GLOB_MAGCHAR
			/* GLOB_MAGCHAR is set if *?[ chars were seen (GNU) */
			if (!(pglob.gl_flags & GLOB_MAGCHAR))
				goto nometa2;
#endif
			addglob(&pglob);
			globfree(&pglob);
			INT_ON;
			break;
		case GLOB_NOMATCH:
 //nometa2:
			globfree(&pglob);
			INT_ON;
 nometa:
			*exparg.lastp = str;
			rmescapes(str->text, 0, NULL);
			exparg.lastp = &str->next;
			break;
		default:	/* GLOB_NOSPACE */
			globfree(&pglob);
			INT_ON;
			ash_msg_and_raise_error(bb_msg_memory_exhausted);
		}
		str = str->next;
	}
}

#else
/* ENABLE_ASH_INTERNAL_GLOB: Homegrown globbing code. (dash also has both, uses homegrown one.) */

/*
 * Do metacharacter (i.e. *, ?, [...]) expansion.
 */
typedef struct exp_t {
	char *dir;
	unsigned dir_max;
} exp_t;
static void
expmeta(exp_t *exp, char *name, unsigned name_len, unsigned expdir_len)
{
#define expdir exp->dir
#define expdir_max exp->dir_max
	char *enddir = expdir + expdir_len;
	char *p;
	const char *cp;
	char *start;
	char *endname;
	int metaflag;
	struct stat statb;
	DIR *dirp;
	struct dirent *dp;
	int atend;
	int matchdot;
	int esc;

	metaflag = 0;
	start = name;
#if ENABLE_PLATFORM_MINGW32
	if (expdir_len == 0 && has_dos_drive_prefix(start) && start[2] != '/')
		start += 2;
#endif
	for (p = name; esc = 0, *p; p += esc + 1) {
		if (*p == '*' || *p == '?')
			metaflag = 1;
		else if (*p == '[') {
			char *q = p + 1;
			if (*q == '!')
				q++;
			for (;;) {
				if (*q == '\\')
					q++;
				if (*q == '/' || *q == '\0')
					break;
				if (*++q == ']') {
					metaflag = 1;
					break;
				}
			}
		} else {
			if (*p == '\\' && p[1])
				esc++;
			if (p[esc] == '/') {
				if (metaflag)
					break;
				start = p + esc + 1;
			}
		}
	}
	if (metaflag == 0) {    /* we've reached the end of the file name */
		if (!expdir_len)
			return;
		p = name;
		do {
			if (*p == '\\' && p[1])
				p++;
			*enddir++ = *p;
		} while (*p++);
		if (lstat(expdir, &statb) == 0)
			addfname(expdir);
		return;
	}
	endname = p;
	if (name < start) {
		p = name;
		do {
			if (*p == '\\' && p[1])
				p++;
			*enddir++ = *p++;
		} while (p < start);
	}
	*enddir = '\0';
	cp = expdir;
	expdir_len = enddir - cp;
	if (!expdir_len)
		cp = ".";
	dirp = opendir(cp);
	if (dirp == NULL)
		return;
	if (*endname == 0) {
		atend = 1;
	} else {
		atend = 0;
		*endname = '\0';
		endname += esc + 1;
	}
	name_len -= endname - name;
	matchdot = 0;
	p = start;
	if (*p == '\\')
		p++;
	if (*p == '.')
		matchdot++;
	while (!pending_int && (dp = readdir(dirp)) != NULL) {
		if (dp->d_name[0] == '.' && !matchdot)
			continue;
#if ENABLE_ASH_NOCASEGLOB
# undef pmatch
# define pmatch(a, b) !fnmatch((a), (b), nocaseglob ? FNM_CASEFOLD : 0)
#endif
		if (pmatch(start, dp->d_name)) {
			if (atend) {
				strcpy(enddir, dp->d_name);
				addfname(expdir);
			} else {
				unsigned offset;
				unsigned len;

				p = stpcpy(enddir, dp->d_name);
				*p = '/';

				offset = p - expdir + 1;
				len = offset + name_len + NAME_MAX;
				if (len > expdir_max) {
					len += PATH_MAX;
					expdir = ckrealloc(expdir, len);
					expdir_max = len;
				}

				expmeta(exp, endname, name_len, offset);
				enddir = expdir + expdir_len;
			}
		}
	}
	closedir(dirp);
	if (!atend)
		endname[-esc - 1] = esc ? '\\' : '/';
#undef expdir
#undef expdir_max
#if ENABLE_ASH_NOCASEGLOB
# undef pmatch
# define pmatch(a, b) !fnmatch((a), (b), 0)
#endif
}

static struct strlist *
msort(struct strlist *list, int len)
{
	struct strlist *p, *q = NULL;
	struct strlist **lpp;
	int half;
	int n;

	if (len <= 1)
		return list;
	half = len >> 1;
	p = list;
	for (n = half; --n >= 0;) {
		q = p;
		p = p->next;
	}
	q->next = NULL;                 /* terminate first half of list */
	q = msort(list, half);          /* sort first half of list */
	p = msort(p, len - half);               /* sort second half */
	lpp = &list;
	for (;;) {
#if ENABLE_LOCALE_SUPPORT
		if (strcoll(p->text, q->text) < 0)
#else
		if (strcmp(p->text, q->text) < 0)
#endif
						{
			*lpp = p;
			lpp = &p->next;
			p = *lpp;
			if (p == NULL) {
				*lpp = q;
				break;
			}
		} else {
			*lpp = q;
			lpp = &q->next;
			q = *lpp;
			if (q == NULL) {
				*lpp = p;
				break;
			}
		}
	}
	return list;
}

/*
 * Sort the results of file name expansion.  It calculates the number of
 * strings to sort and then calls msort (short for merge sort) to do the
 * work.
 */
static struct strlist *
expsort(struct strlist *str)
{
	int len;
	struct strlist *sp;

	len = 0;
	for (sp = str; sp; sp = sp->next)
		len++;
	return msort(str, len);
}

static void
expandmeta(struct strlist *str /*, int flag*/)
{
	/* TODO - EXP_REDIR */

	while (str) {
		exp_t exp;
		struct strlist **savelastp;
		struct strlist *sp;
		char *p;
		unsigned len;

		if (fflag)
			goto nometa;
		if (!hasmeta(str->text))
			goto nometa;
		savelastp = exparg.lastp;

		INT_OFF;
		p = preglob(str->text, RMESCAPE_ALLOC | RMESCAPE_HEAP);
		len = strlen(p);
		exp.dir_max = len + PATH_MAX;
		exp.dir = ckmalloc(exp.dir_max);

		expmeta(&exp, p, len, 0);
		free(exp.dir);
		if (p != str->text)
			free(p);
		INT_ON;
		if (exparg.lastp == savelastp) {
			/*
			 * no matches
			 */
 nometa:
			*exparg.lastp = str;
			rmescapes(str->text, 0, NULL);
			exparg.lastp = &str->next;
		} else {
			*exparg.lastp = NULL;
			*savelastp = sp = expsort(*savelastp);
			while (sp->next != NULL)
				sp = sp->next;
			exparg.lastp = &sp->next;
		}
		str = str->next;
	}
}
#endif /* ENABLE_ASH_INTERNAL_GLOB */

/*
 * Perform variable substitution and command substitution on an argument,
 * placing the resulting list of arguments in arglist.  If EXP_FULL is true,
 * perform splitting and file name expansion.  When arglist is NULL, perform
 * here document expansion.
 */
static void
expandarg(union node *arg, struct arglist *arglist, int flag)
{
	struct strlist *sp;
	char *p;

	argbackq = arg->narg.backquote;
	STARTSTACKSTR(expdest);
	TRACE(("expandarg: argstr('%s',flags:%x)\n", arg->narg.text, flag));
	argstr(arg->narg.text, flag);
	if (arglist == NULL) {
		/* here document expanded */
		goto out;
	}
	p = grabstackstr(expdest);
	TRACE(("expandarg: p:'%s'\n", p));
	exparg.lastp = &exparg.list;
	/*
	 * TODO - EXP_REDIR
	 */
	if (flag & EXP_FULL) {
		ifsbreakup(p, &exparg);
		*exparg.lastp = NULL;
		exparg.lastp = &exparg.list;
		expandmeta(exparg.list /*, flag*/);
	} else {
		sp = stzalloc(sizeof(*sp));
		sp->text = p;
		*exparg.lastp = sp;
		exparg.lastp = &sp->next;
	}
	*exparg.lastp = NULL;
	if (exparg.list) {
		*arglist->lastp = exparg.list;
		arglist->lastp = exparg.lastp;
	}

 out:
	ifsfree();
}

/*
 * Expand shell variables and backquotes inside a here document.
 */
static void
expandhere(union node *arg)
{
	expandarg(arg, (struct arglist *)NULL, EXP_QUOTED);
}

/*
 * Returns true if the pattern matches the string.
 */
static int
patmatch(char *pattern, const char *string)
{
	char *p = preglob(pattern, 0);
	int r = pmatch(p, string);
	//bb_error_msg("!fnmatch(pattern:'%s',str:'%s',0):%d", p, string, r);
	return r;
}

/*
 * See if a pattern matches in a case statement.
 */
static int
casematch(union node *pattern, char *val)
{
	struct stackmark smark;
	int result;

	setstackmark(&smark);
	argbackq = pattern->narg.backquote;
	STARTSTACKSTR(expdest);
	argstr(pattern->narg.text, EXP_TILDE | EXP_CASE);
	ifsfree();
	result = patmatch(stackblock(), val);
	popstackmark(&smark);
	return result;
}


/* ============ find_command */

struct builtincmd {
	const char *name;
	int (*builtin)(int, char **) FAST_FUNC;
	/* unsigned flags; */
};
#define IS_BUILTIN_SPECIAL(b) ((b)->name[0] & 1)
/* "regular" builtins always take precedence over commands,
 * regardless of PATH=....%builtin... position */
#define IS_BUILTIN_REGULAR(b) ((b)->name[0] & 2)
#define IS_BUILTIN_ASSIGN(b)  ((b)->name[0] & 4)

struct cmdentry {
	smallint cmdtype;       /* CMDxxx */
	union param {
		int index;
		/* index >= 0 for commands without path (slashes) */
		/* (TODO: what exactly does the value mean? PATH position?) */
		/* index == -1 for commands with slashes */
		/* index == (-2 - applet_no) for NOFORK applets */
		const struct builtincmd *cmd;
		struct funcnode *func;
	} u;
};
/* values of cmdtype */
#define CMDUNKNOWN      -1      /* no entry in table for command */
#define CMDNORMAL       0       /* command is an executable program */
#define CMDFUNCTION     1       /* command is a shell function */
#define CMDBUILTIN      2       /* command is a shell builtin */

/* action to find_command() */
#define DO_ERR          0x01    /* prints errors */
#define DO_ABS          0x02    /* checks absolute paths */
#define DO_NOFUNC       0x04    /* don't return shell functions, for command */
#define DO_ALTPATH      0x08    /* using alternate path */
#define DO_REGBLTIN     0x10    /* regular built-ins and functions only */

static void find_command(char *, struct cmdentry *, int, const char *);


/* ============ Hashing commands */

/*
 * When commands are first encountered, they are entered in a hash table.
 * This ensures that a full path search will not have to be done for them
 * on each invocation.
 *
 * We should investigate converting to a linear search, even though that
 * would make the command name "hash" a misnomer.
 */

struct tblentry {
	struct tblentry *next;  /* next entry in hash chain */
	union param param;      /* definition of builtin function */
	smallint cmdtype;       /* CMDxxx */
	char rehash;            /* if set, cd done since entry created */
	char cmdname[1];        /* name of command */
};

static struct tblentry **cmdtable;
#define INIT_G_cmdtable() do { \
	cmdtable = xzalloc(CMDTABLESIZE * sizeof(cmdtable[0])); \
} while (0)

static int builtinloc = -1;     /* index in path of %builtin, or -1 */


static void
tryexec(IF_FEATURE_SH_STANDALONE(int applet_no,) const char *cmd, char **argv, char **envp)
{
#if ENABLE_FEATURE_SH_STANDALONE
	if (applet_no >= 0) {
# if ENABLE_PLATFORM_MINGW32
		/* Treat all applets as NOEXEC, including the shell itself if
		 * this is a FS_SHELLEXEC shell. */
		struct forkshell *fs = (struct forkshell *)sticky_mem_start;
		if (applet_main[applet_no] != ash_main ||
				(fs && fs->fpid == FS_SHELLEXEC)) {
# else
		if (APPLET_IS_NOEXEC(applet_no)) {
# endif
			clearenv();
			while (*envp)
				putenv(*envp++);
			popredir(/*drop:*/ 1);
			run_noexec_applet_and_exit(applet_no, cmd, argv);
		}
		/* re-exec ourselves with the new arguments */
		execve(bb_busybox_exec_path, argv, envp);
		/* If they called chroot or otherwise made the binary no longer
		 * executable, fall through */
	}
#endif

#if ENABLE_PLATFORM_MINGW32
	/* cmd was allocated on the stack with room for an extension */
	add_win32_extension((char *)cmd);
	execve(cmd, argv, envp);
	/* skip POSIX-mandated retry on ENOEXEC */
#else /* !ENABLE_PLATFORM_MINGW32 */
 repeat:
#ifdef SYSV
	do {
		execve(cmd, argv, envp);
	} while (errno == EINTR);
#else
	execve(cmd, argv, envp);
#endif

	if (cmd != bb_busybox_exec_path && errno == ENOEXEC) {
		/* Run "cmd" as a shell script:
		 * http://pubs.opengroup.org/onlinepubs/9699919799/utilities/V3_chap02.html
		 * "If the execve() function fails with ENOEXEC, the shell
		 * shall execute a command equivalent to having a shell invoked
		 * with the command name as its first operand,
		 * with any remaining arguments passed to the new shell"
		 *
		 * That is, do not use $SHELL, user's shell, or /bin/sh;
		 * just call ourselves.
		 *
		 * Note that bash reads ~80 chars of the file, and if it sees
		 * a zero byte before it sees newline, it doesn't try to
		 * interpret it, but fails with "cannot execute binary file"
		 * message and exit code 126. For one, this prevents attempts
		 * to interpret foreign ELF binaries as shell scripts.
		 */
		argv[0] = (char*) cmd;
		cmd = bb_busybox_exec_path;
		/* NB: this is only possible because all callers of shellexec()
		 * ensure that the argv[-1] slot exists!
		 */
		argv--;
		argv[0] = (char*) "ash";
		goto repeat;
	}
#endif /* !ENABLE_PLATFORM_MINGW32 */
}

/*
 * Exec a program.  Never returns.  If you change this routine, you may
 * have to change the find_command routine as well.
 * argv[-1] must exist and be writable! See tryexec() for why.
 */
static void shellexec(char *prog, char **argv, const char *path, int idx) NORETURN;
static void shellexec(char *prog, char **argv, const char *path, int idx)
{
	char *cmdname;
	int e;
	char **envp;
	int exerrno;
	int applet_no = -1; /* used only by FEATURE_SH_STANDALONE */

	envp = listvars(VEXPORT, VUNSET, /*strlist:*/ NULL, /*end:*/ NULL);
#if !ENABLE_PLATFORM_MINGW32
	if (strchr(prog, '/') != NULL
#else
	if (has_path(prog)
#endif
#if ENABLE_FEATURE_SH_STANDALONE
	 || (applet_no = find_applet_by_name(prog)) >= 0
#endif
	) {
#if ENABLE_PLATFORM_MINGW32
# if ENABLE_FEATURE_SH_STANDALONE
		char *oldprog = prog;
# endif
		prog = stack_add_system_drive(prog);
#endif
		tryexec(IF_FEATURE_SH_STANDALONE(applet_no,) prog, argv, envp);
		if (applet_no >= 0) {
			/* We tried execing ourself, but it didn't work.
			 * Maybe /proc/self/exe doesn't exist?
			 * Try $PATH search.
			 */
			goto try_PATH;
		}
		e = errno;
#if ENABLE_PLATFORM_MINGW32 && ENABLE_FEATURE_SH_STANDALONE
		if (unix_path(oldprog)) {
			const char *name = bb_basename(oldprog);
			if ((applet_no = find_applet_by_name(name)) >= 0) {
				tryexec(applet_no, name, argv, envp);
				e = errno;
			}
			else {
				e = ENOENT;
			}
		}
#endif
	} else {
 try_PATH:
		e = ENOENT;
		while (padvance(&path, argv[0]) >= 0) {
			cmdname = stackblock();
			if (--idx < 0 && pathopt == NULL) {
				tryexec(IF_FEATURE_SH_STANDALONE(-1,) cmdname, argv, envp);
				if (errno != ENOENT && errno != ENOTDIR)
					e = errno;
			}
		}
	}

	/* Map to POSIX errors */
	switch (e) {
	default:
		exerrno = 126;
		break;
	case ELOOP:
	case ENAMETOOLONG:
	case ENOENT:
	case ENOTDIR:
		exerrno = 127;
		break;
	}
	exitstatus = exerrno;
	TRACE(("shellexec failed for %s, errno %d, suppress_int %d\n",
		prog, e, suppress_int));
	ash_msg_and_raise(EXEND, "%s: %s", prog, errmsg(e, "not found"));
	/* NOTREACHED */
}

static void
printentry(struct tblentry *cmdp)
{
	int idx;
	const char *path;
	char *name;

	idx = cmdp->param.index;
	path = pathval();
	do {
		padvance(&path, cmdp->cmdname);
	} while (--idx >= 0);
	name = stackblock();
#if ENABLE_PLATFORM_MINGW32
	add_win32_extension(name);
#endif
	out1fmt("%s%s\n", name, (cmdp->rehash ? "*" : nullstr));
}

/*
 * Clear out command entries.
 */
static void
clearcmdentry(void)
{
	struct tblentry **tblp;
	struct tblentry **pp;
	struct tblentry *cmdp;

	INT_OFF;
	for (tblp = cmdtable; tblp < &cmdtable[CMDTABLESIZE]; tblp++) {
		pp = tblp;
		while ((cmdp = *pp) != NULL) {
			if (cmdp->cmdtype == CMDNORMAL
			 || (cmdp->cmdtype == CMDBUILTIN
			    && !IS_BUILTIN_REGULAR(cmdp->param.cmd)
			    && builtinloc > 0
			    )
			) {
				*pp = cmdp->next;
				free(cmdp);
			} else {
				pp = &cmdp->next;
			}
		}
	}
	INT_ON;
}

/*
 * Locate a command in the command hash table.  If "add" is nonzero,
 * add the command to the table if it is not already present.  The
 * variable "lastcmdentry" is set to point to the address of the link
 * pointing to the entry, so that delete_cmd_entry can delete the
 * entry.
 *
 * Interrupts must be off if called with add != 0.
 */
static struct tblentry **lastcmdentry;

static struct tblentry *
cmdlookup(const char *name, int add)
{
	unsigned int hashval;
	const char *p;
	struct tblentry *cmdp;
	struct tblentry **pp;

	p = name;
	hashval = (unsigned char)*p << 4;
	while (*p)
		hashval += (unsigned char)*p++;
	hashval &= 0x7FFF;
	pp = &cmdtable[hashval % CMDTABLESIZE];
	for (cmdp = *pp; cmdp; cmdp = cmdp->next) {
		if (strcmp(cmdp->cmdname, name) == 0)
			break;
		pp = &cmdp->next;
	}
	if (add && cmdp == NULL) {
		cmdp = *pp = ckzalloc(sizeof(struct tblentry)
				+ strlen(name)
				/* + 1 - already done because
				 * tblentry::cmdname is char[1] */);
		/*cmdp->next = NULL; - ckzalloc did it */
		cmdp->cmdtype = CMDUNKNOWN;
		strcpy(cmdp->cmdname, name);
	}
	lastcmdentry = pp;
	return cmdp;
}

/*
 * Delete the command entry returned on the last lookup.
 */
static void
delete_cmd_entry(void)
{
	struct tblentry *cmdp;

	INT_OFF;
	cmdp = *lastcmdentry;
	*lastcmdentry = cmdp->next;
	if (cmdp->cmdtype == CMDFUNCTION)
		freefunc(cmdp->param.func);
	free(cmdp);
	INT_ON;
}

/*
 * Add a new command entry, replacing any existing command entry for
 * the same name - except special builtins.
 */
static void
addcmdentry(char *name, struct cmdentry *entry)
{
	struct tblentry *cmdp;

	cmdp = cmdlookup(name, 1);
	if (cmdp->cmdtype == CMDFUNCTION) {
		freefunc(cmdp->param.func);
	}
	cmdp->cmdtype = entry->cmdtype;
	cmdp->param = entry->u;
	cmdp->rehash = 0;
}

static int FAST_FUNC
hashcmd(int argc UNUSED_PARAM, char **argv UNUSED_PARAM)
{
	struct tblentry **pp;
	struct tblentry *cmdp;
	int c;
	struct cmdentry entry;
	char *name;

	if (nextopt("r") != '\0') {
		clearcmdentry();
		return 0;
	}

	if (*argptr == NULL) {
		for (pp = cmdtable; pp < &cmdtable[CMDTABLESIZE]; pp++) {
			for (cmdp = *pp; cmdp; cmdp = cmdp->next) {
				if (cmdp->cmdtype == CMDNORMAL)
					printentry(cmdp);
			}
		}
		return 0;
	}

	c = 0;
	while ((name = *argptr) != NULL) {
		cmdp = cmdlookup(name, 0);
		if (cmdp != NULL
		 && (cmdp->cmdtype == CMDNORMAL
		    || (cmdp->cmdtype == CMDBUILTIN
			&& !IS_BUILTIN_REGULAR(cmdp->param.cmd)
			&& builtinloc > 0
			)
		    )
		) {
			delete_cmd_entry();
		}
		find_command(name, &entry, DO_ERR, pathval());
		if (entry.cmdtype == CMDUNKNOWN)
			c = 1;
		argptr++;
	}
	return c;
}

/*
 * Called when a cd is done.  Marks all commands so the next time they
 * are executed they will be rehashed.
 */
static void
hashcd(void)
{
	struct tblentry **pp;
	struct tblentry *cmdp;

	for (pp = cmdtable; pp < &cmdtable[CMDTABLESIZE]; pp++) {
		for (cmdp = *pp; cmdp; cmdp = cmdp->next) {
			if (cmdp->cmdtype == CMDNORMAL
			 || (cmdp->cmdtype == CMDBUILTIN
			     && !IS_BUILTIN_REGULAR(cmdp->param.cmd)
			     && builtinloc > 0)
			) {
				cmdp->rehash = 1;
			}
		}
	}
}

/*
 * Fix command hash table when PATH changed.
 * Called before PATH is changed.  The argument is the new value of PATH;
 * pathval() still returns the old value at this point.
 * Called with interrupts off.
 */
static void FAST_FUNC
changepath(const char *newval)
{
	const char *new;
	int idx;
	int bltin;

	new = newval;
	idx = 0;
	bltin = -1;
	for (;;) {
		if (*new == '%' && prefix(new + 1, "builtin")) {
			bltin = idx;
			break;
		}
		new = strchr(new, PATH_SEP);
		if (!new)
			break;
		idx++;
		new++;
	}
	builtinloc = bltin;
	clearcmdentry();
}
enum {
	TEOF,
	TNL,
	TREDIR,
	TWORD,
	TSEMI,
	TBACKGND,
	TAND,
	TOR,
	TPIPE,
	TLP,
	TRP,
	TENDCASE,
	TENDBQUOTE,
	TNOT,
	TCASE,
	TDO,
	TDONE,
	TELIF,
	TELSE,
	TESAC,
	TFI,
	TFOR,
#if BASH_FUNCTION
	TFUNCTION,
#endif
	TIF,
	TIN,
	TTHEN,
	TUNTIL,
	TWHILE,
	TBEGIN,
	TEND
};
typedef smallint token_id_t;

/* Nth bit indicates if token marks the end of a list */
enum {
	tokendlist = 0
	/*  0 */ | (1u << TEOF)
	/*  1 */ | (0u << TNL)
	/*  2 */ | (0u << TREDIR)
	/*  3 */ | (0u << TWORD)
	/*  4 */ | (0u << TSEMI)
	/*  5 */ | (0u << TBACKGND)
	/*  6 */ | (0u << TAND)
	/*  7 */ | (0u << TOR)
	/*  8 */ | (0u << TPIPE)
	/*  9 */ | (0u << TLP)
	/* 10 */ | (1u << TRP)
	/* 11 */ | (1u << TENDCASE)
	/* 12 */ | (1u << TENDBQUOTE)
	/* 13 */ | (0u << TNOT)
	/* 14 */ | (0u << TCASE)
	/* 15 */ | (1u << TDO)
	/* 16 */ | (1u << TDONE)
	/* 17 */ | (1u << TELIF)
	/* 18 */ | (1u << TELSE)
	/* 19 */ | (1u << TESAC)
	/* 20 */ | (1u << TFI)
	/* 21 */ | (0u << TFOR)
#if BASH_FUNCTION
	/* 22 */ | (0u << TFUNCTION)
#endif
	/* 23 */ | (0u << TIF)
	/* 24 */ | (0u << TIN)
	/* 25 */ | (1u << TTHEN)
	/* 26 */ | (0u << TUNTIL)
	/* 27 */ | (0u << TWHILE)
	/* 28 */ | (0u << TBEGIN)
	/* 29 */ | (1u << TEND)
	, /* thus far 29 bits used */
};

static const char *const tokname_array[] = {
	"end of file",
	"newline",
	"redirection",
	"word",
	";",
	"&",
	"&&",
	"||",
	"|",
	"(",
	")",
	";;",
	"`",
#define KWDOFFSET 13
	/* the following are keywords */
	"!",
	"case",
	"do",
	"done",
	"elif",
	"else",
	"esac",
	"fi",
	"for",
#if BASH_FUNCTION
	"function",
#endif
	"if",
	"in",
	"then",
	"until",
	"while",
	"{",
	"}",
};

/* Wrapper around strcmp for qsort/bsearch/... */
static int
pstrcmp(const void *a, const void *b)
{
	return strcmp((char*)a, *(char**)b);
}

static const char *const *
findkwd(const char *s)
{
	return bsearch(s, tokname_array + KWDOFFSET,
			ARRAY_SIZE(tokname_array) - KWDOFFSET,
			sizeof(tokname_array[0]), pstrcmp);
}

/*
 * Locate and print what a word is...
 */
static int
describe_command(char *command, const char *path, int describe_command_verbose)
{
	struct cmdentry entry;
#if ENABLE_ASH_ALIAS
	const struct alias *ap;
#endif

	path = path ? path : pathval();

	if (describe_command_verbose) {
		out1str(command);
	}

	/* First look at the keywords */
	if (findkwd(command)) {
		out1str(describe_command_verbose ? " is a shell keyword" : command);
		goto out;
	}

#if ENABLE_ASH_ALIAS
	/* Then look at the aliases */
	ap = lookupalias(command, 0);
	if (ap != NULL) {
		if (!describe_command_verbose) {
			out1str("alias ");
			printalias(ap);
			return 0;
		}
		out1fmt(" is an alias for %s", ap->val);
		goto out;
	}
#endif
	/* Brute force */
	find_command(command, &entry, DO_ABS, path);

	switch (entry.cmdtype) {
	case CMDNORMAL: {
		int j = entry.u.index;
		char *p;
#if ENABLE_PLATFORM_MINGW32 && ENABLE_FEATURE_SH_STANDALONE
		if (j == INT_MIN) {
			p = (char *)bb_basename(command);
			goto describe;
		}
#endif
		if (j < 0) {
#if ENABLE_PLATFORM_MINGW32
			p = stack_add_system_drive(command);
#else
			p = command;
#endif
		} else {
			do {
				padvance(&path, command);
			} while (--j >= 0);
			p = stackblock();
		}
#if ENABLE_PLATFORM_MINGW32
		add_win32_extension(p);
		bs_to_slash(p);
 IF_FEATURE_SH_STANDALONE(describe:)
#endif
		if (describe_command_verbose) {
			out1fmt(" is %s", p);
		} else {
			out1str(p);
		}
		break;
	}

	case CMDFUNCTION:
		if (describe_command_verbose) {
			/*out1str(" is a shell function");*/
			out1str(" is a function"); /* bash says this */
		} else {
			out1str(command);
		}
		break;

	case CMDBUILTIN:
		if (describe_command_verbose) {
			out1fmt(" is a %sshell builtin",
				IS_BUILTIN_SPECIAL(entry.u.cmd) ?
					"special " : nullstr
			);
		} else {
			out1str(command);
		}
		break;

	default:
		if (describe_command_verbose) {
			out1str(": not found\n");
		}
		return 127;
	}
 out:
	out1str("\n");
	return 0;
}

static int FAST_FUNC
typecmd(int argc UNUSED_PARAM, char **argv)
{
	int i = 1;
	int err = 0;
	int verbose = 1;

	/* type -p ... ? (we don't bother checking for 'p') */
	if (argv[1] && argv[1][0] == '-') {
		i++;
		verbose = 0;
	}
	while (argv[i]) {
		err |= describe_command(argv[i++], NULL, verbose);
	}
	return err;
}

static struct strlist *
fill_arglist(struct arglist *arglist, union node **argpp)
{
	struct strlist **lastp = arglist->lastp;
	union node *argp;

	while ((argp = *argpp) != NULL) {
		expandarg(argp, arglist, EXP_FULL | EXP_TILDE);
		*argpp = argp->narg.next;
		if (*lastp)
			break;
	}

	return *lastp;
}

#if ENABLE_ASH_CMDCMD
/* Is it "command [-p] PROG ARGS" bltin, no other opts? Return ptr to "PROG" if yes */
static int
parse_command_args(struct arglist *arglist, union node **argpp, const char **path)
{
	struct strlist *sp = arglist->list;
	char *cp, c;

	for (;;) {
		sp = sp->next ? sp->next : fill_arglist(arglist, argpp);
		if (!sp)
			return 0;
		cp = sp->text;
		if (*cp++ != '-')
			break;
		c = *cp++;
		if (!c)
			break;
		if (c == '-' && !*cp) {
			if (!sp->next && !fill_arglist(arglist, argpp))
				return 0;
			sp = sp->next;
			break;
		}
		do {
			switch (c) {
			case 'p':
				*path = bb_default_path;
				break;
			default:
				/* run 'typecmd' for other options */
				return 0;
			}
			c = *cp++;
		} while (c);
	}

	arglist->list = sp;
	return DO_NOFUNC;
}

static int FAST_FUNC
commandcmd(int argc UNUSED_PARAM, char **argv UNUSED_PARAM)
{
	char *cmd;
	int c;
	enum {
		VERIFY_BRIEF = 1,
		VERIFY_VERBOSE = 2,
	} verify = 0;
	const char *path = NULL;

	/* "command [-p] PROG ARGS" (that is, without -V or -v)
	 * never reaches this function.
	 */

	while ((c = nextopt("pvV")) != '\0')
		if (c == 'V')
			verify |= VERIFY_VERBOSE;
		else if (c == 'v')
			/*verify |= VERIFY_BRIEF*/;
#if DEBUG
		else if (c != 'p')
			abort();
#endif
		else
			path = bb_default_path;

	/* Mimic bash: just "command -v" doesn't complain, it's a nop */
	cmd = *argptr;
	if (/*verify && */ cmd)
		return describe_command(cmd, path, verify /* - VERIFY_BRIEF*/);

	return 0;
}
#endif


/*static int funcblocksize;     // size of structures in function */
/*static int funcstringsize;    // size of strings in node */
static void *funcblock;         /* block to allocate function from */
static char *funcstring_end;    /* end of block to allocate strings from */
#if ENABLE_PLATFORM_MINGW32
static int fs_size;
# if FORKSHELL_DEBUG
static void *fs_start;
static const char **annot;
# endif
#endif

static const uint8_t nodesize[N_NUMBER] ALIGN1 = {
	[NCMD     ] = SHELL_ALIGN(sizeof(struct ncmd)),
	[NPIPE    ] = SHELL_ALIGN(sizeof(struct npipe)),
	[NREDIR   ] = SHELL_ALIGN(sizeof(struct nredir)),
	[NBACKGND ] = SHELL_ALIGN(sizeof(struct nredir)),
	[NSUBSHELL] = SHELL_ALIGN(sizeof(struct nredir)),
	[NAND     ] = SHELL_ALIGN(sizeof(struct nbinary)),
	[NOR      ] = SHELL_ALIGN(sizeof(struct nbinary)),
	[NSEMI    ] = SHELL_ALIGN(sizeof(struct nbinary)),
	[NIF      ] = SHELL_ALIGN(sizeof(struct nif)),
	[NWHILE   ] = SHELL_ALIGN(sizeof(struct nbinary)),
	[NUNTIL   ] = SHELL_ALIGN(sizeof(struct nbinary)),
	[NFOR     ] = SHELL_ALIGN(sizeof(struct nfor)),
	[NCASE    ] = SHELL_ALIGN(sizeof(struct ncase)),
	[NCLIST   ] = SHELL_ALIGN(sizeof(struct nclist)),
	[NDEFUN   ] = SHELL_ALIGN(sizeof(struct narg)),
	[NARG     ] = SHELL_ALIGN(sizeof(struct narg)),
	[NTO      ] = SHELL_ALIGN(sizeof(struct nfile)),
#if BASH_REDIR_OUTPUT
	[NTO2     ] = SHELL_ALIGN(sizeof(struct nfile)),
#endif
	[NCLOBBER ] = SHELL_ALIGN(sizeof(struct nfile)),
	[NFROM    ] = SHELL_ALIGN(sizeof(struct nfile)),
	[NFROMTO  ] = SHELL_ALIGN(sizeof(struct nfile)),
	[NAPPEND  ] = SHELL_ALIGN(sizeof(struct nfile)),
	[NTOFD    ] = SHELL_ALIGN(sizeof(struct ndup)),
	[NFROMFD  ] = SHELL_ALIGN(sizeof(struct ndup)),
	[NHERE    ] = SHELL_ALIGN(sizeof(struct nhere)),
	[NXHERE   ] = SHELL_ALIGN(sizeof(struct nhere)),
	[NNOT     ] = SHELL_ALIGN(sizeof(struct nnot)),
};

static int calcsize(int funcblocksize, union node *n);

static int
sizenodelist(int funcblocksize, struct nodelist *lp)
{
	while (lp) {
		funcblocksize += SHELL_ALIGN(sizeof(struct nodelist));
		funcblocksize = calcsize(funcblocksize, lp->n);
		lp = lp->next;
	}
	return funcblocksize;
}

static int
calcsize(int funcblocksize, union node *n)
{
	if (n == NULL)
		return funcblocksize;
	funcblocksize += nodesize[n->type];
	switch (n->type) {
	case NCMD:
		funcblocksize = calcsize(funcblocksize, n->ncmd.redirect);
		funcblocksize = calcsize(funcblocksize, n->ncmd.args);
		funcblocksize = calcsize(funcblocksize, n->ncmd.assign);
		break;
	case NPIPE:
		funcblocksize = sizenodelist(funcblocksize, n->npipe.cmdlist);
		break;
	case NREDIR:
	case NBACKGND:
	case NSUBSHELL:
		funcblocksize = calcsize(funcblocksize, n->nredir.redirect);
		funcblocksize = calcsize(funcblocksize, n->nredir.n);
		break;
	case NAND:
	case NOR:
	case NSEMI:
	case NWHILE:
	case NUNTIL:
		funcblocksize = calcsize(funcblocksize, n->nbinary.ch2);
		funcblocksize = calcsize(funcblocksize, n->nbinary.ch1);
		break;
	case NIF:
		funcblocksize = calcsize(funcblocksize, n->nif.elsepart);
		funcblocksize = calcsize(funcblocksize, n->nif.ifpart);
		funcblocksize = calcsize(funcblocksize, n->nif.test);
		break;
	case NFOR:
		funcblocksize += SHELL_ALIGN(strlen(n->nfor.var) + 1); /* was funcstringsize += ... */
		funcblocksize = calcsize(funcblocksize, n->nfor.body);
		funcblocksize = calcsize(funcblocksize, n->nfor.args);
		break;
	case NCASE:
		funcblocksize = calcsize(funcblocksize, n->ncase.cases);
		funcblocksize = calcsize(funcblocksize, n->ncase.expr);
		break;
	case NCLIST:
		funcblocksize = calcsize(funcblocksize, n->nclist.body);
		funcblocksize = calcsize(funcblocksize, n->nclist.pattern);
		funcblocksize = calcsize(funcblocksize, n->nclist.next);
		break;
	case NDEFUN:
		funcblocksize = calcsize(funcblocksize, n->ndefun.body);
		funcblocksize += SHELL_ALIGN(strlen(n->ndefun.text) + 1);
		break;
	case NARG:
		funcblocksize = sizenodelist(funcblocksize, n->narg.backquote);
		funcblocksize += SHELL_ALIGN(strlen(n->narg.text) + 1); /* was funcstringsize += ... */
		funcblocksize = calcsize(funcblocksize, n->narg.next);
		break;
	case NTO:
#if BASH_REDIR_OUTPUT
	case NTO2:
#endif
	case NCLOBBER:
	case NFROM:
	case NFROMTO:
	case NAPPEND:
		funcblocksize = calcsize(funcblocksize, n->nfile.fname);
		funcblocksize = calcsize(funcblocksize, n->nfile.next);
		break;
	case NTOFD:
	case NFROMFD:
		funcblocksize = calcsize(funcblocksize, n->ndup.vname);
		funcblocksize = calcsize(funcblocksize, n->ndup.next);
	break;
	case NHERE:
	case NXHERE:
		funcblocksize = calcsize(funcblocksize, n->nhere.doc);
		funcblocksize = calcsize(funcblocksize, n->nhere.next);
		break;
	case NNOT:
		funcblocksize = calcsize(funcblocksize, n->nnot.com);
		break;
	};
	return funcblocksize;
}

static char *
nodeckstrdup(const char *s)
{
#if ENABLE_PLATFORM_MINGW32
	if(!s)
		return NULL;
#endif
	funcstring_end -= SHELL_ALIGN(strlen(s) + 1);
	return strcpy(funcstring_end, s);
}

static union node *copynode(union node *);

#if ENABLE_PLATFORM_MINGW32 && FORKSHELL_DEBUG
# define FREE 1
# define NO_FREE 2
# define ANNOT(dst,note) {if (annot) annot[(char *)&dst - (char *)fs_start] = note;}
#else
# define FREE 1
# define NO_FREE 1
# define ANNOT(dst,note)
#endif

#if ENABLE_PLATFORM_MINGW32
/* The relocation map is offset from the start of the forkshell data
 * block by 'fs_size' bytes.  The flag relating to a particular destination
 * pointer is thus at (dst+fs_size). */
# define MARK_PTR(dst,flag) {*((char *)&dst + fs_size) = flag;}

# define SAVE_PTR(dst,note,flag) { \
	if (fs_size) { \
		MARK_PTR(dst,flag); ANNOT(dst,note); \
	} \
}
# define SAVE_PTR2(dst1,note1,flag1,dst2,note2,flag2) { \
	if (fs_size) { \
		MARK_PTR(dst1,flag1); MARK_PTR(dst2,flag2); \
		ANNOT(dst1,note1); ANNOT(dst2,note2); \
	} \
}
# define SAVE_PTR3(dst1,note1,flag1,dst2,note2,flag2,dst3,note3,flag3) { \
	if (fs_size) { \
		MARK_PTR(dst1,flag1); MARK_PTR(dst2,flag2); MARK_PTR(dst3,flag3); \
		ANNOT(dst1,note1); ANNOT(dst2,note2); ANNOT(dst3,note3); \
	} \
}
#else
# define SAVE_PTR(dst,note,flag)
# define SAVE_PTR2(dst1,note1,flag1,dst2,note2,flag2)
# define SAVE_PTR3(dst1,note1,flag1,dst2,note2,flag2,dst3,note3,flag3)
#endif

static struct nodelist *
copynodelist(struct nodelist *lp)
{
	struct nodelist *start;
	struct nodelist **lpp;

	lpp = &start;
	while (lp) {
		*lpp = funcblock;
		funcblock = (char *) funcblock + SHELL_ALIGN(sizeof(struct nodelist));
		(*lpp)->n = copynode(lp->n);
		SAVE_PTR2((*lpp)->n, "(*lpp)->next", NO_FREE,
			(*lpp)->next, "(*lpp)->next", NO_FREE);
		lp = lp->next;
		lpp = &(*lpp)->next;
	}
	*lpp = NULL;
	return start;
}

static union node *
copynode(union node *n)
{
	union node *new;

	if (n == NULL)
		return NULL;
	new = funcblock;
	funcblock = (char *) funcblock + nodesize[n->type];

	switch (n->type) {
	case NCMD:
		new->ncmd.redirect = copynode(n->ncmd.redirect);
		new->ncmd.args = copynode(n->ncmd.args);
		new->ncmd.assign = copynode(n->ncmd.assign);
		new->ncmd.linno = n->ncmd.linno;
		SAVE_PTR3(new->ncmd.redirect, "ncmd.redirect", NO_FREE,
			new->ncmd.args, "ncmd.args", NO_FREE,
			new->ncmd.assign, "ncmd.assign", NO_FREE);
		break;
	case NPIPE:
		new->npipe.cmdlist = copynodelist(n->npipe.cmdlist);
		new->npipe.pipe_backgnd = n->npipe.pipe_backgnd;
		SAVE_PTR(new->npipe.cmdlist, "npipe.cmdlist", NO_FREE);
		break;
	case NREDIR:
	case NBACKGND:
	case NSUBSHELL:
		new->nredir.redirect = copynode(n->nredir.redirect);
		new->nredir.n = copynode(n->nredir.n);
		new->nredir.linno = n->nredir.linno;
		SAVE_PTR2(new->nredir.redirect, "nredir.redirect", NO_FREE,
			new->nredir.n, "nredir.n", NO_FREE);
		break;
	case NAND:
	case NOR:
	case NSEMI:
	case NWHILE:
	case NUNTIL:
		new->nbinary.ch2 = copynode(n->nbinary.ch2);
		new->nbinary.ch1 = copynode(n->nbinary.ch1);
		SAVE_PTR2(new->nbinary.ch1, "nbinary.ch1", NO_FREE,
			new->nbinary.ch2, "nbinary.ch2", NO_FREE);
		break;
	case NIF:
		new->nif.elsepart = copynode(n->nif.elsepart);
		new->nif.ifpart = copynode(n->nif.ifpart);
		new->nif.test = copynode(n->nif.test);
		SAVE_PTR3(new->nif.elsepart, "nif.elsepart", NO_FREE,
			new->nif.ifpart, "nif.ifpart", NO_FREE,
			new->nif.test, "nif.test", NO_FREE);
		break;
	case NFOR:
		new->nfor.var = nodeckstrdup(n->nfor.var);
		new->nfor.body = copynode(n->nfor.body);
		new->nfor.args = copynode(n->nfor.args);
		new->nfor.linno = n->nfor.linno;
		SAVE_PTR3(new->nfor.var,
				xasprintf("nfor.var '%s'", n->nfor.var ?: "NULL"), FREE,
			new->nfor.body, "nfor.body", NO_FREE,
			new->nfor.args, "nfor.args", NO_FREE);
		break;
	case NCASE:
		new->ncase.cases = copynode(n->ncase.cases);
		new->ncase.expr = copynode(n->ncase.expr);
		new->ncase.linno = n->ncase.linno;
		SAVE_PTR2(new->ncase.cases, "ncase.cases", NO_FREE,
			new->ncase.expr, "ncase.expr", NO_FREE);
		break;
	case NCLIST:
		new->nclist.body = copynode(n->nclist.body);
		new->nclist.pattern = copynode(n->nclist.pattern);
		new->nclist.next = copynode(n->nclist.next);
		SAVE_PTR3(new->nclist.body, "nclist.body", NO_FREE,
			new->nclist.pattern, "nclist.pattern", NO_FREE,
			new->nclist.next, "nclist.next", NO_FREE);
		break;
	case NDEFUN:
		new->ndefun.body = copynode(n->ndefun.body);
		new->ndefun.text = nodeckstrdup(n->ndefun.text);
		new->ndefun.linno = n->ndefun.linno;
		SAVE_PTR2(new->ndefun.body, "ndefun.body", NO_FREE,
			new->ndefun.text,
				xasprintf("ndefun.text '%s'", n->ndefun.text ?: "NULL"), FREE);
		break;
	case NARG:
		new->narg.backquote = copynodelist(n->narg.backquote);
		new->narg.text = nodeckstrdup(n->narg.text);
		new->narg.next = copynode(n->narg.next);
		SAVE_PTR3(new->narg.backquote, "narg.backquote", NO_FREE,
			new->narg.text,
				xasprintf("narg.text '%s'", n->narg.text ?: "NULL"), FREE,
			new->narg.next, "narg.next", NO_FREE);
		break;
	case NTO:
#if BASH_REDIR_OUTPUT
	case NTO2:
#endif
	case NCLOBBER:
	case NFROM:
	case NFROMTO:
	case NAPPEND:
		new->nfile.fname = copynode(n->nfile.fname);
		new->nfile.fd = n->nfile.fd;
		new->nfile.next = copynode(n->nfile.next);
		SAVE_PTR2(new->nfile.fname, "nfile.fname", NO_FREE,
			new->nfile.next, "nfile.next", NO_FREE);
		break;
	case NTOFD:
	case NFROMFD:
		new->ndup.vname = copynode(n->ndup.vname);
		new->ndup.dupfd = n->ndup.dupfd;
		new->ndup.fd = n->ndup.fd;
		new->ndup.next = copynode(n->ndup.next);
		SAVE_PTR2(new->ndup.vname, "ndup.vname", NO_FREE,
			new->ndup.next, "ndup.next", NO_FREE);
		break;
	case NHERE:
	case NXHERE:
		new->nhere.doc = copynode(n->nhere.doc);
		new->nhere.fd = n->nhere.fd;
		new->nhere.next = copynode(n->nhere.next);
		SAVE_PTR2(new->nhere.doc, "nhere.doc", NO_FREE,
			new->nhere.next, "nhere.next", NO_FREE);
		break;
	case NNOT:
		new->nnot.com = copynode(n->nnot.com);
		SAVE_PTR(new->nnot.com, "nnot.com", NO_FREE);
		break;
	};
	new->type = n->type;
	return new;
}

/*
 * Make a copy of a parse tree.
 */
static struct funcnode *
copyfunc(union node *n)
{
	struct funcnode *f;
	size_t blocksize;

	/*funcstringsize = 0;*/
	blocksize = offsetof(struct funcnode, n) + calcsize(0, n);
	f = ckzalloc(blocksize /* + funcstringsize */);
	funcblock = (char *) f + offsetof(struct funcnode, n);
	funcstring_end = (char *) f + blocksize;
	IF_PLATFORM_MINGW32(fs_size = 0);
	copynode(n);
	/* f->count = 0; - ckzalloc did it */
	return f;
}

/*
 * Define a shell function.
 */
static void
defun(union node *func)
{
	struct cmdentry entry;

	INT_OFF;
	entry.cmdtype = CMDFUNCTION;
	entry.u.func = copyfunc(func);
	addcmdentry(func->ndefun.text, &entry);
	INT_ON;
}

/* Reasons for skipping commands (see comment on breakcmd routine) */
#define SKIPBREAK      (1 << 0)
#define SKIPCONT       (1 << 1)
#define SKIPFUNC       (1 << 2)
#define SKIPFUNCDEF    (1 << 3)
static smallint evalskip;       /* set to SKIPxxx if we are skipping commands */
static int skipcount;           /* number of levels to skip */
#if ENABLE_PLATFORM_POSIX
static int loopnest;            /* current loop nesting level */
#endif
static int funcline;            /* starting line number of current function, or 0 if not in a function */

/* Forward decl way out to parsing code - dotrap needs it */
static int evalstring(char *s, int flags);

#if !ENABLE_PLATFORM_MINGW32
/* Called to execute a trap.
 * Single callsite - at the end of evaltree().
 * If we return non-zero, evaltree raises EXEXIT exception.
 *
 * Perhaps we should avoid entering new trap handlers
 * while we are executing a trap handler. [is it a TODO?]
 */
static void
dotrap(void)
{
	uint8_t *g;
	int sig;
	int status, last_status;

	if (!pending_sig)
		return;

	status = savestatus;
	last_status = status;
	if (status < 0) {
		status = exitstatus;
		savestatus = status;
	}
	pending_sig = 0;
	barrier();

	TRACE(("dotrap entered\n"));
	for (sig = 1, g = gotsig; sig < NSIG; sig++, g++) {
		char *p;

		if (!*g)
			continue;

		if (evalskip) {
			pending_sig = sig;
			break;
		}

		p = trap[sig];
		/* non-trapped SIGINT is handled separately by raise_interrupt,
		 * don't upset it by resetting gotsig[SIGINT-1] */
		if (sig == SIGINT && !p)
			continue;

		TRACE(("sig %d is active, will run handler '%s'\n", sig, p));
		*g = 0;
		if (!p)
			continue;
		evalstring(p, 0);
		if (evalskip != SKIPFUNC)
			exitstatus = status;
	}

	savestatus = last_status;
	TRACE(("dotrap returns\n"));
}
#else
# define dotrap()
#endif

/* forward declarations - evaluation is fairly recursive business... */
static int evalloop(union node *, int);
static int evalfor(union node *, int);
static int evalcase(union node *, int);
static int evalsubshell(union node *, int);
static void expredir(union node *);
static int evalpipe(union node *, int);
static int evalcommand(union node *, int);
static int evalbltin(const struct builtincmd *, int, char **, int);
static void prehash(union node *);

/*
 * Evaluate a parse tree.  The value is left in the global variable
 * exitstatus.
 */
static int
evaltree(union node *n, int flags)
{
	int checkexit = 0;
	int (*evalfn)(union node *, int);
	struct stackmark smark;
	int status = 0;

	setstackmark(&smark);

	if (n == NULL) {
		TRACE(("evaltree(NULL) called\n"));
		goto out;
	}
	TRACE(("evaltree(%p: %d, %d) called\n", n, n->type, flags));

	dotrap();

	switch (n->type) {
	default:
#if DEBUG
		out1fmt("Node type = %d\n", n->type);
		fflush_all();
		break;
#endif
	case NNOT:
		status = !evaltree(n->nnot.com, EV_TESTED);
		goto setstatus;
	case NREDIR:
		errlinno = lineno = n->nredir.linno;
		if (funcline)
			lineno -= funcline - 1;
		expredir(n->nredir.redirect);
		pushredir(n->nredir.redirect);
		status = redirectsafe(n->nredir.redirect, REDIR_PUSH);
		if (!status) {
			status = evaltree(n->nredir.n, flags & EV_TESTED);
		}
		if (n->nredir.redirect)
			popredir(/*drop:*/ 0);
		goto setstatus;
	case NCMD:
		evalfn = evalcommand;
 checkexit:
		if (eflag && !(flags & EV_TESTED))
			checkexit = ~0;
		goto calleval;
	case NFOR:
		evalfn = evalfor;
		goto calleval;
	case NWHILE:
	case NUNTIL:
		evalfn = evalloop;
		goto calleval;
	case NSUBSHELL:
	case NBACKGND:
		evalfn = evalsubshell;
		goto checkexit;
	case NPIPE:
		evalfn = evalpipe;
		goto checkexit;
	case NCASE:
		evalfn = evalcase;
		goto calleval;
	case NAND:
	case NOR:
	case NSEMI: {

#if NAND + 1 != NOR
#error NAND + 1 != NOR
#endif
#if NOR + 1 != NSEMI
#error NOR + 1 != NSEMI
#endif
		unsigned is_or = n->type - NAND;
		status = evaltree(
			n->nbinary.ch1,
			(flags | ((is_or >> 1) - 1)) & EV_TESTED
		);
		if ((!status) == is_or || evalskip)
			break;
		n = n->nbinary.ch2;
 evaln:
		evalfn = evaltree;
 calleval:
		status = evalfn(n, flags);
		goto setstatus;
	}
	case NIF:
		status = evaltree(n->nif.test, EV_TESTED);
		if (evalskip)
			break;
		if (!status) {
			n = n->nif.ifpart;
			goto evaln;
		}
		if (n->nif.elsepart) {
			n = n->nif.elsepart;
			goto evaln;
		}
		status = 0;
		goto setstatus;
	case NDEFUN:
		defun(n);
		/* Not necessary. To test it:
		 * "false; f() { qwerty; }; echo $?" should print 0.
		 */
		/* status = 0; */
 setstatus:
		exitstatus = status;
		break;
	}
 out:
	/* Order of checks below is important:
	 * signal handlers trigger before exit caused by "set -e".
	 */
	dotrap();

	if (checkexit & status)
		raise_exception(EXEND);
	if (flags & EV_EXIT)
		raise_exception(EXEND);

	popstackmark(&smark);
	TRACE(("leaving evaltree (no interrupts)\n"));
	return exitstatus;
}

static int
skiploop(void)
{
	int skip = evalskip;

	switch (skip) {
	case 0:
		break;
	case SKIPBREAK:
	case SKIPCONT:
		if (--skipcount <= 0) {
			evalskip = 0;
			break;
		}
		skip = SKIPBREAK;
		break;
	}
	return skip;
}

static int
evalloop(union node *n, int flags)
{
	int skip;
	int status;

	loopnest++;
	status = 0;
	flags &= EV_TESTED;
	do {
		int i;

		i = evaltree(n->nbinary.ch1, EV_TESTED);
		skip = skiploop();
		if (skip == SKIPFUNC)
			status = i;
		if (skip)
			continue;
		if (n->type != NWHILE)
			i = !i;
		if (i != 0)
			break;
		status = evaltree(n->nbinary.ch2, flags);
		skip = skiploop();
	} while (!(skip & ~SKIPCONT));
	loopnest--;

	return status;
}

static int
evalfor(union node *n, int flags)
{
	struct arglist arglist;
	union node *argp;
	struct strlist *sp;
	int status = 0;

	errlinno = lineno = n->ncase.linno;
	if (funcline)
		lineno -= funcline - 1;

	arglist.list = NULL;
	arglist.lastp = &arglist.list;
	for (argp = n->nfor.args; argp; argp = argp->narg.next) {
		expandarg(argp, &arglist, EXP_FULL | EXP_TILDE);
	}
	*arglist.lastp = NULL;

	loopnest++;
	flags &= EV_TESTED;
	for (sp = arglist.list; sp; sp = sp->next) {
		setvar0(n->nfor.var, sp->text);
		status = evaltree(n->nfor.body, flags);
		if (skiploop() & ~SKIPCONT)
			break;
	}
	loopnest--;

	return status;
}

static int
evalcase(union node *n, int flags)
{
	union node *cp;
	union node *patp;
	struct arglist arglist;
	int status = 0;

	errlinno = lineno = n->ncase.linno;
	if (funcline)
		lineno -= funcline - 1;

	arglist.list = NULL;
	arglist.lastp = &arglist.list;
	expandarg(n->ncase.expr, &arglist, EXP_TILDE);
	for (cp = n->ncase.cases; cp && evalskip == 0; cp = cp->nclist.next) {
		for (patp = cp->nclist.pattern; patp; patp = patp->narg.next) {
			if (casematch(patp, arglist.list->text)) {
				/* Ensure body is non-empty as otherwise
				 * EV_EXIT may prevent us from setting the
				 * exit status.
				 */
				if (evalskip == 0 && cp->nclist.body) {
					status = evaltree(cp->nclist.body, flags);
				}
				goto out;
			}
		}
	}
 out:
	return status;
}

/*
 * Kick off a subshell to evaluate a tree.
 */
static int
evalsubshell(union node *n, int flags)
{
	IF_PLATFORM_MINGW32(struct forkshell fs;)
	struct job *jp;
	int backgnd = (n->type == NBACKGND); /* FORK_BG(1) if yes, else FORK_FG(0) */
	int status;

	errlinno = lineno = n->nredir.linno;
	if (funcline)
		lineno -= funcline - 1;

	expredir(n->nredir.redirect);
	if (!backgnd && (flags & EV_EXIT) && !may_have_traps)
		goto nofork;
	INT_OFF;
	if (backgnd == FORK_FG)
		get_tty_state();
	jp = makejob(/*n,*/ 1);
#if ENABLE_PLATFORM_MINGW32
	memset(&fs, 0, sizeof(fs));
	fs.fpid = FS_EVALSUBSHELL;
	fs.n = n;
	fs.flags = flags;
	spawn_forkshell(&fs, jp, n, backgnd);
	if ( 0 ) {
#else
	if (forkshell(jp, n, backgnd) == 0) {
		/* child */
		INT_ON;
		flags |= EV_EXIT;
		if (backgnd)
			flags &= ~EV_TESTED;
#endif
 nofork:
		redirect(n->nredir.redirect, 0);
		evaltreenr(n->nredir.n, flags);
		/* never returns */
	}
	/* parent */
	status = 0;
	if (backgnd == FORK_FG)
		status = waitforjob(jp);
	INT_ON;
	return status;
}

/*
 * Compute the names of the files in a redirection list.
 */
static void fixredir(union node *, const char *, int);
static void
expredir(union node *n)
{
	union node *redir;

	for (redir = n; redir; redir = redir->nfile.next) {
		struct arglist fn;

		fn.list = NULL;
		fn.lastp = &fn.list;
		switch (redir->type) {
		case NFROMTO:
		case NFROM:
		case NTO:
#if BASH_REDIR_OUTPUT
		case NTO2:
#endif
		case NCLOBBER:
		case NAPPEND:
			expandarg(redir->nfile.fname, &fn, EXP_TILDE | EXP_REDIR);
			TRACE(("expredir expanded to '%s'\n", fn.list->text));
#if BASH_REDIR_OUTPUT
 store_expfname:
#endif
#if 0
// By the design of stack allocator, the loop of this kind:
//	while true; do while true; do break; done </dev/null; done
// will look like a memory leak: ash plans to free expfname's
// of "/dev/null" as soon as it finishes running the loop
// (in this case, never).
// This "fix" is wrong:
			if (redir->nfile.expfname)
				stunalloc(redir->nfile.expfname);
// It results in corrupted state of stacked allocations.
#endif
			redir->nfile.expfname = fn.list->text;
			break;
		case NFROMFD:
		case NTOFD: /* >& */
			if (redir->ndup.vname) {
				expandarg(redir->ndup.vname, &fn, EXP_TILDE | EXP_REDIR);
				if (fn.list == NULL)
					ash_msg_and_raise_error("redir error");
#if BASH_REDIR_OUTPUT
				if (!isdigit_str9(fn.list->text)) {
					/* >&file, not >&fd */
					if (redir->nfile.fd != 1) /* 123>&file - BAD */
						ash_msg_and_raise_error("redir error");
					redir->type = NTO2;
					goto store_expfname;
				}
#endif
				fixredir(redir, fn.list->text, 1);
			}
			break;
		}
	}
}

/*
 * Evaluate a pipeline.  All the processes in the pipeline are children
 * of the process creating the pipeline.  (This differs from some versions
 * of the shell, which make the last process in a pipeline the parent
 * of all the rest.)
 */
static int
evalpipe(union node *n, int flags)
{
	IF_PLATFORM_MINGW32(struct forkshell fs;)
	struct job *jp;
	struct nodelist *lp;
	int pipelen;
	int prevfd;
	int pip[2];
	int status = 0;

	TRACE(("evalpipe(0x%lx) called\n", (long)n));
	pipelen = 0;
	for (lp = n->npipe.cmdlist; lp; lp = lp->next)
		pipelen++;
	flags |= EV_EXIT;
	INT_OFF;
	if (n->npipe.pipe_backgnd == 0)
		get_tty_state();
	jp = makejob(/*n,*/ pipelen);
	prevfd = -1;
	for (lp = n->npipe.cmdlist; lp; lp = lp->next) {
		prehash(lp->n);
		pip[1] = -1;
		if (lp->next) {
			if (pipe(pip) < 0) {
				close(prevfd);
				ash_msg_and_raise_perror("can't create pipe");
			}
		}
#if ENABLE_PLATFORM_MINGW32
		memset(&fs, 0, sizeof(fs));
		fs.fpid = FS_EVALPIPE;
		fs.flags = flags;
		fs.n = lp->n;
		fs.fd[0] = pip[0];
		fs.fd[1] = pip[1];
		fs.fd[2] = prevfd;
		spawn_forkshell(&fs, jp, lp->n, n->npipe.pipe_backgnd);
#else
		if (forkshell(jp, lp->n, n->npipe.pipe_backgnd) == 0) {
			/* child */
			INT_ON;
			if (pip[1] >= 0) {
				close(pip[0]);
			}
			if (prevfd > 0) {
				dup2(prevfd, 0);
				close(prevfd);
			}
			if (pip[1] > 1) {
				dup2(pip[1], 1);
				close(pip[1]);
			}
			evaltreenr(lp->n, flags);
			/* never returns */
		}
#endif
		/* parent */
		if (prevfd >= 0)
			close(prevfd);
		prevfd = pip[0];
		/* Don't want to trigger debugging */
		if (pip[1] != -1)
			close(pip[1]);
	}
	if (n->npipe.pipe_backgnd == 0) {
		status = waitforjob(jp);
		TRACE(("evalpipe:  job done exit status %d\n", status));
	}
	INT_ON;

	return status;
}

/* setinteractive needs this forward reference */
#if EDITING_HAS_get_exe_name
static const char *get_builtin_name(int i) FAST_FUNC;
#endif

/*
 * Controls whether the shell is interactive or not.
 */
static void
setinteractive(int on)
{
	static smallint is_interactive;

	if (++on == is_interactive)
		return;
	is_interactive = on;
	setsignal(SIGINT);
	setsignal(SIGQUIT);
	setsignal(SIGTERM);
	if (is_interactive > 1) {
#if !ENABLE_FEATURE_SH_EXTRA_QUIET
		/* Looks like they want an interactive shell */
		static smallint did_banner;

		if (!did_banner) {
			/* note: ash and hush share this string */
			out1fmt("\n\n%s %s\n"
				IF_ASH_HELP("Enter 'help' for a list of built-in commands.\n")
				"\n",
				bb_banner,
				"built-in shell (ash)"
			);
			did_banner = 1;
		}
#endif
#if ENABLE_FEATURE_EDITING
		if (!line_input_state) {
			line_input_state = new_line_input_t(FOR_SHELL | WITH_PATH_LOOKUP);
# if EDITING_HAS_get_exe_name
			line_input_state->get_exe_name = get_builtin_name;
# endif
		}
#endif
	}
}

static void
optschanged(void)
{
#if DEBUG
	opentrace();
#endif
	setinteractive(iflag);
	setjobctl(mflag);
#if ENABLE_FEATURE_EDITING_VI
	if (line_input_state) {
		if (viflag)
			line_input_state->flags |= VI_MODE;
		else
			line_input_state->flags &= ~VI_MODE;
	}
#else
	viflag = 0; /* forcibly keep the option off */
#endif
}

struct localvar_list {
	struct localvar_list *next;
	struct localvar *lv;
};

static struct localvar_list *localvar_stack;

/*
 * Called after a function returns.
 * Interrupts must be off.
 */
static void
poplocalvars(int keep)
{
	struct localvar_list *ll;
	struct localvar *lvp, *next;
	struct var *vp;

	INT_OFF;
	ll = localvar_stack;
	localvar_stack = ll->next;

	next = ll->lv;
	free(ll);

	while ((lvp = next) != NULL) {
		next = lvp->next;
		vp = lvp->vp;
		TRACE(("poplocalvar %s\n", vp ? vp->var_text : "-"));
		if (keep) {
			int bits = VSTRFIXED;

			if (lvp->flags != VUNSET) {
				if (vp->var_text == lvp->text)
					bits |= VTEXTFIXED;
				else if (!(lvp->flags & (VTEXTFIXED|VSTACK)))
					free((char*)lvp->text);
			}

			vp->flags &= ~bits;
			vp->flags |= (lvp->flags & bits);

			if ((vp->flags &
			     (VEXPORT|VREADONLY|VSTRFIXED|VUNSET)) == VUNSET)
				unsetvar(vp->var_text);
		} else if (vp == NULL) {	/* $- saved */
			memcpy(optlist, lvp->text, sizeof(optlist));
			free((char*)lvp->text);
			optschanged();
		} else if (lvp->flags == VUNSET) {
			vp->flags &= ~(VSTRFIXED|VREADONLY);
			unsetvar(vp->var_text);
		} else {
			if (vp->var_func)
				vp->var_func(var_end(lvp->text));
			if ((vp->flags & (VTEXTFIXED|VSTACK)) == 0)
				free((char*)vp->var_text);
			vp->flags = lvp->flags;
			vp->var_text = lvp->text;
		}
		free(lvp);
	}
	INT_ON;
}

/*
 * Create a new localvar environment.
 */
static struct localvar_list *
pushlocalvars(int push)
{
	struct localvar_list *ll;
	struct localvar_list *top;

	top = localvar_stack;
	if (!push)
		goto out;

	INT_OFF;
	ll = ckzalloc(sizeof(*ll));
	/*ll->lv = NULL; - zalloc did it */
	ll->next = top;
	localvar_stack = ll;
	INT_ON;
 out:
	return top;
}

static void
unwindlocalvars(struct localvar_list *stop)
{
	while (localvar_stack != stop)
		poplocalvars(0);
}

static int
evalfun(struct funcnode *func, int argc, char **argv, int flags)
{
	volatile struct shparam saveparam;
	struct jmploc *volatile savehandler;
	struct jmploc jmploc;
	int e;
	int savefuncline;

	saveparam = shellparam;
	savefuncline = funcline;
	savehandler = exception_handler;
	e = setjmp(jmploc.loc);
	if (e) {
		goto funcdone;
	}
	INT_OFF;
	exception_handler = &jmploc;
	shellparam.malloced = 0;
	func->count++;
	funcline = func->n.ndefun.linno;
	INT_ON;
	shellparam.nparam = argc - 1;
	shellparam.p = argv + 1;
#if ENABLE_ASH_GETOPTS
	shellparam.optind = 1;
	shellparam.optoff = -1;
#endif
	evaltree(func->n.ndefun.body, flags & EV_TESTED);
 funcdone:
	INT_OFF;
	funcline = savefuncline;
	freefunc(func);
	freeparam(&shellparam);
	shellparam = saveparam;
	exception_handler = savehandler;
	INT_ON;
	evalskip &= ~(SKIPFUNC | SKIPFUNCDEF);
	return e;
}

/*
 * Make a variable a local variable.  When a variable is made local, it's
 * value and flags are saved in a localvar structure.  The saved values
 * will be restored when the shell function returns.  We handle the name
 * "-" as a special case: it makes changes to "set +-options" local
 * (options will be restored on return from the function).
 */
static void
mklocal(char *name, int flags)
{
	struct localvar *lvp;
	struct var **vpp;
	struct var *vp;
	char *eq = strchr(name, '=');

	INT_OFF;
	/* Cater for duplicate "local". Examples:
	 * x=0; f() { local x=1; echo $x; local x; echo $x; }; f; echo $x
	 * x=0; f() { local x=1; echo $x; local x=2; echo $x; }; f; echo $x
	 */
	lvp = localvar_stack->lv;
	while (lvp) {
		if (lvp->vp && varcmp(lvp->vp->var_text, name) == 0) {
			if (eq)
				setvareq(name, 0);
			/* else:
			 * it's a duplicate "local VAR" declaration, do nothing
			 */
			goto ret;
		}
		lvp = lvp->next;
	}

	lvp = ckzalloc(sizeof(*lvp));
	if (LONE_DASH(name)) {
		char *p;
		p = ckmalloc(sizeof(optlist));
		lvp->text = memcpy(p, optlist, sizeof(optlist));
		vp = NULL;
	} else {
		vpp = hashvar(name);
		vp = *findvar(vpp, name);
		if (vp == NULL) {
			/* variable did not exist yet */
			if (eq)
				vp = setvareq(name, VSTRFIXED | flags);
			else
				vp = setvar(name, NULL, VSTRFIXED | flags);
			lvp->flags = VUNSET;
		} else {
			lvp->text = vp->var_text;
			lvp->flags = vp->flags;
			/* make sure neither "struct var" nor string gets freed
			 * during (un)setting:
			 */
			vp->flags |= VSTRFIXED|VTEXTFIXED;
			if (eq)
				setvareq(name, flags);
			else
				/* "local VAR" unsets VAR: */
				setvar0(name, NULL);
		}
	}
	lvp->vp = vp;
	lvp->next = localvar_stack->lv;
	localvar_stack->lv = lvp;
 ret:
	INT_ON;
}

/*
 * The "local" command.
 */
static int FAST_FUNC
localcmd(int argc UNUSED_PARAM, char **argv)
{
	char *name;

	if (!localvar_stack)
		ash_msg_and_raise_error("not in a function");

	argv = argptr;
	while ((name = *argv++) != NULL) {
		mklocal(name, 0);
	}
	return 0;
}

static int FAST_FUNC
falsecmd(int argc UNUSED_PARAM, char **argv UNUSED_PARAM)
{
	return 1;
}

static int FAST_FUNC
truecmd(int argc UNUSED_PARAM, char **argv UNUSED_PARAM)
{
	return 0;
}

static int FAST_FUNC
execcmd(int argc UNUSED_PARAM, char **argv)
{
	optionarg = NULL;
	while (nextopt("a:") != '\0')
		/* nextopt() sets optionarg to "-a ARGV0" */;

	argv = argptr;
	if (argv[0]) {
		char *prog;

		iflag = 0;              /* exit on error */
		mflag = 0;
		optschanged();
		/* We should set up signals for "exec CMD"
		 * the same way as for "CMD" without "exec".
		 * But optschanged->setinteractive->setsignal
		 * still thought we are a root shell. Therefore, for example,
		 * SIGQUIT is still set to IGN. Fix it:
		 */
		shlvl++;
		setsignal(SIGQUIT);
		/*setsignal(SIGTERM); - unnecessary because of iflag=0 */
		/*setsignal(SIGTSTP); - unnecessary because of mflag=0 */
		/*setsignal(SIGTTOU); - unnecessary because of mflag=0 */

		prog = argv[0];
		if (optionarg)
			argv[0] = optionarg;
		shellexec(prog, argv, pathval(), 0);
		/* NOTREACHED */
	}
	return 0;
}

/*
 * The return command.
 */
static int FAST_FUNC
returncmd(int argc UNUSED_PARAM, char **argv)
{
	int skip;
	int status;

	/*
	 * If called outside a function, do what ksh does;
	 * skip the rest of the file.
	 */
	if (argv[1]) {
		skip = SKIPFUNC;
		status = number(argv[1]);
	} else {
		skip = SKIPFUNCDEF;
		status = exitstatus;
	}
	evalskip = skip;

	return status;
}

/* Forward declarations for builtintab[] */
static int breakcmd(int, char **) FAST_FUNC;
static int dotcmd(int, char **) FAST_FUNC;
static int evalcmd(int, char **, int) FAST_FUNC;
static int exitcmd(int, char **) FAST_FUNC;
static int exportcmd(int, char **) FAST_FUNC;
#if ENABLE_ASH_GETOPTS
static int getoptscmd(int, char **) FAST_FUNC;
#endif
#if ENABLE_ASH_HELP
static int helpcmd(int, char **) FAST_FUNC;
#endif
#if MAX_HISTORY
static int historycmd(int, char **) FAST_FUNC;
#endif
#if ENABLE_FEATURE_SH_MATH
static int letcmd(int, char **) FAST_FUNC;
#endif
static int readcmd(int, char **) FAST_FUNC;
static int setcmd(int, char **) FAST_FUNC;
static int shiftcmd(int, char **) FAST_FUNC;
static int timescmd(int, char **) FAST_FUNC;
static int trapcmd(int, char **) FAST_FUNC;
static int umaskcmd(int, char **) FAST_FUNC;
static int unsetcmd(int, char **) FAST_FUNC;
static int ulimitcmd(int, char **) FAST_FUNC;

#define BUILTIN_NOSPEC          "0"
#define BUILTIN_SPECIAL         "1"
#define BUILTIN_REGULAR         "2"
#define BUILTIN_SPEC_REG        "3"
#define BUILTIN_ASSIGN          "4"
#define BUILTIN_SPEC_ASSG       "5"
#define BUILTIN_REG_ASSG        "6"
#define BUILTIN_SPEC_REG_ASSG   "7"

/* Stubs for calling non-FAST_FUNC's */
#if ENABLE_ASH_ECHO
static int FAST_FUNC echocmd(int argc, char **argv)   { return echo_main(argc, argv); }
#endif
#if ENABLE_ASH_PRINTF
static int FAST_FUNC printfcmd(int argc, char **argv) { return printf_main(argc, argv); }
#endif
#if ENABLE_ASH_TEST || BASH_TEST2
static int FAST_FUNC testcmd(int argc, char **argv)   { return test_main(argc, argv); }
#endif

/* Keep these in proper order since it is searched via bsearch() */
static const struct builtincmd builtintab[] = {
	{ BUILTIN_SPEC_REG      "."       , dotcmd     },
	{ BUILTIN_SPEC_REG      ":"       , truecmd    },
#if ENABLE_ASH_TEST
	{ BUILTIN_REGULAR       "["       , testcmd    },
#endif
#if BASH_TEST2
	{ BUILTIN_REGULAR       "[["      , testcmd    },
#endif
#if ENABLE_ASH_ALIAS
	{ BUILTIN_REG_ASSG      "alias"   , aliascmd   },
#endif
#if JOBS
	{ BUILTIN_REGULAR       "bg"      , fg_bgcmd   },
#endif
	{ BUILTIN_SPEC_REG      "break"   , breakcmd   },
	{ BUILTIN_REGULAR       "cd"      , cdcmd      },
	{ BUILTIN_NOSPEC        "chdir"   , cdcmd      },
#if ENABLE_ASH_CMDCMD
	{ BUILTIN_REGULAR       "command" , commandcmd },
#endif
	{ BUILTIN_SPEC_REG      "continue", breakcmd   },
#if ENABLE_ASH_ECHO
	{ BUILTIN_REGULAR       "echo"    , echocmd    },
#endif
	{ BUILTIN_SPEC_REG      "eval"    , NULL       }, /*evalcmd() has a differing prototype*/
	{ BUILTIN_SPEC_REG      "exec"    , execcmd    },
	{ BUILTIN_SPEC_REG      "exit"    , exitcmd    },
	{ BUILTIN_SPEC_REG_ASSG "export"  , exportcmd  },
	{ BUILTIN_REGULAR       "false"   , falsecmd   },
#if JOBS
	{ BUILTIN_REGULAR       "fg"      , fg_bgcmd   },
#endif
#if ENABLE_ASH_GETOPTS
	{ BUILTIN_REGULAR       "getopts" , getoptscmd },
#endif
	{ BUILTIN_REGULAR       "hash"    , hashcmd    },
#if ENABLE_ASH_HELP
	{ BUILTIN_NOSPEC        "help"    , helpcmd    },
#endif
#if MAX_HISTORY
	{ BUILTIN_NOSPEC        "history" , historycmd },
#endif
#if JOBS
	{ BUILTIN_REGULAR       "jobs"    , jobscmd    },
	{ BUILTIN_REGULAR       "kill"    , killcmd    },
#endif
#if ENABLE_FEATURE_SH_MATH
	{ BUILTIN_NOSPEC        "let"     , letcmd     },
#endif
	{ BUILTIN_SPEC_REG_ASSG "local"   , localcmd   },
#if ENABLE_ASH_PRINTF
	{ BUILTIN_REGULAR       "printf"  , printfcmd  },
#endif
	{ BUILTIN_REGULAR       "pwd"     , pwdcmd     },
	{ BUILTIN_REGULAR       "read"    , readcmd    },
	{ BUILTIN_SPEC_REG_ASSG "readonly", exportcmd  },
	{ BUILTIN_SPEC_REG      "return"  , returncmd  },
	{ BUILTIN_SPEC_REG      "set"     , setcmd     },
	{ BUILTIN_SPEC_REG      "shift"   , shiftcmd   },
#if BASH_SOURCE
	{ BUILTIN_SPEC_REG      "source"  , dotcmd     },
#endif
#if ENABLE_ASH_TEST
	{ BUILTIN_REGULAR       "test"    , testcmd    },
#endif
	{ BUILTIN_SPEC_REG      "times"   , timescmd   },
	{ BUILTIN_SPEC_REG      "trap"    , trapcmd    },
	{ BUILTIN_REGULAR       "true"    , truecmd    },
	{ BUILTIN_REGULAR       "type"    , typecmd    },
	{ BUILTIN_REGULAR       "ulimit"  , ulimitcmd  },
	{ BUILTIN_REGULAR       "umask"   , umaskcmd   },
#if ENABLE_ASH_ALIAS
	{ BUILTIN_REGULAR       "unalias" , unaliascmd },
#endif
	{ BUILTIN_SPEC_REG      "unset"   , unsetcmd   },
	{ BUILTIN_REGULAR       "wait"    , waitcmd    },
};

/* Should match the above table! */
#define COMMANDCMD (builtintab + \
	/* . : */	2 + \
	/* [ */		1 * ENABLE_ASH_TEST + \
	/* [[ */	1 * BASH_TEST2 + \
	/* alias */	1 * ENABLE_ASH_ALIAS + \
	/* bg */	1 * ENABLE_ASH_JOB_CONTROL + \
	/* break cd cddir  */	3)
#define EVALCMD (COMMANDCMD + \
	/* command */	1 * ENABLE_ASH_CMDCMD + \
	/* continue */	1 + \
	/* echo */	1 * ENABLE_ASH_ECHO + \
	0)
#define EXECCMD (EVALCMD + \
	/* eval */	1)

/*
 * Search the table of builtin commands.
 */
static int
pstrcmp1(const void *a, const void *b)
{
	return strcmp((char*)a, *(char**)b + 1);
}
static struct builtincmd *
find_builtin(const char *name)
{
	struct builtincmd *bp;

	bp = bsearch(
		name, builtintab, ARRAY_SIZE(builtintab), sizeof(builtintab[0]),
		pstrcmp1
	);
	return bp;
}

#if EDITING_HAS_get_exe_name
static const char * FAST_FUNC
get_builtin_name(int i)
{
	return /*i >= 0 &&*/ i < ARRAY_SIZE(builtintab) ? builtintab[i].name + 1 : NULL;
}
#endif

/*
 * Execute a simple command.
 */
static void unwindfiles(struct parsefile *stop);
static int
isassignment(const char *p)
{
	const char *q = endofname(p);
	if (p == q)
		return 0;
	return *q == '=';
}
static int FAST_FUNC
bltincmd(int argc UNUSED_PARAM, char **argv UNUSED_PARAM)
{
	/* Preserve exitstatus of a previous possible redirection
	 * as POSIX mandates */
	return back_exitstatus;
}

static int
evalcommand(union node *cmd, int flags)
{
	static const struct builtincmd null_bltin = {
		BUILTIN_REGULAR "", bltincmd
	};
	struct localvar_list *localvar_stop;
	struct parsefile *file_stop;
	struct redirtab *redir_stop;
	union node *argp;
	struct arglist arglist;
	struct arglist varlist;
	char **argv;
	int argc;
	struct strlist *osp;
	const struct strlist *sp;
	struct cmdentry cmdentry;
	struct job *jp;
	char *lastarg;
	const char *path;
	int spclbltin;
	int cmd_flag;
	int status;
	char **nargv;
	smallint cmd_is_exec;
	int vflags;
	int vlocal;

	errlinno = lineno = cmd->ncmd.linno;
	if (funcline)
		lineno -= funcline - 1;

	/* First expand the arguments. */
	TRACE(("evalcommand(0x%lx, %d) called\n", (long)cmd, flags));
	file_stop = g_parsefile;
	back_exitstatus = 0;

	cmdentry.cmdtype = CMDBUILTIN;
	cmdentry.u.cmd = &null_bltin;
	varlist.lastp = &varlist.list;
	*varlist.lastp = NULL;
	arglist.lastp = &arglist.list;
	*arglist.lastp = NULL;

	cmd_flag = 0;
	cmd_is_exec = 0;
	spclbltin = -1;
	vflags = 0;
	vlocal = 0;
	path = NULL;

	argc = 0;
	argp = cmd->ncmd.args;
	osp = fill_arglist(&arglist, &argp);
	if (osp) {
		int pseudovarflag = 0;

		for (;;) {
			find_command(arglist.list->text, &cmdentry,
					cmd_flag | DO_REGBLTIN, pathval());

			vlocal++;

			/* implement bltin and command here */
			if (cmdentry.cmdtype != CMDBUILTIN)
				break;

			pseudovarflag = IS_BUILTIN_ASSIGN(cmdentry.u.cmd);
			if (spclbltin < 0) {
				spclbltin = IS_BUILTIN_SPECIAL(cmdentry.u.cmd);
				vlocal = !spclbltin;
			}
			cmd_is_exec = cmdentry.u.cmd == EXECCMD;
#if ENABLE_ASH_CMDCMD
			if (cmdentry.u.cmd != COMMANDCMD)
				break;

			cmd_flag = parse_command_args(&arglist, &argp, &path);
			if (!cmd_flag)
#endif
				break;
		}

		for (; argp; argp = argp->narg.next)
			expandarg(argp, &arglist,
					pseudovarflag &&
					isassignment(argp->narg.text) ?
					EXP_VARTILDE : EXP_FULL | EXP_TILDE);

		for (sp = arglist.list; sp; sp = sp->next)
			argc++;

		if (cmd_is_exec && argc > 1)
			vflags = VEXPORT;
	}

	localvar_stop = pushlocalvars(vlocal);

	/* Reserve one extra spot at the front for shellexec. */
	nargv = stalloc(sizeof(char *) * (argc + 2));
	argv = ++nargv;
	for (sp = arglist.list; sp; sp = sp->next) {
		TRACE(("evalcommand arg: %s\n", sp->text));
		*nargv++ = sp->text;
	}
	*nargv = NULL;

	lastarg = NULL;
	if (iflag && funcline == 0 && argc > 0)
		lastarg = nargv[-1];

	expredir(cmd->ncmd.redirect);
	redir_stop = pushredir(cmd->ncmd.redirect);
	preverrout_fd = 2;
	if (BASH_XTRACEFD && xflag) {
		/* NB: bash closes fd == $BASH_XTRACEFD when it is changed.
		 * we do not emulate this. We only use its value.
		 */
		const char *xtracefd = lookupvar("BASH_XTRACEFD");
		if (xtracefd && is_number(xtracefd))
			preverrout_fd = atoi(xtracefd);

	}
	status = redirectsafe(cmd->ncmd.redirect, REDIR_PUSH | REDIR_SAVEFD2);

	if (status) {
 bail:
		exitstatus = status;

		/* We have a redirection error. */
		if (spclbltin > 0)
			raise_exception(EXERROR);

		goto out;
	}

	for (argp = cmd->ncmd.assign; argp; argp = argp->narg.next) {
		struct strlist **spp;

		spp = varlist.lastp;
		expandarg(argp, &varlist, EXP_VARTILDE);

		if (vlocal)
			mklocal((*spp)->text, VEXPORT);
		else
			setvareq((*spp)->text, vflags);
	}

	/* Print the command if xflag is set. */
	if (xflag) {
		const char *pfx = "";

		fdprintf(preverrout_fd, "%s", expandstr(ps4val(), DQSYNTAX));

		sp = varlist.list;
		while (sp) {
			char *varval = sp->text;
			char *eq = strchrnul(varval, '=');
			if (*eq)
				eq++;
			fdprintf(preverrout_fd, "%s%.*s%s",
				pfx,
				(int)(eq - varval), varval,
				maybe_single_quote(eq)
			);
			sp = sp->next;
			pfx = " ";
		}

		sp = arglist.list;
		while (sp) {
			fdprintf(preverrout_fd, "%s%s",
				pfx,
				/* always quote if matches reserved word: */
				findkwd(sp->text)
				? single_quote(sp->text)
				: maybe_single_quote(sp->text)
			);
			sp = sp->next;
			pfx = " ";
		}
		safe_write(preverrout_fd, "\n", 1);
	}

	/* Now locate the command. */
	if (cmdentry.cmdtype != CMDBUILTIN
	 || !(IS_BUILTIN_REGULAR(cmdentry.u.cmd))
	) {
		path = path ? path : pathval();
		find_command(argv[0], &cmdentry, cmd_flag | DO_ERR, path);
	}

	jp = NULL;

	/* Execute the command. */
	switch (cmdentry.cmdtype) {
	case CMDUNKNOWN:
		status = 127;
		flush_stdout_stderr();
		goto bail;

	default: {

#if ENABLE_FEATURE_SH_STANDALONE \
 && ENABLE_FEATURE_SH_NOFORK \
 && NUM_APPLETS > 1
/* (1) BUG: if variables are set, we need to fork, or save/restore them
 *     around run_nofork_applet() call.
 * (2) Should this check also be done in forkshell()?
 *     (perhaps it should, so that "VAR=VAL nofork" at least avoids exec...)
 */
		/* find_command() encodes applet_no as (-2 - applet_no) */
		int applet_no = (- cmdentry.u.index - 2);
		if (applet_no >= 0 && APPLET_IS_NOFORK(applet_no)) {
			char **sv_environ;

			INT_OFF;
			sv_environ = environ;
			environ = listvars(VEXPORT, VUNSET, varlist.list, /*end:*/ NULL);
			/*
			 * Run <applet>_main().
			 * Signals (^C) can't interrupt here.
			 * Otherwise we can mangle stdio or malloc internal state.
			 * This makes applets which can run for a long time
			 * and/or wait for user input ineligible for NOFORK:
			 * for example, "yes" or "rm" (rm -i waits for input).
			 */
			exitstatus = run_nofork_applet(applet_no, argv);
			environ = sv_environ;
			/*
			 * Try enabling NOFORK for "yes" applet.
			 * ^C _will_ stop it (write returns EINTR),
			 * but this causes stdout FILE to be stuck
			 * and needing clearerr(). What if other applets
			 * also can get EINTRs? Do we need to switch
			 * our signals to SA_RESTART?
			 */
			/*clearerr(stdout);*/
			INT_ON;
			break;
		}
#endif
		/* Can we avoid forking? For example, very last command
		 * in a script or a subshell does not need forking,
		 * we can just exec it.
		 */
#if ENABLE_PLATFORM_MINGW32
		if (!(flags & EV_EXIT) || may_have_traps) {
			/* No, forking off a child is necessary */
			struct forkshell fs;

			INT_OFF;
			memset(&fs, 0, sizeof(fs));
			fs.fpid = FS_SHELLEXEC;
			fs.argv = argv;
			fs.path = (char*)path;
			fs.fd[0] = cmdentry.u.index;
			jp = makejob(/*cmd,*/ 1);
			spawn_forkshell(&fs, jp, cmd, FORK_FG);
			break;
		}
#else
		if (!(flags & EV_EXIT) || may_have_traps) {
			/* No, forking off a child is necessary */
			INT_OFF;
			get_tty_state();
			jp = makejob(/*cmd,*/ 1);
			if (forkshell(jp, cmd, FORK_FG) != 0) {
				/* parent */
				break;
			}
			/* child */
			FORCE_INT_ON;
			/* fall through to exec'ing external program */
		}
#endif
		shellexec(argv[0], argv, path, cmdentry.u.index);
		/* NOTREACHED */
	} /* default */
	case CMDBUILTIN:
		if (evalbltin(cmdentry.u.cmd, argc, argv, flags)
		 && !(exception_type == EXERROR && spclbltin <= 0)
		) {
 raise:
			longjmp(exception_handler->loc, 1);
		}
		break;

	case CMDFUNCTION:
		if (evalfun(cmdentry.u.func, argc, argv, flags))
			goto raise;
		break;
	} /* switch */

	status = waitforjob(jp);
	if (jp)
		TRACE(("forked child exited with %d\n", status));
	FORCE_INT_ON;

 out:
	if (cmd->ncmd.redirect)
		popredir(/*drop:*/ cmd_is_exec);
	unwindredir(redir_stop);
	unwindfiles(file_stop);
	unwindlocalvars(localvar_stop);
	if (lastarg) {
		/* dsl: I think this is intended to be used to support
		 * '_' in 'vi' command mode during line editing...
		 * However I implemented that within libedit itself.
		 */
		setvar0("_", lastarg);
	}

	return status;
}

static int
evalbltin(const struct builtincmd *cmd, int argc, char **argv, int flags)
{
	char *volatile savecmdname;
	struct jmploc *volatile savehandler;
	struct jmploc jmploc;
	int status;
	int i;

	savecmdname = commandname;
	savehandler = exception_handler;
	i = setjmp(jmploc.loc);
	if (i)
		goto cmddone;
	exception_handler = &jmploc;
	commandname = argv[0];
	argptr = argv + 1;
	optptr = NULL;                  /* initialize nextopt */
	if (cmd == EVALCMD)
		status = evalcmd(argc, argv, flags);
	else
		status = (*cmd->builtin)(argc, argv);
	flush_stdout_stderr();
	status |= ferror(stdout);
	exitstatus = status;
 cmddone:
	clearerr(stdout);
	commandname = savecmdname;
	exception_handler = savehandler;

	return i;
}

static int
goodname(const char *p)
{
	return endofname(p)[0] == '\0';
}


/*
 * Search for a command.  This is called before we fork so that the
 * location of the command will be available in the parent as well as
 * the child.  The check for "goodname" is an overly conservative
 * check that the name will not be subject to expansion.
 */
static void
prehash(union node *n)
{
	struct cmdentry entry;

	if (n->type == NCMD && n->ncmd.args && goodname(n->ncmd.args->narg.text))
		find_command(n->ncmd.args->narg.text, &entry, 0, pathval());
}


/* ============ Builtin commands
 *
 * Builtin commands whose functions are closely tied to evaluation
 * are implemented here.
 */

/*
 * Handle break and continue commands.  Break, continue, and return are
 * all handled by setting the evalskip flag.  The evaluation routines
 * above all check this flag, and if it is set they start skipping
 * commands rather than executing them.  The variable skipcount is
 * the number of loops to break/continue, or the number of function
 * levels to return.  (The latter is always 1.)  It should probably
 * be an error to break out of more loops than exist, but it isn't
 * in the standard shell so we don't make it one here.
 */
static int FAST_FUNC
breakcmd(int argc UNUSED_PARAM, char **argv)
{
	int n = argv[1] ? number(argv[1]) : 1;

	if (n <= 0)
		ash_msg_and_raise_error(msg_illnum, argv[1]);
	if (n > loopnest)
		n = loopnest;
	if (n > 0) {
		evalskip = (**argv == 'c') ? SKIPCONT : SKIPBREAK;
		skipcount = n;
	}
	return 0;
}


/*
 * This implements the input routines used by the parser.
 */

enum {
	INPUT_PUSH_FILE = 1,
	INPUT_NOFILE_OK = 2,
};

static smallint checkkwd;
/* values of checkkwd variable */
#define CHKALIAS        0x1
#define CHKKWD          0x2
#define CHKNL           0x4
#define CHKEOFMARK      0x8

/*
 * Push a string back onto the input at this current parsefile level.
 * We handle aliases this way.
 */
#if !ENABLE_ASH_ALIAS
#define pushstring(s, ap) pushstring(s)
#endif
static void
pushstring(char *s, struct alias *ap)
{
	struct strpush *sp;
	int len;

	len = strlen(s);
	INT_OFF;
	if (g_parsefile->strpush) {
		sp = ckzalloc(sizeof(*sp));
		sp->prev = g_parsefile->strpush;
	} else {
		sp = &(g_parsefile->basestrpush);
	}
	g_parsefile->strpush = sp;
	sp->prev_string = g_parsefile->next_to_pgetc;
	sp->prev_left_in_line = g_parsefile->left_in_line;
	sp->unget = g_parsefile->unget;
	memcpy(sp->lastc, g_parsefile->lastc, sizeof(sp->lastc));
#if ENABLE_ASH_ALIAS
	sp->ap = ap;
	if (ap) {
		ap->flag |= ALIASINUSE;
		sp->string = s;
	}
#endif
	g_parsefile->next_to_pgetc = s;
	g_parsefile->left_in_line = len;
	g_parsefile->unget = 0;
	INT_ON;
}

static void
popstring(void)
{
	struct strpush *sp = g_parsefile->strpush;

	INT_OFF;
#if ENABLE_ASH_ALIAS
	if (sp->ap) {
		if (g_parsefile->next_to_pgetc[-1] == ' '
		 || g_parsefile->next_to_pgetc[-1] == '\t'
		) {
			checkkwd |= CHKALIAS;
		}
		if (sp->string != sp->ap->val) {
			free(sp->string);
		}
		sp->ap->flag &= ~ALIASINUSE;
		if (sp->ap->flag & ALIASDEAD) {
			unalias(sp->ap->name);
		}
	}
#endif
	g_parsefile->next_to_pgetc = sp->prev_string;
	g_parsefile->left_in_line = sp->prev_left_in_line;
	g_parsefile->unget = sp->unget;
	memcpy(g_parsefile->lastc, sp->lastc, sizeof(sp->lastc));
	g_parsefile->strpush = sp->prev;
	if (sp != &(g_parsefile->basestrpush))
		free(sp);
	INT_ON;
}

static int
preadfd(void)
{
	int nr;
	char *buf = g_parsefile->buf;

	g_parsefile->next_to_pgetc = buf;
#if ENABLE_FEATURE_EDITING
 retry:
	if (!iflag || g_parsefile->pf_fd != STDIN_FILENO)
		nr = nonblock_immune_read(g_parsefile->pf_fd, buf, IBUFSIZ - 1);
	else {
# if ENABLE_ASH_IDLE_TIMEOUT
		int timeout = -1;
		const char *tmout_var = lookupvar("TMOUT");
		if (tmout_var) {
			timeout = atoi(tmout_var) * 1000;
			if (timeout <= 0)
				timeout = -1;
		}
		line_input_state->timeout = timeout;
# endif
# if ENABLE_FEATURE_TAB_COMPLETION
		line_input_state->path_lookup = pathval();
# endif
		reinit_unicode_for_ash();
		nr = read_line_input(line_input_state, cmdedit_prompt, buf, IBUFSIZ);
		if (nr == 0) {
			/* ^C pressed, "convert" to SIGINT */
			write(STDOUT_FILENO, "^C", 2);
			if (trap[SIGINT]) {
				buf[0] = '\n';
				buf[1] = '\0';
# if !ENABLE_PLATFORM_MINGW32
				raise(SIGINT);
# endif
				return 1;
			}
			exitstatus = 128 + SIGINT;
			bb_putchar('\n');
			goto retry;
		}
		if (nr < 0) {
			if (errno == 0) {
				/* Ctrl+D pressed */
				nr = 0;
			}
# if ENABLE_ASH_IDLE_TIMEOUT
			else if (errno == EAGAIN && timeout > 0) {
				puts("\007timed out waiting for input: auto-logout");
				exitshell();
			}
# endif
		}
	}
#else
	nr = nonblock_immune_read(g_parsefile->pf_fd, buf, IBUFSIZ - 1);
#endif

#if 0 /* disabled: nonblock_immune_read() handles this problem */
	if (nr < 0) {
		if (parsefile->fd == 0 && errno == EWOULDBLOCK) {
			int flags = fcntl(0, F_GETFL);
			if (flags >= 0 && (flags & O_NONBLOCK)) {
				flags &= ~O_NONBLOCK;
				if (fcntl(0, F_SETFL, flags) >= 0) {
					out2str("sh: turning off NDELAY mode\n");
					goto retry;
				}
			}
		}
	}
#endif
	return nr;
}

/*
 * Refill the input buffer and return the next input character:
 *
 * 1) If a string was pushed back on the input, pop it;
 * 2) If an EOF was pushed back (g_parsefile->left_in_line < -BIGNUM)
 *    or we are reading from a string so we can't refill the buffer,
 *    return EOF.
 * 3) If there is more stuff in this buffer, use it else call read to fill it.
 * 4) Process input up to the next newline, deleting nul characters.
 */
//#define pgetc_debug(...) bb_error_msg(__VA_ARGS__)
#define pgetc_debug(...) ((void)0)
static int pgetc(void);
static int
preadbuffer(void)
{
	char *q;
	int more;

	if (g_parsefile->strpush) {
#if ENABLE_ASH_ALIAS
		if (g_parsefile->left_in_line == -1
		 && g_parsefile->strpush->ap
		 && g_parsefile->next_to_pgetc[-1] != ' '
		 && g_parsefile->next_to_pgetc[-1] != '\t'
		) {
			pgetc_debug("preadbuffer PEOA");
			return PEOA;
		}
#endif
		popstring();
		return pgetc();
	}
	/* on both branches above g_parsefile->left_in_line < 0.
	 * "pgetc" needs refilling.
	 */

	/* -90 is our -BIGNUM. Below we use -99 to mark "EOF on read",
	 * pungetc() may increment it a few times.
	 * Assuming it won't increment it to less than -90.
	 */
	if (g_parsefile->left_in_line < -90 || g_parsefile->buf == NULL) {
		pgetc_debug("preadbuffer PEOF1");
		/* even in failure keep left_in_line and next_to_pgetc
		 * in lock step, for correct multi-layer pungetc.
		 * left_in_line was decremented before preadbuffer(),
		 * must inc next_to_pgetc: */
		g_parsefile->next_to_pgetc++;
		return PEOF;
	}

	more = g_parsefile->left_in_buffer;
	if (more <= 0) {
		flush_stdout_stderr();
 again:
		more = preadfd();
		if (more <= 0) {
			/* don't try reading again */
			g_parsefile->left_in_line = -99;
			pgetc_debug("preadbuffer PEOF2");
			g_parsefile->next_to_pgetc++;
			return PEOF;
		}
	}

	/* Find out where's the end of line.
	 * Set g_parsefile->left_in_line
	 * and g_parsefile->left_in_buffer acordingly.
	 * NUL chars are deleted.
	 */
	q = g_parsefile->next_to_pgetc;
	for (;;) {
		char c;

		more--;

		c = *q;
		if (c == '\0' || (ENABLE_PLATFORM_MINGW32 && c == '\r')) {
			memmove(q, q + 1, more);
		} else {
			q++;
			if (c == '\n') {
				g_parsefile->left_in_line = q - g_parsefile->next_to_pgetc - 1;
				break;
			}
		}

		if (more <= 0) {
			g_parsefile->left_in_line = q - g_parsefile->next_to_pgetc - 1;
			if (g_parsefile->left_in_line < 0)
				goto again;
			break;
		}
	}
	g_parsefile->left_in_buffer = more;

	if (vflag) {
		char save = *q;
		*q = '\0';
		out2str(g_parsefile->next_to_pgetc);
		*q = save;
	}

	pgetc_debug("preadbuffer at %d:%p'%s'",
			g_parsefile->left_in_line,
			g_parsefile->next_to_pgetc,
			g_parsefile->next_to_pgetc);
	return (unsigned char)*g_parsefile->next_to_pgetc++;
}

static void
nlprompt(void)
{
	g_parsefile->linno++;
	setprompt_if(doprompt, 2);
}
static void
nlnoprompt(void)
{
	g_parsefile->linno++;
	needprompt = doprompt;
}

static int
pgetc(void)
{
	int c;

	pgetc_debug("pgetc at %d:%p'%s'",
			g_parsefile->left_in_line,
			g_parsefile->next_to_pgetc,
			g_parsefile->next_to_pgetc);
	if (g_parsefile->unget)
		return g_parsefile->lastc[--g_parsefile->unget];

	if (--g_parsefile->left_in_line >= 0)
		c = (unsigned char)*g_parsefile->next_to_pgetc++;
	else
		c = preadbuffer();

	g_parsefile->lastc[1] = g_parsefile->lastc[0];
	g_parsefile->lastc[0] = c;

	return c;
}

#if ENABLE_ASH_ALIAS
static int
pgetc_without_PEOA(void)
{
	int c;
	do {
		pgetc_debug("pgetc at %d:%p'%s'",
				g_parsefile->left_in_line,
				g_parsefile->next_to_pgetc,
				g_parsefile->next_to_pgetc);
		c = pgetc();
	} while (c == PEOA);
	return c;
}
#else
# define pgetc_without_PEOA() pgetc()
#endif

/*
 * Undo a call to pgetc.  Only two characters may be pushed back.
 * PEOF may be pushed back.
 */
static void
pungetc(void)
{
	g_parsefile->unget++;
}

/* This one eats backslash+newline */
static int
pgetc_eatbnl(void)
{
	int c;

	while ((c = pgetc()) == '\\') {
		if (pgetc() != '\n') {
			pungetc();
			break;
		}

		nlprompt();
	}

	return c;
}

struct synstack {
	smalluint syntax;
	uint8_t innerdq   :1;
	uint8_t varpushed :1;
	uint8_t dblquote  :1;
	int varnest;		/* levels of variables expansion */
	int dqvarnest;		/* levels of variables expansion within double quotes */
	int parenlevel;		/* levels of parens in arithmetic */
	struct synstack *prev;
	struct synstack *next;
};

static int
pgetc_top(struct synstack *stack)
{
	return stack->syntax == SQSYNTAX ? pgetc() : pgetc_eatbnl();
}

static void
synstack_push(struct synstack **stack, struct synstack *next, int syntax)
{
	memset(next, 0, sizeof(*next));
	next->syntax = syntax;
	next->next = *stack;
	(*stack)->prev = next;
	*stack = next;
}

static ALWAYS_INLINE void
synstack_pop(struct synstack **stack)
{
	*stack = (*stack)->next;
}

/*
 * To handle the "." command, a stack of input files is used.  Pushfile
 * adds a new entry to the stack and popfile restores the previous level.
 */
static void
pushfile(void)
{
	struct parsefile *pf;

	pf = ckzalloc(sizeof(*pf));
	pf->prev = g_parsefile;
	pf->pf_fd = -1;
	/*pf->strpush = NULL; - ckzalloc did it */
	/*pf->basestrpush.prev = NULL;*/
	/*pf->unget = 0;*/
	g_parsefile = pf;
}

static void
popfile(void)
{
	struct parsefile *pf = g_parsefile;

	if (pf == &basepf)
		return;

	INT_OFF;
	if (pf->pf_fd >= 0)
		close(pf->pf_fd);
	free(pf->buf);
	while (pf->strpush)
		popstring();
	g_parsefile = pf->prev;
	free(pf);
	INT_ON;
}

static void
unwindfiles(struct parsefile *stop)
{
	while (g_parsefile != stop)
		popfile();
}

/*
 * Return to top level.
 */
static void
popallfiles(void)
{
	unwindfiles(&basepf);
}

#if !ENABLE_PLATFORM_MINGW32
/*
 * Close the file(s) that the shell is reading commands from.  Called
 * after a fork is done.
 */
static void
closescript(void)
{
	popallfiles();
	if (g_parsefile->pf_fd > 0) {
		close(g_parsefile->pf_fd);
		g_parsefile->pf_fd = 0;
	}
}
#endif

/*
 * Like setinputfile, but takes an open file descriptor.  Call this with
 * interrupts off.
 */
static void
setinputfd(int fd, int push)
{
	if (push) {
		pushfile();
		g_parsefile->buf = NULL;
	}
	g_parsefile->pf_fd = fd;
	if (g_parsefile->buf == NULL)
		g_parsefile->buf = ckmalloc(IBUFSIZ);
	g_parsefile->left_in_buffer = 0;
	g_parsefile->left_in_line = 0;
	g_parsefile->linno = 1;
}

/*
 * Set the input to take input from a file.  If push is set, push the
 * old input onto the stack first.
 */
static int
setinputfile(const char *fname, int flags)
{
	int fd;

	INT_OFF;
	fd = open(fname, O_RDONLY | O_CLOEXEC);
	if (fd < 0) {
		if (flags & INPUT_NOFILE_OK)
			goto out;
		exitstatus = 127;
		ash_msg_and_raise_perror("can't open '%s'", fname);
	}
	if (fd < 10)
		fd = savefd(fd);
	else if (O_CLOEXEC == 0) /* old libc */
		close_on_exec_on(fd);

	setinputfd(fd, flags & INPUT_PUSH_FILE);
 out:
	INT_ON;
	return fd;
}

/*
 * Like setinputfile, but takes input from a string.
 */
static void
setinputstring(char *string)
{
	INT_OFF;
	pushfile();
	g_parsefile->next_to_pgetc = string;
	g_parsefile->left_in_line = strlen(string);
	g_parsefile->buf = NULL;
	g_parsefile->linno = 1;
	INT_ON;
}


/*
 * Routines to check for mail.
 */

#if ENABLE_ASH_MAIL

/* Hash of mtimes of mailboxes */
static unsigned mailtime_hash;
/* Set if MAIL or MAILPATH is changed. */
static smallint mail_var_path_changed;

/*
 * Print appropriate message(s) if mail has arrived.
 * If mail_var_path_changed is set,
 * then the value of MAIL has mail_var_path_changed,
 * so we just update the values.
 */
static void
chkmail(void)
{
	const char *mpath;
	char *p;
	char *q;
	unsigned new_hash;
	struct stackmark smark;
	struct stat statb;

	setstackmark(&smark);
	mpath = mpathset() ? mpathval() : mailval();
	new_hash = 0;
	for (;;) {
		int len;

		len = padvance_magic(&mpath, nullstr, 2);
		if (!len)
			break;
		p = stackblock();
			break;
		if (*p == '\0')
			continue;
		for (q = p; *q; q++)
			continue;
#if DEBUG
		if (q[-1] != '/')
			abort();
#endif
		q[-1] = '\0';                   /* delete trailing '/' */
		if (stat(p, &statb) < 0) {
			continue;
		}
		/* Very simplistic "hash": just a sum of all mtimes */
		new_hash += (unsigned)statb.st_mtime;
	}
	if (!mail_var_path_changed && mailtime_hash != new_hash) {
		if (mailtime_hash != 0)
			out2str("you have mail\n");
		mailtime_hash = new_hash;
	}
	mail_var_path_changed = 0;
	popstackmark(&smark);
}

static void FAST_FUNC
changemail(const char *val UNUSED_PARAM)
{
	mail_var_path_changed = 1;
}

#endif /* ASH_MAIL */


/* ============ ??? */

/*
 * Set the shell parameters.
 */
static void
setparam(char **argv)
{
	char **newparam;
	char **ap;
	int nparam;

	for (nparam = 0; argv[nparam]; nparam++)
		continue;
	ap = newparam = ckmalloc((nparam + 1) * sizeof(*ap));
	while (*argv) {
		*ap++ = ckstrdup(*argv++);
	}
	*ap = NULL;
	freeparam(&shellparam);
	shellparam.malloced = 1;
	shellparam.nparam = nparam;
	shellparam.p = newparam;
#if ENABLE_ASH_GETOPTS
	shellparam.optind = 1;
	shellparam.optoff = -1;
#endif
}

/*
 * Process shell options.  The global variable argptr contains a pointer
 * to the argument list; we advance it past the options.
 *
 * SUSv3 section 2.8.1 "Consequences of Shell Errors" says:
 * For a non-interactive shell, an error condition encountered
 * by a special built-in ... shall cause the shell to write a diagnostic message
 * to standard error and exit as shown in the following table:
 * Error                                           Special Built-In
 * ...
 * Utility syntax error (option or operand error)  Shall exit
 * ...
 * However, in bug 1142 (http://busybox.net/bugs/view.php?id=1142)
 * we see that bash does not do that (set "finishes" with error code 1 instead,
 * and shell continues), and people rely on this behavior!
 * Testcase:
 * set -o barfoo 2>/dev/null
 * echo $?
 *
 * Oh well. Let's mimic that.
 */
static int
plus_minus_o(char *name, int val)
{
	int i;

	if (name) {
		for (i = 0; i < NOPTS; i++) {
			if (strcmp(name, optnames(i)) == 0) {
				optlist[i] = val;
				return 0;
			}
		}
		ash_msg("illegal option %co %s", val ? '-' : '+', name);
		return 1;
	}
	for (i = 0; i < NOPTS; i++) {
		if (optnames(i)[0] == '\0')
			continue;
		if (val) {
			out1fmt("%-16s%s\n", optnames(i), optlist[i] ? "on" : "off");
		} else {
			out1fmt("set %co %s\n", optlist[i] ? '-' : '+', optnames(i));
		}
	}
	return 0;
}
static void
setoption(int flag, int val)
{
	int i;

	for (i = 0; i < NOPTS; i++) {
		if (optletters(i) == flag && optnames(i)[0] != '\0') {
			optlist[i] = val;
			return;
		}
	}
	ash_msg_and_raise_error("illegal option %c%c", val ? '-' : '+', flag);
	/* NOTREACHED */
}
/* If login_sh is not NULL, we are called to parse command line opts,
 * not "set -opts"
 */
static int
options(int *login_sh)
{
	char *p;
	int val;
	int c;

	if (login_sh) {
		minusc = NULL;
#if ENABLE_PLATFORM_MINGW32
		dirarg = NULL;
		title = NULL;
#endif
	}
	while ((p = *argptr) != NULL) {
		c = *p++;
		if (c != '-' && c != '+')
			break;
		argptr++;
		val = 0; /* val = 0 if c == '+' */
		if (c == '-') {
			val = 1;
			if (p[0] == '\0' || LONE_DASH(p)) {
				if (!login_sh) {
					/* "-" means turn off -x and -v */
					if (p[0] == '\0')
						xflag = vflag = 0;
					/* "--" means reset params */
					else if (*argptr == NULL)
						setparam(argptr);
				}
				break;    /* "-" or "--" terminates options */
			}
		}
		/* first char was + or - */
		while ((c = *p++) != '\0') {
			if (login_sh) {
				/* bash 3.2 indeed handles -c CMD and +c CMD the same */
				if (c == 'c') {
					minusc = p; /* command is after shell args */
					cflag = 1;
					continue;
				}
#if ENABLE_PLATFORM_MINGW32
				/* Undocumented flags;
				 *   -d force current directory
				 *   -t title to display in console window
				 * Must appear before -s or -c. */
				if (c == 'd' && val == 1) {
					if (*argptr == NULL)
						ash_msg_and_raise_error(bb_msg_requires_arg, "-d");
					dirarg = *argptr++;
					continue;
				}
				if (c == 't' && val == 1) {
					if (*argptr == NULL)
						ash_msg_and_raise_error(bb_msg_requires_arg, "-t");
					title = *argptr++;
					continue;
				}
#endif
				if (c == 's') { /* -s, +s */
					sflag = 1;
					continue;
				}
				if (c == 'i') { /* -i, +i */
					iflag = 1;
					continue;
				}
				if (c == 'l') {
					*login_sh = 1; /* -l or +l == --login */
					continue;
				}
				/* bash does not accept +-login, we also won't */
				if (val && (c == '-')) { /* long options */
					if (strcmp(p, "login") == 0) {
						*login_sh = 1;
					}
					break;
				}
			}
			if (c == 'o') {
				if (plus_minus_o(*argptr, val)) {
					/* it already printed err message */
					return 1; /* error */
				}
				if (*argptr)
					argptr++;
			} else {
				setoption(c, val);
			}
		}
	}
	return 0;
}

/*
 * The shift builtin command.
 */
static int FAST_FUNC
shiftcmd(int argc UNUSED_PARAM, char **argv)
{
	int n;
	char **ap1, **ap2;

	n = 1;
	if (argv[1])
		n = number(argv[1]);
	if (n > shellparam.nparam)
		return 1;
	INT_OFF;
	shellparam.nparam -= n;
	for (ap1 = shellparam.p; --n >= 0; ap1++) {
		if (shellparam.malloced)
			free(*ap1);
	}
	ap2 = shellparam.p;
	while ((*ap2++ = *ap1++) != NULL)
		continue;
#if ENABLE_ASH_GETOPTS
	shellparam.optind = 1;
	shellparam.optoff = -1;
#endif
	INT_ON;
	return 0;
}

/*
 * POSIX requires that 'set' (but not export or readonly) output the
 * variables in lexicographic order - by the locale's collating order (sigh).
 * Maybe we could keep them in an ordered balanced binary tree
 * instead of hashed lists.
 * For now just roll 'em through qsort for printing...
 */
static int
showvars(const char *sep_prefix, int on, int off)
{
	const char *sep;
	char **ep, **epend;

	ep = listvars(on, off, /*strlist:*/ NULL, &epend);
	qsort(ep, epend - ep, sizeof(char *), vpcmp);

	sep = *sep_prefix ? " " : sep_prefix;

	for (; ep < epend; ep++) {
		const char *p;
		const char *q;

		p = endofname(*ep);
/* Used to have simple "p = strchrnul(*ep, '=')" here instead, but this
 * makes "export -p" to have output not suitable for "eval":
 * import os
 * os.environ["test-test"]="test"
 * if os.fork() == 0:
 *   os.execv("ash", [ 'ash', '-c', 'eval $(export -p); echo OK' ])  # fixes this
 * os.execv("ash", [ 'ash', '-c', 'env | grep test-test' ])
 */
		q = nullstr;
		if (*p == '=')
			q = single_quote(++p);
		out1fmt("%s%s%.*s%s\n", sep_prefix, sep, (int)(p - *ep), *ep, q);
	}
	return 0;
}

/*
 * The set command builtin.
 */
static int FAST_FUNC
setcmd(int argc UNUSED_PARAM, char **argv UNUSED_PARAM)
{
	int retval;

	if (!argv[1])
		return showvars(nullstr, 0, VUNSET);

	INT_OFF;
	retval = options(/*login_sh:*/ NULL);
	if (retval == 0) { /* if no parse error... */
		optschanged();
		if (*argptr != NULL) {
			setparam(argptr);
		}
	}
	INT_ON;
	return retval;
}

#if ENABLE_ASH_RANDOM_SUPPORT
static void FAST_FUNC
change_random(const char *value)
{
	uint32_t t;

	if (value == NULL) {
		/* "get", generate */
		t = next_random(&random_gen);
		/* set without recursion */
		setvar(vrandom.var_text, utoa(t), VNOFUNC);
		vrandom.flags &= ~VNOFUNC;
	} else {
		/* set/reset */
		t = strtoul(value, NULL, 10);
		INIT_RANDOM_T(&random_gen, (t ? t : 1), t);
	}
}
#endif

#if BASH_EPOCH_VARS
static void FAST_FUNC
change_epoch(struct var *vepoch, const char *fmt)
{
	struct timeval tv;
	char buffer[sizeof("%lu.nnnnnn") + sizeof(long)*3];

	gettimeofday(&tv, NULL);
	sprintf(buffer, fmt, (unsigned long)tv.tv_sec, (unsigned)tv.tv_usec);
	setvar(vepoch->var_text, buffer, VNOFUNC);
	vepoch->flags &= ~VNOFUNC;
}

static void FAST_FUNC
change_seconds(const char *value UNUSED_PARAM)
{
	change_epoch(&vepochs, "%lu");
}

static void FAST_FUNC
change_realtime(const char *value UNUSED_PARAM)
{
	change_epoch(&vepochr, "%lu.%06u");
}
#endif

#if ENABLE_ASH_GETOPTS
static int
getopts(char *optstr, char *optvar, char **optfirst)
{
	char *p, *q;
	char c = '?';
	int done = 0;
	char sbuf[2];
	char **optnext;
	int ind = shellparam.optind;
	int off = shellparam.optoff;

	sbuf[1] = '\0';

	shellparam.optind = -1;
	optnext = optfirst + ind - 1;

	if (ind <= 1 || off < 0 || (int)strlen(optnext[-1]) < off)
		p = NULL;
	else
		p = optnext[-1] + off;
	if (p == NULL || *p == '\0') {
		/* Current word is done, advance */
		p = *optnext;
		if (p == NULL || *p != '-' || *++p == '\0') {
 atend:
			unsetvar("OPTARG");
			p = NULL;
			done = 1;
			goto out;
		}
		optnext++;
		if (LONE_DASH(p))        /* check for "--" */
			goto atend;
	}

	c = *p++;
	for (q = optstr; *q != c;) {
		if (*q == '\0') {
			/* OPTERR is a bashism */
			const char *cp = lookupvar("OPTERR");
			if ((cp && LONE_CHAR(cp, '0'))
			 || (optstr[0] == ':')
			) {
				sbuf[0] = c;
				/*sbuf[1] = '\0'; - already is */
				setvar0("OPTARG", sbuf);
			} else {
				fprintf(stderr, "Illegal option -%c\n", c);
				unsetvar("OPTARG");
			}
			c = '?';
			goto out;
		}
		if (*++q == ':')
			q++;
	}

	if (*++q == ':') {
		if (*p == '\0' && (p = *optnext) == NULL) {
			/* OPTERR is a bashism */
			const char *cp = lookupvar("OPTERR");
			if ((cp && LONE_CHAR(cp, '0'))
			 || (optstr[0] == ':')
			) {
				sbuf[0] = c;
				/*sbuf[1] = '\0'; - already is */
				setvar0("OPTARG", sbuf);
				c = ':';
			} else {
				fprintf(stderr, "No arg for -%c option\n", c);
				unsetvar("OPTARG");
				c = '?';
			}
			goto out;
		}

		if (p == *optnext)
			optnext++;
		setvar0("OPTARG", p);
		p = NULL;
	} else
		setvar0("OPTARG", nullstr);
 out:
	ind = optnext - optfirst + 1;
	setvar("OPTIND", itoa(ind), VNOFUNC);
	sbuf[0] = c;
	/*sbuf[1] = '\0'; - already is */
	setvar0(optvar, sbuf);

	shellparam.optoff = p ? p - *(optnext - 1) : -1;
	shellparam.optind = ind;

	return done;
}

/*
 * The getopts builtin.  Shellparam.optnext points to the next argument
 * to be processed.  Shellparam.optptr points to the next character to
 * be processed in the current argument.  If shellparam.optnext is NULL,
 * then it's the first time getopts has been called.
 */
static int FAST_FUNC
getoptscmd(int argc, char **argv)
{
	char **optbase;

	if (argc < 3)
		ash_msg_and_raise_error("usage: getopts optstring var [arg]");
	if (argc == 3) {
		optbase = shellparam.p;
		if ((unsigned)shellparam.optind > shellparam.nparam + 1) {
			shellparam.optind = 1;
			shellparam.optoff = -1;
		}
	} else {
		optbase = &argv[3];
		if ((unsigned)shellparam.optind > argc - 2) {
			shellparam.optind = 1;
			shellparam.optoff = -1;
		}
	}

	return getopts(argv[1], argv[2], optbase);
}
#endif /* ASH_GETOPTS */


/* ============ Shell parser */

struct heredoc {
	struct heredoc *next;   /* next here document in list */
	union node *here;       /* redirection node */
	char *eofmark;          /* string indicating end of input */
	smallint striptabs;     /* if set, strip leading tabs */
};

static smallint tokpushback;           /* last token pushed back */
static smallint quoteflag;             /* set if (part of) last token was quoted */
static token_id_t lasttoken;           /* last token read (integer id Txxx) */
static struct heredoc *heredoclist;    /* list of here documents to read */
static char *wordtext;                 /* text of last word returned by readtoken */
static struct nodelist *backquotelist;
static union node *redirnode;
static struct heredoc *heredoc;

static const char *
tokname(char *buf, int tok)
{
	if (tok < TSEMI)
		return tokname_array[tok];
	sprintf(buf, "\"%s\"", tokname_array[tok]);
	return buf;
}

/* raise_error_unexpected_syntax:
 * Called when an unexpected token is read during the parse.  The argument
 * is the token that is expected, or -1 if more than one type of token can
 * occur at this point.
 */
static void raise_error_unexpected_syntax(int) NORETURN;
static void
raise_error_unexpected_syntax(int token)
{
	char msg[64];
	char buf[16];
	int l;

	l = sprintf(msg, "unexpected %s", tokname(buf, lasttoken));
	if (token >= 0)
		sprintf(msg + l, " (expecting %s)", tokname(buf, token));
	raise_error_syntax(msg);
	/* NOTREACHED */
}

/* parsing is heavily cross-recursive, need these forward decls */
static union node *andor(void);
static union node *pipeline(void);
static union node *parse_command(void);
static void parseheredoc(void);
static int peektoken(void);
static int readtoken(void);

static union node *
list(int nlflag)
{
	union node *n1, *n2, *n3;
	int tok;

	n1 = NULL;
	for (;;) {
		switch (readtoken()) {
		case TNL:
			if (!(nlflag & 1))
				break;
			parseheredoc();
			return n1;

		case TEOF:
			if (!n1 && (nlflag & 1))
				n1 = NODE_EOF;
			parseheredoc();
			tokpushback++;
			lasttoken = TEOF;
			return n1;
		}

		tokpushback++;
		checkkwd = CHKNL | CHKKWD | CHKALIAS;
		if (nlflag == 2 && ((1 << peektoken()) & tokendlist))
			return n1;
		nlflag |= 2;

		n2 = andor();
		tok = readtoken();
		if (tok == TBACKGND) {
			if (n2->type == NPIPE) {
				n2->npipe.pipe_backgnd = 1;
			} else {
				if (n2->type != NREDIR) {
					n3 = stzalloc(sizeof(struct nredir));
					n3->nredir.n = n2;
					/*n3->nredir.redirect = NULL; - stzalloc did it */
					n2 = n3;
				}
				n2->type = NBACKGND;
			}
		}
		if (n1 == NULL) {
			n1 = n2;
		} else {
			n3 = stzalloc(sizeof(struct nbinary));
			n3->type = NSEMI;
			n3->nbinary.ch1 = n1;
			n3->nbinary.ch2 = n2;
			n1 = n3;
		}
		switch (tok) {
		case TNL:
		case TEOF:
			tokpushback = 1;
			/* fall through */
		case TBACKGND:
		case TSEMI:
			break;
		default:
			if ((nlflag & 1))
				raise_error_unexpected_syntax(-1);
			tokpushback = 1;
			return n1;
		}
	}
}

static union node *
andor(void)
{
	union node *n1, *n2, *n3;
	int t;

	n1 = pipeline();
	for (;;) {
		t = readtoken();
		if (t == TAND) {
			t = NAND;
		} else if (t == TOR) {
			t = NOR;
		} else {
			tokpushback = 1;
			return n1;
		}
		checkkwd = CHKNL | CHKKWD | CHKALIAS;
		n2 = pipeline();
		n3 = stzalloc(sizeof(struct nbinary));
		n3->type = t;
		n3->nbinary.ch1 = n1;
		n3->nbinary.ch2 = n2;
		n1 = n3;
	}
}

static union node *
pipeline(void)
{
	union node *n1, *n2, *pipenode;
	struct nodelist *lp, *prev;
	int negate;

	negate = 0;
	TRACE(("pipeline: entered\n"));
	if (readtoken() == TNOT) {
		negate = !negate;
		checkkwd = CHKKWD | CHKALIAS;
	} else
		tokpushback = 1;
	n1 = parse_command();
	if (readtoken() == TPIPE) {
		pipenode = stzalloc(sizeof(struct npipe));
		pipenode->type = NPIPE;
		/*pipenode->npipe.pipe_backgnd = 0; - stzalloc did it */
		lp = stzalloc(sizeof(struct nodelist));
		pipenode->npipe.cmdlist = lp;
		lp->n = n1;
		do {
			prev = lp;
			lp = stzalloc(sizeof(struct nodelist));
			checkkwd = CHKNL | CHKKWD | CHKALIAS;
			lp->n = parse_command();
			prev->next = lp;
		} while (readtoken() == TPIPE);
		lp->next = NULL;
		n1 = pipenode;
	}
	tokpushback = 1;
	if (negate) {
		n2 = stzalloc(sizeof(struct nnot));
		n2->type = NNOT;
		n2->nnot.com = n1;
		return n2;
	}
	return n1;
}

static union node *
makename(void)
{
	union node *n;

	n = stzalloc(sizeof(struct narg));
	n->type = NARG;
	/*n->narg.next = NULL; - stzalloc did it */
	n->narg.text = wordtext;
	n->narg.backquote = backquotelist;
	return n;
}

static void
fixredir(union node *n, const char *text, int err)
{
	int fd;

	TRACE(("Fix redir %s %d\n", text, err));
	if (!err)
		n->ndup.vname = NULL;

	fd = bb_strtou(text, NULL, 10);
	if (!errno && fd >= 0)
		n->ndup.dupfd = fd;
	else if (LONE_DASH(text))
		n->ndup.dupfd = -1;
	else {
		if (err)
			raise_error_syntax("bad fd number");
		n->ndup.vname = makename();
	}
}

static void
parsefname(void)
{
	union node *n = redirnode;

	if (n->type == NHERE)
		checkkwd = CHKEOFMARK;
	if (readtoken() != TWORD)
		raise_error_unexpected_syntax(-1);
	if (n->type == NHERE) {
		struct heredoc *here = heredoc;
		struct heredoc *p;

		if (quoteflag == 0)
			n->type = NXHERE;
		TRACE(("Here document %d\n", n->type));
		rmescapes(wordtext, 0, NULL);
		here->eofmark = wordtext;
		here->next = NULL;
		if (heredoclist == NULL)
			heredoclist = here;
		else {
			for (p = heredoclist; p->next; p = p->next)
				continue;
			p->next = here;
		}
	} else if (n->type == NTOFD || n->type == NFROMFD) {
		fixredir(n, wordtext, 0);
	} else {
		n->nfile.fname = makename();
	}
}

static union node *
simplecmd(void)
{
	union node *args, **app;
	union node *n = NULL;
	union node *vars, **vpp;
	union node **rpp, *redir;
	int savecheckkwd;
	int savelinno;
#if BASH_TEST2
	smallint double_brackets_flag = 0;
#endif
	IF_BASH_FUNCTION(smallint function_flag = 0;)

	args = NULL;
	app = &args;
	vars = NULL;
	vpp = &vars;
	redir = NULL;
	rpp = &redir;

	savecheckkwd = CHKALIAS;
	savelinno = g_parsefile->linno;
	for (;;) {
		int t;
		checkkwd = savecheckkwd;
		t = readtoken();
		switch (t) {
#if BASH_FUNCTION
		case TFUNCTION:
			if (peektoken() != TWORD)
				raise_error_unexpected_syntax(TWORD);
			function_flag = 1;
			break;
#endif
#if BASH_TEST2
		case TAND: /* "&&" */
		case TOR: /* "||" */
			if (!double_brackets_flag) {
				tokpushback = 1;
				goto out;
			}
			/* pass "&&" or "||" to [[ ]] as literal args */
			wordtext = (char *) (t == TAND ? "&&" : "||");
#endif
		case TWORD:
			n = stzalloc(sizeof(struct narg));
			n->type = NARG;
			/*n->narg.next = NULL; - stzalloc did it */
			n->narg.text = wordtext;
#if BASH_TEST2
			if (strcmp("[[", wordtext) == 0)
				double_brackets_flag = 1;
			else if (strcmp("]]", wordtext) == 0)
				double_brackets_flag = 0;
#endif
			n->narg.backquote = backquotelist;
			if (savecheckkwd && isassignment(wordtext)) {
				*vpp = n;
				vpp = &n->narg.next;
			} else {
				*app = n;
				app = &n->narg.next;
				savecheckkwd = 0;
			}
#if BASH_FUNCTION
			if (function_flag) {
				checkkwd = CHKNL | CHKKWD;
				switch (peektoken()) {
				case TBEGIN:
				case TIF:
				case TCASE:
				case TUNTIL:
				case TWHILE:
				case TFOR:
					goto do_func;
				case TLP:
					function_flag = 0;
					break;
# if BASH_TEST2
				case TWORD:
					if (strcmp("[[", wordtext) == 0)
						goto do_func;
					/* fall through */
# endif
				default:
					raise_error_unexpected_syntax(-1);
				}
			}
#endif
			break;
		case TREDIR:
			*rpp = n = redirnode;
			rpp = &n->nfile.next;
			parsefname();   /* read name of redirection file */
			break;
		case TLP:
 IF_BASH_FUNCTION(do_func:)
			if (args && app == &args->narg.next
			 && !vars && !redir
			) {
				struct builtincmd *bcmd;
				const char *name;

				/* We have a function */
				if (IF_BASH_FUNCTION(!function_flag &&) readtoken() != TRP)
					raise_error_unexpected_syntax(TRP);
				name = n->narg.text;
				if (!goodname(name)
				 || ((bcmd = find_builtin(name)) && IS_BUILTIN_SPECIAL(bcmd))
				) {
					raise_error_syntax("bad function name");
				}
				n->type = NDEFUN;
				checkkwd = CHKNL | CHKKWD | CHKALIAS;
				n->ndefun.text = n->narg.text;
				n->ndefun.linno = g_parsefile->linno;
				n->ndefun.body = parse_command();
				return n;
			}
			IF_BASH_FUNCTION(function_flag = 0;)
			/* fall through */
		default:
			tokpushback = 1;
			goto out;
		}
	}
 out:
	*app = NULL;
	*vpp = NULL;
	*rpp = NULL;
	n = stzalloc(sizeof(struct ncmd));
	if (NCMD != 0)
		n->type = NCMD;
	n->ncmd.linno = savelinno;
	n->ncmd.args = args;
	n->ncmd.assign = vars;
	n->ncmd.redirect = redir;
	return n;
}

static union node *
parse_command(void)
{
	union node *n1, *n2;
	union node *ap, **app;
	union node *cp, **cpp;
	union node *redir, **rpp;
	union node **rpp2;
	int t;
	int savelinno;

	redir = NULL;
	rpp2 = &redir;

	savelinno = g_parsefile->linno;

	switch (readtoken()) {
	default:
		raise_error_unexpected_syntax(-1);
		/* NOTREACHED */
	case TIF:
		n1 = stzalloc(sizeof(struct nif));
		n1->type = NIF;
		n1->nif.test = list(0);
		if (readtoken() != TTHEN)
			raise_error_unexpected_syntax(TTHEN);
		n1->nif.ifpart = list(0);
		n2 = n1;
		while (readtoken() == TELIF) {
			n2->nif.elsepart = stzalloc(sizeof(struct nif));
			n2 = n2->nif.elsepart;
			n2->type = NIF;
			n2->nif.test = list(0);
			if (readtoken() != TTHEN)
				raise_error_unexpected_syntax(TTHEN);
			n2->nif.ifpart = list(0);
		}
		if (lasttoken == TELSE)
			n2->nif.elsepart = list(0);
		else {
			n2->nif.elsepart = NULL;
			tokpushback = 1;
		}
		t = TFI;
		break;
	case TWHILE:
	case TUNTIL: {
		int got;
		n1 = stzalloc(sizeof(struct nbinary));
		n1->type = (lasttoken == TWHILE) ? NWHILE : NUNTIL;
		n1->nbinary.ch1 = list(0);
		got = readtoken();
		if (got != TDO) {
			TRACE(("expecting DO got '%s' %s\n", tokname_array[got],
					got == TWORD ? wordtext : ""));
			raise_error_unexpected_syntax(TDO);
		}
		n1->nbinary.ch2 = list(0);
		t = TDONE;
		break;
	}
	case TFOR:
		if (readtoken() != TWORD || quoteflag || !goodname(wordtext))
			raise_error_syntax("bad for loop variable");
		n1 = stzalloc(sizeof(struct nfor));
		n1->type = NFOR;
		n1->nfor.linno = savelinno;
		n1->nfor.var = wordtext;
		checkkwd = CHKNL | CHKKWD | CHKALIAS;
		if (readtoken() == TIN) {
			app = &ap;
			while (readtoken() == TWORD) {
				n2 = stzalloc(sizeof(struct narg));
				n2->type = NARG;
				/*n2->narg.next = NULL; - stzalloc did it */
				n2->narg.text = wordtext;
				n2->narg.backquote = backquotelist;
				*app = n2;
				app = &n2->narg.next;
			}
			*app = NULL;
			n1->nfor.args = ap;
			if (lasttoken != TNL && lasttoken != TSEMI)
				raise_error_unexpected_syntax(-1);
		} else {
			n2 = stzalloc(sizeof(struct narg));
			n2->type = NARG;
			/*n2->narg.next = NULL; - stzalloc did it */
			n2->narg.text = (char *)dolatstr;
			/*n2->narg.backquote = NULL;*/
			n1->nfor.args = n2;
			/*
			 * Newline or semicolon here is optional (but note
			 * that the original Bourne shell only allowed NL).
			 */
			if (lasttoken != TSEMI)
				tokpushback = 1;
		}
		checkkwd = CHKNL | CHKKWD | CHKALIAS;
		if (readtoken() != TDO)
			raise_error_unexpected_syntax(TDO);
		n1->nfor.body = list(0);
		t = TDONE;
		break;
	case TCASE:
		n1 = stzalloc(sizeof(struct ncase));
		n1->type = NCASE;
		n1->ncase.linno = savelinno;
		if (readtoken() != TWORD)
			raise_error_unexpected_syntax(TWORD);
		n1->ncase.expr = n2 = stzalloc(sizeof(struct narg));
		n2->type = NARG;
		/*n2->narg.next = NULL; - stzalloc did it */
		n2->narg.text = wordtext;
		n2->narg.backquote = backquotelist;
		checkkwd = CHKNL | CHKKWD | CHKALIAS;
		if (readtoken() != TIN)
			raise_error_unexpected_syntax(TIN);
		cpp = &n1->ncase.cases;
 next_case:
		checkkwd = CHKNL | CHKKWD;
		t = readtoken();
		while (t != TESAC) {
			if (lasttoken == TLP)
				readtoken();
			*cpp = cp = stzalloc(sizeof(struct nclist));
			cp->type = NCLIST;
			app = &cp->nclist.pattern;
			for (;;) {
				*app = ap = stzalloc(sizeof(struct narg));
				ap->type = NARG;
				/*ap->narg.next = NULL; - stzalloc did it */
				ap->narg.text = wordtext;
				ap->narg.backquote = backquotelist;
				if (readtoken() != TPIPE)
					break;
				app = &ap->narg.next;
				readtoken();
			}
			//ap->narg.next = NULL;
			if (lasttoken != TRP)
				raise_error_unexpected_syntax(TRP);
			cp->nclist.body = list(2);

			cpp = &cp->nclist.next;

			checkkwd = CHKNL | CHKKWD;
			t = readtoken();
			if (t != TESAC) {
				if (t != TENDCASE)
					raise_error_unexpected_syntax(TENDCASE);
				goto next_case;
			}
		}
		*cpp = NULL;
		goto redir;
	case TLP:
		n1 = stzalloc(sizeof(struct nredir));
		n1->type = NSUBSHELL;
		n1->nredir.linno = savelinno;
		n1->nredir.n = list(0);
		/*n1->nredir.redirect = NULL; - stzalloc did it */
		t = TRP;
		break;
	case TBEGIN:
		n1 = list(0);
		t = TEND;
		break;
	IF_BASH_FUNCTION(case TFUNCTION:)
	case TWORD:
	case TREDIR:
		tokpushback = 1;
		return simplecmd();
	}

	if (readtoken() != t)
		raise_error_unexpected_syntax(t);

 redir:
	/* Now check for redirection which may follow command */
	checkkwd = CHKKWD | CHKALIAS;
	rpp = rpp2;
	while (readtoken() == TREDIR) {
		*rpp = n2 = redirnode;
		rpp = &n2->nfile.next;
		parsefname();
	}
	tokpushback = 1;
	*rpp = NULL;
	if (redir) {
		if (n1->type != NSUBSHELL) {
			n2 = stzalloc(sizeof(struct nredir));
			n2->type = NREDIR;
			n2->nredir.linno = savelinno;
			n2->nredir.n = n1;
			n1 = n2;
		}
		n1->nredir.redirect = redir;
	}
	return n1;
}

#if BASH_DOLLAR_SQUOTE
static int
decode_dollar_squote(void)
{
	static const char C_escapes[] ALIGN1 = "nrbtfav""x\\01234567";
	int c, cnt;
	char *p;
	char buf[4];

	c = pgetc();
	p = strchr(C_escapes, c);
	if (p) {
		buf[0] = c;
		p = buf;
		cnt = 3;
		if ((unsigned char)(c - '0') <= 7) { /* \ooo */
			do {
				c = pgetc();
				*++p = c;
			} while ((unsigned char)(c - '0') <= 7 && --cnt);
			pungetc();
		} else if (c == 'x') { /* \xHH */
			do {
				c = pgetc();
				*++p = c;
			} while (isxdigit(c) && --cnt);
			pungetc();
			if (cnt == 3) { /* \x but next char is "bad" */
				c = 'x';
				goto unrecognized;
			}
		} else { /* simple seq like \\ or \t */
			p++;
		}
		*p = '\0';
		p = buf;
		c = bb_process_escape_sequence((void*)&p);
	} else { /* unrecognized "\z": print both chars unless ' or " */
		if (c != '\'' && c != '"') {
 unrecognized:
			c |= 0x100; /* "please encode \, then me" */
		}
	}
	return c;
}
#endif

/* Used by expandstr to get here-doc like behaviour. */
#define FAKEEOFMARK ((char*)(uintptr_t)1)

static ALWAYS_INLINE int
realeofmark(const char *eofmark)
{
	return eofmark && eofmark != FAKEEOFMARK;
}

/*
 * If eofmark is NULL, read a word or a redirection symbol.  If eofmark
 * is not NULL, read a here document.  In the latter case, eofmark is the
 * word which marks the end of the document and striptabs is true if
 * leading tabs should be stripped from the document.  The argument c
 * is the first character of the input token or document.
 *
 * Because C does not have internal subroutines, I have simulated them
 * using goto's to implement the subroutine linkage.  The following macros
 * will run code that appears at the end of readtoken1.
 */
#define CHECKEND()      {goto checkend; checkend_return:;}
#define PARSEREDIR()    {goto parseredir; parseredir_return:;}
#define PARSESUB()      {goto parsesub; parsesub_return:;}
#define PARSEBACKQOLD() {oldstyle = 1; goto parsebackq; parsebackq_oldreturn:;}
#define PARSEBACKQNEW() {oldstyle = 0; goto parsebackq; parsebackq_newreturn:;}
#define PARSEARITH()    {goto parsearith; parsearith_return:;}
static int
readtoken1(int c, int syntax, char *eofmark, int striptabs)
{
	/* NB: syntax parameter fits into smallint */
	/* c parameter is an unsigned char or PEOF or PEOA */
	char *out;
	size_t len;
	struct nodelist *bqlist;
	smallint quotef;
	smallint oldstyle;
	smallint pssyntax;   /* we are expanding a prompt string */
	IF_BASH_DOLLAR_SQUOTE(smallint bash_dollar_squote = 0;)
	/* syntax stack */
	struct synstack synbase = { };
	struct synstack *synstack = &synbase;

#if ENABLE_ASH_EXPAND_PRMT
	pssyntax = (syntax == PSSYNTAX);
	if (pssyntax)
		syntax = DQSYNTAX;
#else
	pssyntax = 0; /* constant */
#endif
	synstack->syntax = syntax;

	if (syntax == DQSYNTAX)
		synstack->dblquote = 1;
	quotef = 0;
	bqlist = NULL;

	STARTSTACKSTR(out);
 loop:
	/* For each line, until end of word */
	CHECKEND();     /* set c to PEOF if at end of here document */
	for (;;) {      /* until end of line or end of word */
		CHECKSTRSPACE(4, out);  /* permit 4 calls to USTPUTC */
		switch (SIT(c, synstack->syntax)) {
		case CNL:       /* '\n' */
			if (synstack->syntax == BASESYNTAX
			 && !synstack->varnest
			) {
				goto endword;   /* exit outer loop */
			}
			USTPUTC(c, out);
			nlprompt();
			c = pgetc_top(synstack);
			goto loop;              /* continue outer loop */
		case CWORD:
			USTPUTC(c, out);
			break;
		case CCTL:
#if BASH_DOLLAR_SQUOTE
			if (c == '\\' && bash_dollar_squote) {
				c = decode_dollar_squote();
				if (c == '\0') {
					/* skip $'\000', $'\x00' (like bash) */
					break;
				}
				if (c & 0x100) {
					/* Unknown escape. Encode as '\z' */
					c = (unsigned char)c;
					if (eofmark == NULL || synstack->dblquote)
						USTPUTC(CTLESC, out);
					USTPUTC('\\', out);
				}
			}
#endif
			if (!eofmark || synstack->dblquote || synstack->varnest)
				USTPUTC(CTLESC, out);
			USTPUTC(c, out);
			break;
		case CBACK:     /* backslash */
			c = pgetc_without_PEOA();
			if (c == PEOF) {
				USTPUTC(CTLESC, out);
				USTPUTC('\\', out);
				pungetc();
			} else {
				if (pssyntax && c == '$') {
					USTPUTC(CTLESC, out);
					USTPUTC('\\', out);
				}
				/* Backslash is retained if we are in "str"
				 * and next char isn't dquote-special.
				 */
				if (synstack->dblquote
				 && c != '\\'
				 && c != '`'
				 && c != '$'
				 && (c != '"' || (eofmark != NULL && !synstack->varnest))
				 && (c != '}' || !synstack->varnest)
				) {
					USTPUTC(CTLESC, out); /* protect '\' from glob */
					USTPUTC('\\', out);
				}
				USTPUTC(CTLESC, out);
				USTPUTC(c, out);
				quotef = 1;
			}
			break;
		case CSQUOTE:
			synstack->syntax = SQSYNTAX;
 quotemark:
			if (eofmark == NULL) {
				USTPUTC(CTLQUOTEMARK, out);
			}
			break;
		case CDQUOTE:
			synstack->syntax = DQSYNTAX;
			synstack->dblquote = 1;
 toggledq:
			if (synstack->varnest)
				synstack->innerdq ^= 1;
			goto quotemark;
		case CENDQUOTE:
			IF_BASH_DOLLAR_SQUOTE(bash_dollar_squote = 0;)
			if (eofmark != NULL && synstack->varnest == 0) {
				USTPUTC(c, out);
				break;
			}

			if (synstack->dqvarnest == 0) {
				synstack->syntax = BASESYNTAX;
				synstack->dblquote = 0;
			}

			quotef = 1;

			if (c == '"')
				goto toggledq;

			goto quotemark;
		case CVAR:      /* '$' */
			PARSESUB();             /* parse substitution */
			break;
		case CENDVAR:   /* '}' */
			if (!synstack->innerdq && synstack->varnest > 0) {
				if (!--synstack->varnest && synstack->varpushed)
					synstack_pop(&synstack);
				else if (synstack->dqvarnest > 0)
					synstack->dqvarnest--;
				c = CTLENDVAR;
			}
			USTPUTC(c, out);
			break;
#if ENABLE_FEATURE_SH_MATH
		case CLP:       /* '(' in arithmetic */
			synstack->parenlevel++;
			USTPUTC(c, out);
			break;
		case CRP:       /* ')' in arithmetic */
			if (synstack->parenlevel > 0) {
				synstack->parenlevel--;
			} else {
				if (pgetc_eatbnl() == ')') {
					c = CTLENDARI;
					synstack_pop(&synstack);
				} else {
					/*
					 * unbalanced parens
					 * (don't 2nd guess - no error)
					 */
					pungetc();
				}
			}
			USTPUTC(c, out);
			break;
#endif
		case CBQUOTE:   /* '`' */
			if (checkkwd & CHKEOFMARK) {
				quotef = 1;
				USTPUTC('`', out);
				break;
			}

			PARSEBACKQOLD();
			break;
		case CENDFILE:
			goto endword;           /* exit outer loop */
		case CIGN:
			break;
		default:
			if (synstack->varnest == 0) {
#if BASH_REDIR_OUTPUT
				if (c == '&') {
//Can't call pgetc_eatbnl() here, this requires three-deep pungetc()
					if (pgetc() == '>')
						c = 0x100 + '>'; /* flag &> */
					pungetc();
				}
#endif
				goto endword;   /* exit outer loop */
			}
			IF_ASH_ALIAS(if (c != PEOA))
				USTPUTC(c, out);
		}
		c = pgetc_top(synstack);
	} /* for (;;) */
 endword:

#if ENABLE_FEATURE_SH_MATH
	if (synstack->syntax == ARISYNTAX)
		raise_error_syntax("missing '))'");
#endif
	if (synstack->syntax != BASESYNTAX && eofmark == NULL)
		raise_error_syntax("unterminated quoted string");
	if (synstack->varnest != 0) {
		/* { */
		raise_error_syntax("missing '}'");
	}
	USTPUTC('\0', out);
	len = out - (char *)stackblock();
	out = stackblock();
	if (eofmark == NULL) {
		if ((c == '>' || c == '<' IF_BASH_REDIR_OUTPUT( || c == 0x100 + '>'))
		 && quotef == 0
		) {
			if (isdigit_str9(out)) {
				PARSEREDIR(); /* passed as params: out, c */
				lasttoken = TREDIR;
				return lasttoken;
			}
			/* else: non-number X seen, interpret it
			 * as "NNNX>file" = "NNNX >file" */
		}
		pungetc();
	}
	quoteflag = quotef;
	backquotelist = bqlist;
	grabstackblock(len);
	wordtext = out;
	lasttoken = TWORD;
	return lasttoken;
/* end of readtoken routine */

/*
 * Check to see whether we are at the end of the here document.  When this
 * is called, c is set to the first character of the next input line.  If
 * we are at the end of the here document, this routine sets the c to PEOF.
 */
checkend: {
	if (realeofmark(eofmark)) {
		int markloc;
		char *p;

#if ENABLE_ASH_ALIAS
		if (c == PEOA)
			c = pgetc_without_PEOA();
#endif
		if (striptabs) {
			while (c == '\t') {
				c = pgetc_without_PEOA();
			}
		}

		markloc = out - (char *)stackblock();
		for (p = eofmark; STPUTC(c, out), *p; p++) {
			if (c != *p)
				goto more_heredoc;
			/* FIXME: fails for backslash-newlined terminator:
			 * cat <<EOF
			 * ...
			 * EO\
			 * F
			 * (see heredoc_bkslash_newline2.tests)
			 */
			c = pgetc_without_PEOA();
		}

		if (c == '\n' || c == PEOF) {
			c = PEOF;
			g_parsefile->linno++;
			needprompt = doprompt;
		} else {
			int len_here;

 more_heredoc:
			p = (char *)stackblock() + markloc + 1;
			len_here = out - p;

			if (len_here) {
				len_here -= (c >= PEOF);
				c = p[-1];

				if (len_here) {
					char *str;

					str = alloca(len_here + 1);
					*(char *)mempcpy(str, p, len_here) = '\0';

					pushstring(str, NULL);
				}
			}
		}

		STADJUST((char *)stackblock() + markloc - out, out);
	}
	goto checkend_return;
}

/*
 * Parse a redirection operator.  The variable "out" points to a string
 * specifying the fd to be redirected.  The variable "c" contains the
 * first character of the redirection operator.
 */
parseredir: {
	/* out is already checked to be a valid number or "" */
	int fd = (*out == '\0' ? -1 : atoi(out));
	union node *np;

	np = stzalloc(sizeof(struct nfile));
	if (c == '>') {
		np->nfile.fd = 1;
		c = pgetc_eatbnl();
		if (c == '>')
			np->type = NAPPEND;
		else if (c == '|')
			np->type = NCLOBBER;
		else if (c == '&')
			np->type = NTOFD;
			/* it also can be NTO2 (>&file), but we can't figure it out yet */
		else {
			np->type = NTO;
			pungetc();
		}
	}
#if BASH_REDIR_OUTPUT
	else if (c == 0x100 + '>') { /* this flags &> redirection */
		np->nfile.fd = 1;
		pgetc(); /* this is '>', no need to check */
		np->type = NTO2;
	}
#endif
	else { /* c == '<' */
		/*np->nfile.fd = 0; - stzalloc did it */
		c = pgetc_eatbnl();
		switch (c) {
		case '<':
			if (sizeof(struct nfile) != sizeof(struct nhere)) {
				np = stzalloc(sizeof(struct nhere));
				/*np->nfile.fd = 0; - stzalloc did it */
			}
			np->type = NHERE;
			heredoc = stzalloc(sizeof(struct heredoc));
			heredoc->here = np;
			c = pgetc_eatbnl();
			if (c == '-') {
				heredoc->striptabs = 1;
			} else {
				/*heredoc->striptabs = 0; - stzalloc did it */
				pungetc();
			}
			break;

		case '&':
			np->type = NFROMFD;
			break;

		case '>':
			np->type = NFROMTO;
			break;

		default:
			np->type = NFROM;
			pungetc();
			break;
		}
	}
	if (fd >= 0)
		np->nfile.fd = fd;
	redirnode = np;
	goto parseredir_return;
}

/*
 * Parse a substitution.  At this point, we have read the dollar sign
 * and nothing else.
 */

/* is_special(c) evaluates to 1 for c in "!#$*-0123456789?@"; 0 otherwise
 * (assuming ascii char codes, as the original implementation did) */
#define is_special(c) \
	(((unsigned)(c) - 33 < 32) \
			&& ((0xc1ff920dU >> ((unsigned)(c) - 33)) & 1))
parsesub: {
	unsigned char subtype;
	int typeloc;

	c = pgetc_eatbnl();
	if ((checkkwd & CHKEOFMARK)
	 || c > 255 /* PEOA or PEOF */
	 || (c != '(' && c != '{' && !is_name(c) && !is_special(c))
	) {
#if BASH_DOLLAR_SQUOTE
		if (synstack->syntax != DQSYNTAX && c == '\'')
			bash_dollar_squote = 1;
		else
#endif
			USTPUTC('$', out);
		pungetc();
	} else if (c == '(') {
		/* $(command) or $((arith)) */
		if (pgetc_eatbnl() == '(') {
#if ENABLE_FEATURE_SH_MATH
			PARSEARITH();
#else
			raise_error_syntax("support for $((arith)) is disabled");
#endif
		} else {
			pungetc();
			PARSEBACKQNEW();
		}
	} else {
		/* $VAR, $<specialchar>, ${...}, or PEOA/PEOF */
		smalluint newsyn = synstack->syntax;

		USTPUTC(CTLVAR, out);
		typeloc = out - (char *)stackblock();
		STADJUST(1, out);
		subtype = VSNORMAL;
		if (c == '{') {
			c = pgetc_eatbnl();
			subtype = 0;
		}
 varname:
		if (is_name(c)) {
			/* $[{[#]]NAME[}] */
			do {
				STPUTC(c, out);
				c = pgetc_eatbnl();
			} while (is_in_name(c));
		} else if (isdigit(c)) {
			/* $[{[#]]NUM[}] */
			do {
				STPUTC(c, out);
				c = pgetc_eatbnl();
			} while (!subtype && isdigit(c));
		} else if (c != '}') {
			/* $[{[#]]<specialchar>[}] */
			int cc = c;

			c = pgetc_eatbnl();
			if (!subtype && cc == '#') {
				subtype = VSLENGTH;
				if (c == '_' || isalnum(c))
					goto varname;
				cc = c;
				c = pgetc_eatbnl();
				if (cc == '}' || c != '}') {
					pungetc();
					subtype = 0;
					c = cc;
					cc = '#';
				}
			}

			if (!is_special(cc)) {
				if (subtype == VSLENGTH)
					subtype = 0;
				goto badsub;
			}

			USTPUTC(cc, out);
		} else
			goto badsub;

		if (c != '}' && subtype == VSLENGTH) {
			/* ${#VAR didn't end with } */
			goto badsub;
		}

		if (subtype == 0) {
			static const char types[] ALIGN1 = "}-+?=";
			/* ${VAR...} but not $VAR or ${#VAR} */
			/* c == first char after VAR */
			int cc = c;

			switch (c) {
			case ':':
				c = pgetc_eatbnl();
#if BASH_SUBSTR
				/* This check is only needed to not misinterpret
				 * ${VAR:-WORD}, ${VAR:+WORD}, ${VAR:=WORD}, ${VAR:?WORD}
				 * constructs.
				 */
				if (!strchr(types, c)) {
					subtype = VSSUBSTR;
					pungetc();
					break; /* "goto badsub" is bigger (!) */
				}
#endif
				subtype = VSNUL;
				/*FALLTHROUGH*/
			default: {
				const char *p = strchr(types, c);
				if (p == NULL)
					break;
				subtype |= p - types + VSNORMAL;
				break;
			}
			case '%':
			case '#':
				subtype = (c == '#' ? VSTRIMLEFT : VSTRIMRIGHT);
				c = pgetc_eatbnl();
				if (c == cc)
					subtype++;
				else
					pungetc();

				newsyn = BASESYNTAX;
				break;
#if BASH_PATTERN_SUBST
			case '/':
				/* ${v/[/]pattern/repl} */
//TODO: encode pattern and repl separately.
// Currently cases like: v=1;echo ${v/$((1/1))/ONE}
// are broken (should print "ONE")
				subtype = VSREPLACE;
				newsyn = BASESYNTAX;
				c = pgetc_eatbnl();
				if (c != '/')
					goto badsub;
				subtype++; /* VSREPLACEALL */
				break;
#endif
			}
		} else {
 badsub:
			pungetc();
		}

		if (newsyn == ARISYNTAX)
			newsyn = DQSYNTAX;

		if ((newsyn != synstack->syntax || synstack->innerdq)
		 && subtype != VSNORMAL
		) {
			synstack_push(&synstack,
				synstack->prev ?: alloca(sizeof(*synstack)),
				newsyn);

			synstack->varpushed = 1;
			synstack->dblquote = newsyn != BASESYNTAX;
		}

		((unsigned char *)stackblock())[typeloc] = subtype;
		if (subtype != VSNORMAL) {
			synstack->varnest++;
			if (synstack->dblquote)
				synstack->dqvarnest++;
		}
		STPUTC('=', out);
	}
	goto parsesub_return;
}

/*
 * Called to parse command substitutions.  Newstyle is set if the command
 * is enclosed inside $(...); nlpp is a pointer to the head of the linked
 * list of commands (passed by reference), and savelen is the number of
 * characters on the top of the stack which must be preserved.
 */
parsebackq: {
	struct nodelist **nlpp;
	union node *n;
	char *str;
	size_t savelen;
	struct heredoc *saveheredoclist;
	smallint saveprompt = 0;

	str = NULL;
	savelen = out - (char *)stackblock();
	if (savelen > 0) {
		/*
		 * FIXME: this can allocate very large block on stack and SEGV.
		 * Example:
		 * echo "..<100kbytes>..`true` $(true) `true` ..."
		 * allocates 100kb for every command subst. With about
		 * a hundred command substitutions stack overflows.
		 * With larger prepended string, SEGV happens sooner.
		 */
		str = alloca(savelen);
		memcpy(str, stackblock(), savelen);
	}

	if (oldstyle) {
		/* We must read until the closing backquote, giving special
		 * treatment to some slashes, and then push the string and
		 * reread it as input, interpreting it normally.
		 */
		char *pout;
		size_t psavelen;
		char *pstr;

		STARTSTACKSTR(pout);
		for (;;) {
			int pc;

			setprompt_if(needprompt, 2);
			pc = pgetc_eatbnl();
			switch (pc) {
			case '`':
				goto done;

			case '\\':
				pc = pgetc(); /* not pgetc_eatbnl! */
				if (pc != '\\' && pc != '`' && pc != '$'
				 && (!synstack->dblquote || pc != '"')
				) {
					STPUTC('\\', pout);
				}
				if (pc <= 255 /* not PEOA or PEOF */) {
					break;
				}
				/* fall through */

			case PEOF:
			IF_ASH_ALIAS(case PEOA:)
				raise_error_syntax("EOF in backquote substitution");

			case '\n':
				nlnoprompt();
				break;

			default:
				break;
			}
			STPUTC(pc, pout);
		}
 done:
		STPUTC('\0', pout);
		psavelen = pout - (char *)stackblock();
		if (psavelen > 0) {
			pstr = grabstackstr(pout);
			setinputstring(pstr);
		}
	}
	nlpp = &bqlist;
	while (*nlpp)
		nlpp = &(*nlpp)->next;
	*nlpp = stzalloc(sizeof(**nlpp));
	/* (*nlpp)->next = NULL; - stzalloc did it */

	saveheredoclist = heredoclist;
	heredoclist = NULL;

	if (oldstyle) {
		saveprompt = doprompt;
		doprompt = 0;
	}

	n = list(2);

	if (oldstyle)
		doprompt = saveprompt;
	else {
		if (readtoken() != TRP)
			raise_error_unexpected_syntax(TRP);
		setinputstring(nullstr);
	}

	parseheredoc();
	heredoclist = saveheredoclist;

	(*nlpp)->n = n;
	/* Start reading from old file again. */
	popfile();
	/* Ignore any pushed back tokens left from the backquote parsing. */
	if (oldstyle)
		tokpushback = 0;
	out = growstackto(savelen + 1);
	if (str) {
		memcpy(out, str, savelen);
		STADJUST(savelen, out);
	}
	USTPUTC(CTLBACKQ, out);
	if (oldstyle)
		goto parsebackq_oldreturn;
	goto parsebackq_newreturn;
}

#if ENABLE_FEATURE_SH_MATH
/*
 * Parse an arithmetic expansion (indicate start of one and set state)
 */
parsearith: {

	synstack_push(&synstack,
			synstack->prev ?: alloca(sizeof(*synstack)),
			ARISYNTAX);
	synstack->dblquote = 1;
	USTPUTC(CTLARI, out);
	goto parsearith_return;
}
#endif
} /* end of readtoken */

/*
 * Read the next input token.
 * If the token is a word, we set backquotelist to the list of cmds in
 *      backquotes.  We set quoteflag to true if any part of the word was
 *      quoted.
 * If the token is TREDIR, then we set redirnode to a structure containing
 *      the redirection.
 *
 * [Change comment:  here documents and internal procedures]
 * [Readtoken shouldn't have any arguments.  Perhaps we should make the
 *  word parsing code into a separate routine.  In this case, readtoken
 *  doesn't need to have any internal procedures, but parseword does.
 *  We could also make parseoperator in essence the main routine, and
 *  have parseword (readtoken1?) handle both words and redirection.]
 */
#define NEW_xxreadtoken
#ifdef NEW_xxreadtoken
/* singles must be first! */
static const char xxreadtoken_chars[7] ALIGN1 = {
	'\n', '(', ')', /* singles */
	'&', '|', ';',  /* doubles */
	0
};

#define xxreadtoken_singles 3
#define xxreadtoken_doubles 3

static const char xxreadtoken_tokens[] ALIGN1 = {
	TNL, TLP, TRP,          /* only single occurrence allowed */
	TBACKGND, TPIPE, TSEMI, /* if single occurrence */
	TEOF,                   /* corresponds to trailing nul */
	TAND, TOR, TENDCASE     /* if double occurrence */
};

static int
xxreadtoken(void)
{
	int c;

	if (tokpushback) {
		tokpushback = 0;
		return lasttoken;
	}
	setprompt_if(needprompt, 2);
	for (;;) {                      /* until token or start of word found */
		c = pgetc_eatbnl();
		if (c == ' ' || c == '\t' IF_ASH_ALIAS( || c == PEOA))
			continue;

		if (c == '#') {
			while ((c = pgetc()) != '\n' && c != PEOF)
				continue;
			pungetc();
		} else if (c == '\\') {
			break; /* return readtoken1(...) */
		} else {
			const char *p;

			p = xxreadtoken_chars + sizeof(xxreadtoken_chars) - 1;
			if (c != PEOF) {
				if (c == '\n') {
					nlnoprompt();
				}

				p = strchr(xxreadtoken_chars, c);
				if (p == NULL)
					break; /* return readtoken1(...) */

				if ((int)(p - xxreadtoken_chars) >= xxreadtoken_singles) {
					int cc = pgetc_eatbnl();
					if (cc == c) {    /* double occurrence? */
						p += xxreadtoken_doubles + 1;
					} else {
						pungetc();
#if BASH_REDIR_OUTPUT
						if (c == '&' && cc == '>') /* &> */
							break; /* return readtoken1(...) */
#endif
					}
				}
			}
			lasttoken = xxreadtoken_tokens[p - xxreadtoken_chars];
			return lasttoken;
		}
	} /* for (;;) */

	return readtoken1(c, BASESYNTAX, (char *) NULL, 0);
}
#else /* old xxreadtoken */
#define RETURN(token)   return lasttoken = token
static int
xxreadtoken(void)
{
	int c;

	if (tokpushback) {
		tokpushback = 0;
		return lasttoken;
	}
	setprompt_if(needprompt, 2);
	for (;;) {      /* until token or start of word found */
		c = pgetc_eatbnl();
		switch (c) {
		case ' ': case '\t':
		IF_ASH_ALIAS(case PEOA:)
			continue;
		case '#':
			while ((c = pgetc()) != '\n' && c != PEOF)
				continue;
			pungetc();
			continue;
		case '\n':
			nlnoprompt();
			RETURN(TNL);
		case PEOF:
			RETURN(TEOF);
		case '&':
			if (pgetc_eatbnl() == '&')
				RETURN(TAND);
			pungetc();
			RETURN(TBACKGND);
		case '|':
			if (pgetc_eatbnl() == '|')
				RETURN(TOR);
			pungetc();
			RETURN(TPIPE);
		case ';':
			if (pgetc_eatbnl() == ';')
				RETURN(TENDCASE);
			pungetc();
			RETURN(TSEMI);
		case '(':
			RETURN(TLP);
		case ')':
			RETURN(TRP);
		}
		break;
	}
	return readtoken1(c, BASESYNTAX, (char *)NULL, 0);
#undef RETURN
}
#endif /* old xxreadtoken */

static int
readtoken(void)
{
	int t;
	int kwd = checkkwd;
#if DEBUG
	smallint alreadyseen = tokpushback;
#endif

#if ENABLE_ASH_ALIAS
 top:
#endif

	t = xxreadtoken();

	/*
	 * eat newlines
	 */
	if (kwd & CHKNL) {
		while (t == TNL) {
			parseheredoc();
			t = xxreadtoken();
		}
	}

	if (t != TWORD || quoteflag) {
		goto out;
	}

	/*
	 * check for keywords
	 */
	if (kwd & CHKKWD) {
		const char *const *pp;

		pp = findkwd(wordtext);
		if (pp) {
			lasttoken = t = pp - tokname_array;
			TRACE(("keyword '%s' recognized\n", tokname_array[t]));
			goto out;
		}
	}

	if (checkkwd & CHKALIAS) {
#if ENABLE_ASH_ALIAS
		struct alias *ap;
		ap = lookupalias(wordtext, 1);
		if (ap != NULL) {
			if (*ap->val) {
				pushstring(ap->val, ap);
			}
			goto top;
		}
#endif
	}
 out:
	checkkwd = 0;
#if DEBUG
	if (!alreadyseen)
		TRACE(("token '%s' %s\n", tokname_array[t], t == TWORD ? wordtext : ""));
	else
		TRACE(("reread token '%s' %s\n", tokname_array[t], t == TWORD ? wordtext : ""));
#endif
	return t;
}

static int
peektoken(void)
{
	int t;

	t = readtoken();
	tokpushback = 1;
	return t;
}

/*
 * Read and parse a command.  Returns NODE_EOF on end of file.
 * (NULL is a valid parse tree indicating a blank line.)
 */
static union node *
parsecmd(int interact)
{
	tokpushback = 0;
	checkkwd = 0;
	heredoclist = 0;
	doprompt = interact;
	setprompt_if(doprompt, doprompt);
	needprompt = 0;
	return list(1);
}

/*
 * Input any here documents.
 */
static void
parseheredoc(void)
{
	struct heredoc *here;
	union node *n;

	here = heredoclist;
	heredoclist = NULL;

	while (here) {
		tokpushback = 0;
		setprompt_if(needprompt, 2);
		if (here->here->type == NHERE)
			readtoken1(pgetc(), SQSYNTAX, here->eofmark, here->striptabs);
		else
			readtoken1(pgetc_eatbnl(), DQSYNTAX, here->eofmark, here->striptabs);
		n = stzalloc(sizeof(struct narg));
		n->narg.type = NARG;
		/*n->narg.next = NULL; - stzalloc did it */
		n->narg.text = wordtext;
		n->narg.backquote = backquotelist;
		here->here->nhere.doc = n;
		here = here->next;
	}
}


static const char *
expandstr(const char *ps, int syntax_type)
{
	union node n;
	int saveprompt;
	struct parsefile *file_stop = g_parsefile;
	volatile int saveint;
	struct jmploc *volatile savehandler = exception_handler;
	struct jmploc jmploc;
	const char *volatile result;
	int err;

	/* XXX Fix (char *) cast. */
	setinputstring((char *)ps);

	saveprompt = doprompt;
	doprompt = 0;
	result = ps;

	SAVE_INT(saveint);
	err = setjmp(jmploc.loc);
	if (err)
		goto out;

	/* readtoken1() might die horribly.
	 * Try a prompt with syntactically wrong command:
	 * PS1='$(date "+%H:%M:%S) > '
	 */
	exception_handler = &jmploc;
	readtoken1(pgetc(), syntax_type, FAKEEOFMARK, 0);

	n.narg.type = NARG;
	n.narg.next = NULL;
	n.narg.text = wordtext;
	n.narg.backquote = backquotelist;

	/* expandarg() might fail too:
	 * PS1='$((123+))'
	 */
	expandarg(&n, NULL, EXP_QUOTED);
	result = stackblock();

out:
	exception_handler = savehandler;
	if (err && exception_type != EXERROR)
		longjmp(exception_handler->loc, 1);
	RESTORE_INT(saveint);

	doprompt = saveprompt;
	/* Try: PS1='`xxx(`' */
	unwindfiles(file_stop);

	return result;
}

static inline int
parser_eof(void)
{
	return tokpushback && lasttoken == TEOF;
}

/*
 * Execute a command or commands contained in a string.
 */
static int
evalstring(char *s, int flags)
{
	struct jmploc *volatile savehandler;
	struct jmploc jmploc;
	int ex;

	union node *n;
	struct stackmark smark;
	int status;

	s = sstrdup(s);
#if ENABLE_PLATFORM_MINGW32
	remove_cr(s, strlen(s)+1);
#endif
	setinputstring(s);
	setstackmark(&smark);

	status = 0;
	/* On exception inside execution loop, we must popfile().
	 * Try interactively:
	 *	readonly a=a
	 *	command eval "a=b"  # throws "is read only" error
	 * "command BLTIN" is not supposed to abort (even in non-interactive use).
	 * But if we skip popfile(), we hit EOF in eval's string, and exit.
	 */
	savehandler = exception_handler;
	ex = setjmp(jmploc.loc);
	if (ex)
		goto out;
	exception_handler = &jmploc;

	while ((n = parsecmd(0)) != NODE_EOF) {
		int i;

		i = evaltree(n, flags & ~(parser_eof() ? 0 : EV_EXIT));
		if (n)
			status = i;
		popstackmark(&smark);
		if (evalskip)
			break;
	}
 out:
	popstackmark(&smark);
	popfile();
	stunalloc(s);

	exception_handler = savehandler;
	if (ex)
		longjmp(exception_handler->loc, ex);

	return status;
}

/*
 * The eval command.
 */
static int FAST_FUNC
evalcmd(int argc UNUSED_PARAM, char **argv, int flags)
{
	char *p;
	char *concat;

	if (argv[1]) {
		p = argv[1];
		argv += 2;
		if (argv[0]) {
			STARTSTACKSTR(concat);
			for (;;) {
				concat = stack_putstr(p, concat);
				p = *argv++;
				if (p == NULL)
					break;
				STPUTC(' ', concat);
			}
			STPUTC('\0', concat);
			p = grabstackstr(concat);
		}
		return evalstring(p, flags & EV_TESTED);
	}
	return 0;
}

/*
 * Read and execute commands.
 * "Top" is nonzero for the top level command loop;
 * it turns on prompting if the shell is interactive.
 */
static int
cmdloop(int top)
{
	union node *n;
	struct stackmark smark;
	int inter;
	int status = 0;
	int numeof = 0;

	TRACE(("cmdloop(%d) called\n", top));
	for (;;) {
		int skip;

		setstackmark(&smark);
#if JOBS
		if (doing_jobctl)
			showjobs(SHOW_CHANGED|SHOW_STDERR);
#endif
		inter = 0;
		if (iflag && top) {
			inter++;
			chkmail();
		}
		n = parsecmd(inter);
#if DEBUG
		if (DEBUG > 2 && debug && (n != NODE_EOF))
			showtree(n);
#endif
		if (n == NODE_EOF) {
			if (!top || numeof >= 50)
				break;
			if (!stoppedjobs()) {
				if (!Iflag) {
					if (iflag) {
						newline_and_flush(stderr);
					}
					break;
				}
				out2str("\nUse \"exit\" to leave shell.\n");
			}
			numeof++;
		} else if (nflag == 0) {
			int i;

			/* job_warning can only be 2,1,0. Here 2->1, 1/0->0 */
			job_warning >>= 1;
			numeof = 0;
			i = evaltree(n, 0);
			if (n)
				status = i;
		}
		popstackmark(&smark);
		skip = evalskip;

		if (skip) {
			evalskip &= ~(SKIPFUNC | SKIPFUNCDEF);
			break;
		}
	}
	return status;
}

/*
 * Take commands from a file.  To be compatible we should do a path
 * search for the file, which is necessary to find sub-commands.
 */
static char *
find_dot_file(char *basename)
{
	char *fullname;
	const char *path = pathval();
	struct stat statb;
	int len;

	/* don't try this for absolute or relative paths */
	if (strchr(basename, '/') IF_PLATFORM_MINGW32(|| strchr(basename, '\\')))
		return basename;

	while ((len = padvance(&path, basename)) >= 0) {
		fullname = stackblock();
		if ((!pathopt || *pathopt == 'f')
		 && !stat(fullname, &statb) && S_ISREG(statb.st_mode)
		) {
			/* This will be freed by the caller. */
			return stalloc(len);
		}
	}
	/* not found in PATH */

#if ENABLE_ASH_BASH_SOURCE_CURDIR
	return basename;
#else
	ash_msg_and_raise_error("%s: not found", basename);
	/* NOTREACHED */
#endif
}

static int FAST_FUNC
dotcmd(int argc_ UNUSED_PARAM, char **argv_ UNUSED_PARAM)
{
	/* "false; . empty_file; echo $?" should print 0, not 1: */
	int status = 0;
	char *fullname;
	char **argv;
	char *args_need_save;
	volatile struct shparam saveparam;

//???
//	struct strlist *sp;
//	for (sp = cmdenviron; sp; sp = sp->next)
//		setvareq(ckstrdup(sp->text), VSTRFIXED | VTEXTFIXED);

	nextopt(nullstr); /* handle possible "--" */
	argv = argptr;

	if (!argv[0]) {
		/* bash says: "bash: .: filename argument required" */
		return 2; /* bash compat */
	}

	/* This aborts if file isn't found, which is POSIXly correct.
	 * bash returns exitcode 1 instead.
	 */
	fullname = find_dot_file(argv[0]);
	argv++;
	args_need_save = argv[0];
	if (args_need_save) { /* ". FILE ARGS", and ARGS are not empty */
		int argc;
		saveparam = shellparam;
		shellparam.malloced = 0;
		argc = 1;
		while (argv[argc])
			argc++;
		shellparam.nparam = argc;
		shellparam.p = argv;
	};

	/* This aborts if file can't be opened, which is POSIXly correct.
	 * bash returns exitcode 1 instead.
	 */
	setinputfile(fullname, INPUT_PUSH_FILE);
	commandname = fullname;
	status = cmdloop(0);
	popfile();

	if (args_need_save) {
		freeparam(&shellparam);
		shellparam = saveparam;
	};

	return status;
}

static int FAST_FUNC
exitcmd(int argc UNUSED_PARAM, char **argv)
{
	if (stoppedjobs())
		return 0;

	if (argv[1])
		savestatus = number(argv[1]);

	raise_exception(EXEXIT);
	/* NOTREACHED */
}

/*
 * Read a file containing shell functions.
 */
static void
readcmdfile(char *name)
{
	setinputfile(name, INPUT_PUSH_FILE);
	cmdloop(0);
	popfile();
}


/* ============ find_command inplementation */

/*
 * Resolve a command name.  If you change this routine, you may have to
 * change the shellexec routine as well.
 */
static void
find_command(char *name, struct cmdentry *entry, int act, const char *path)
{
	struct tblentry *cmdp;
	int idx;
	int prev;
	char *fullname;
	struct stat statb;
	int e;
	int updatetbl;
	struct builtincmd *bcmd;
	int len;

#if !ENABLE_PLATFORM_MINGW32
	/* If name contains a slash, don't use PATH or hash table */
	if (strchr(name, '/') != NULL) {
		entry->u.index = -1;
		if (act & DO_ABS) {
			while (stat(name, &statb) < 0) {
#ifdef SYSV
				if (errno == EINTR)
					continue;
#endif
				entry->cmdtype = CMDUNKNOWN;
				return;
			}
		}
		entry->cmdtype = CMDNORMAL;
		return;
	}
#else /* ENABLE_PLATFORM_MINGW32 */
	/* If name contains a slash or drive prefix, don't use PATH or hash table */
	if (has_path(name)) {
		fullname = stack_add_system_drive(name);
		entry->u.index = -1;
		if (act & DO_ABS) {
			if (!add_win32_extension(fullname) && stat(fullname, &statb) < 0) {
# if ENABLE_FEATURE_SH_STANDALONE
				if (unix_path(name) &&
						find_applet_by_name(bb_basename(name)) >= 0) {
					entry->cmdtype = CMDNORMAL;
					entry->u.index = INT_MIN;
					return;
				}
# endif
				entry->cmdtype = CMDUNKNOWN;
				return;
			}
		}
		entry->cmdtype = CMDNORMAL;
		return;
	}
#endif /* ENABLE_PLATFORM_MINGW32 */

/* #if ENABLE_FEATURE_SH_STANDALONE... moved after builtin check */

	updatetbl = (path == pathval());
	if (!updatetbl)
		act |= DO_ALTPATH;

	/* If name is in the table, check answer will be ok */
	cmdp = cmdlookup(name, 0);
	if (cmdp != NULL) {
		int bit;

		switch (cmdp->cmdtype) {
		default:
#if DEBUG
			abort();
#endif
		case CMDNORMAL:
			bit = DO_ALTPATH | DO_REGBLTIN;
			break;
		case CMDFUNCTION:
			bit = DO_NOFUNC;
			break;
		case CMDBUILTIN:
			bit = IS_BUILTIN_REGULAR(cmdp->param.cmd) ? 0 : DO_REGBLTIN;
			break;
		}
		if (act & bit) {
			if (act & bit & DO_REGBLTIN)
				goto fail;

			updatetbl = 0;
			cmdp = NULL;
		} else if (cmdp->rehash == 0)
			/* if not invalidated by cd, we're done */
			goto success;
	}

	/* If %builtin not in path, check for builtin next */
	bcmd = find_builtin(name);
	if (bcmd) {
		if (IS_BUILTIN_REGULAR(bcmd))
			goto builtin_success;
		if (act & DO_ALTPATH)
			goto builtin_success;
		if (builtinloc <= 0)
			goto builtin_success;
	}

	if (act & DO_REGBLTIN)
		goto fail;

#if ENABLE_FEATURE_SH_STANDALONE
	{
		int applet_no = find_applet_by_name(name);
		if (applet_no >= 0) {
			entry->cmdtype = CMDNORMAL;
			entry->u.index = -2 - applet_no;
			return;
		}
	}
#endif

	/* We have to search path. */
	prev = -1;              /* where to start */
	if (cmdp && cmdp->rehash) {     /* doing a rehash */
		if (cmdp->cmdtype == CMDBUILTIN)
			prev = builtinloc;
		else
			prev = cmdp->param.index;
	}

	e = ENOENT;
	idx = -1;
 loop:
	while ((len = padvance(&path, name)) >= 0) {
		const char *lpathopt = pathopt;

		fullname = stackblock();
		idx++;
		if (lpathopt) {
			if (*lpathopt == 'b') {
				if (bcmd)
					goto builtin_success;
				continue;
			} else if (!(act & DO_NOFUNC)) {
				/* handled below */
			} else {
				/* ignore unimplemented options */
				continue;
			}
		}
		/* if rehash, don't redo absolute path names */
		if (is_absolute_path(fullname) && idx <= prev) {
			if (idx < prev)
				continue;
			TRACE(("searchexec \"%s\": no change\n", name));
			goto success;
		}
#if ENABLE_PLATFORM_MINGW32
		add_win32_extension(fullname);
#endif
		while (stat(fullname, &statb) < 0) {
#ifdef SYSV
			if (errno == EINTR)
				continue;
#endif
			if (errno != ENOENT && errno != ENOTDIR)
				e = errno;
			goto loop;
		}
		e = EACCES;     /* if we fail, this will be the error */
		if (!S_ISREG(statb.st_mode))
			continue;
		if (lpathopt) {          /* this is a %func directory */
			stalloc(len);
			/* NB: stalloc will return space pointed by fullname
			 * (because we don't have any intervening allocations
			 * between stunalloc above and this stalloc) */
			readcmdfile(fullname);
			cmdp = cmdlookup(name, 0);
			if (cmdp == NULL || cmdp->cmdtype != CMDFUNCTION)
				ash_msg_and_raise_error("%s not defined in %s", name, fullname);
			stunalloc(fullname);
			goto success;
		}
		TRACE(("searchexec \"%s\" returns \"%s\"\n", name, fullname));
		if (!updatetbl) {
			entry->cmdtype = CMDNORMAL;
			entry->u.index = idx;
			return;
		}
		INT_OFF;
		cmdp = cmdlookup(name, 1);
		cmdp->cmdtype = CMDNORMAL;
		cmdp->param.index = idx;
		INT_ON;
		goto success;
	}

	/* We failed.  If there was an entry for this command, delete it */
	if (cmdp && updatetbl)
		delete_cmd_entry();
	if (act & DO_ERR) {
#if ENABLE_ASH_BASH_NOT_FOUND_HOOK
		struct tblentry *hookp = cmdlookup("command_not_found_handle", 0);
		if (hookp && hookp->cmdtype == CMDFUNCTION) {
			char *argv[3];
			argv[0] = (char*) "command_not_found_handle";
			argv[1] = name;
			argv[2] = NULL;
			evalfun(hookp->param.func, 2, argv, 0);
			entry->cmdtype = CMDUNKNOWN;
			return;
		}
#endif
		ash_msg("%s: %s", name, errmsg(e, "not found"));
	}
 fail:
	entry->cmdtype = CMDUNKNOWN;
	return;

 builtin_success:
	if (!updatetbl) {
		entry->cmdtype = CMDBUILTIN;
		entry->u.cmd = bcmd;
		return;
	}
	INT_OFF;
	cmdp = cmdlookup(name, 1);
	cmdp->cmdtype = CMDBUILTIN;
	cmdp->param.cmd = bcmd;
	INT_ON;
 success:
	cmdp->rehash = 0;
	entry->cmdtype = cmdp->cmdtype;
	entry->u = cmdp->param;
}


/*
 * The trap builtin.
 */
static int FAST_FUNC
trapcmd(int argc UNUSED_PARAM, char **argv UNUSED_PARAM)
{
	char *action;
	char **ap;
	int signo, exitcode;

	nextopt(nullstr);
	ap = argptr;
	if (!*ap) {
		for (signo = 0; signo < NSIG; signo++) {
			char *tr = trap_ptr[signo];
			if (tr) {
				/* note: bash adds "SIG", but only if invoked
				 * as "bash". If called as "sh", or if set -o posix,
				 * then it prints short signal names.
				 * We are printing short names: */
				out1fmt("trap -- %s %s\n",
						single_quote(tr),
						get_signame(signo));
		/* trap_ptr != trap only if we are in special-cased `trap` code.
		 * In this case, we will exit very soon, no need to free(). */
				/* if (trap_ptr != trap && tp[0]) */
				/*	free(tr); */
			}
		}
		/*
		if (trap_ptr != trap) {
			free(trap_ptr);
			trap_ptr = trap;
		}
		*/
		return 0;
	}

	/* Why the second check?
	 * "trap NUM [sig2]..." is the same as "trap - NUM [sig2]..."
	 * In this case, NUM is signal no, not an action.
	 */
	action = NULL;
	if (ap[1] && !is_number(ap[0]))
		action = *ap++;

	exitcode = 0;
	while (*ap) {
		signo = get_signum(*ap);
		if (signo < 0) {
			/* Mimic bash message exactly */
			ash_msg("%s: invalid signal specification", *ap);
			exitcode = 1;
			goto next;
		}
		INT_OFF;
		if (action) {
			if (LONE_DASH(action))
				action = NULL;
			else {
#if !ENABLE_PLATFORM_MINGW32
				if (action[0]) /* not NULL and not "" and not "-" */
					may_have_traps = 1;
#endif
				action = ckstrdup(action);
			}
		}
		free(trap[signo]);
		trap[signo] = action;
		if (signo != 0)
			setsignal(signo);
		INT_ON;
 next:
		ap++;
	}
	return exitcode;
}


/* ============ Builtins */

#if ENABLE_ASH_HELP
static int FAST_FUNC
helpcmd(int argc UNUSED_PARAM, char **argv UNUSED_PARAM)
{
	unsigned col;
	unsigned i;

	out1fmt(
		"Built-in commands:\n"
		"------------------\n");
	for (col = 0, i = 0; i < ARRAY_SIZE(builtintab); i++) {
		col += out1fmt("%c%s", ((col == 0) ? '\t' : ' '),
					builtintab[i].name + 1);
		if (col > 60) {
			out1fmt("\n");
			col = 0;
		}
	}
# if ENABLE_FEATURE_SH_STANDALONE
	{
		const char *a = applet_names;
		while (*a) {
			col += out1fmt("%c%s", ((col == 0) ? '\t' : ' '), a);
			if (col > 60) {
				out1fmt("\n");
				col = 0;
			}
			while (*a++ != '\0')
				continue;
		}
	}
# endif
	newline_and_flush(stdout);
	return EXIT_SUCCESS;
}
#endif

#if MAX_HISTORY
static int FAST_FUNC
historycmd(int argc UNUSED_PARAM, char **argv UNUSED_PARAM)
{
	show_history(line_input_state);
	return EXIT_SUCCESS;
}
#endif

/*
 * The export and readonly commands.
 */
static int FAST_FUNC
exportcmd(int argc UNUSED_PARAM, char **argv)
{
	struct var *vp;
	char *name;
	const char *p;
	char **aptr;
	char opt;
	int flag;
	int flag_off;

	/* "readonly" in bash accepts, but ignores -n.
	 * We do the same: it saves a conditional in nextopt's param.
	 */
	flag_off = 0;
	while ((opt = nextopt("np")) != '\0') {
		if (opt == 'n')
			flag_off = VEXPORT;
	}
	flag = VEXPORT;
	if (argv[0][0] == 'r') {
		flag = VREADONLY;
		flag_off = 0; /* readonly ignores -n */
	}
	flag_off = ~flag_off;

	/*if (opt_p_not_specified) - bash doesn't check this. Try "export -p NAME" */
	{
		aptr = argptr;
		name = *aptr;
		if (name) {
			do {
				p = strchr(name, '=');
				if (p != NULL) {
					p++;
				} else {
					vp = *findvar(hashvar(name), name);
					if (vp) {
						vp->flags = ((vp->flags | flag) & flag_off);
						continue;
					}
				}
				setvar(name, p, (flag & flag_off));
			} while ((name = *++aptr) != NULL);
			return 0;
		}
	}

	/* No arguments. Show the list of exported or readonly vars.
	 * -n is ignored.
	 */
	showvars(argv[0], flag, 0);
	return 0;
}

/*
 * Delete a function if it exists.
 */
static void
unsetfunc(const char *name)
{
	struct tblentry *cmdp;

	cmdp = cmdlookup(name, 0);
	if (cmdp != NULL && cmdp->cmdtype == CMDFUNCTION)
		delete_cmd_entry();
}

/*
 * The unset builtin command.  We unset the function before we unset the
 * variable to allow a function to be unset when there is a readonly variable
 * with the same name.
 */
static int FAST_FUNC
unsetcmd(int argc UNUSED_PARAM, char **argv UNUSED_PARAM)
{
	char **ap;
	int i;
	int flag = 0;

	while ((i = nextopt("vf")) != 0) {
		flag = i;
	}

	for (ap = argptr; *ap; ap++) {
		if (flag != 'f') {
			unsetvar(*ap);
			continue;
		}
		if (flag != 'v')
			unsetfunc(*ap);
	}
	return 0;
}

static const unsigned char timescmd_str[] ALIGN1 = {
	' ',  offsetof(struct tms, tms_utime),
	'\n', offsetof(struct tms, tms_stime),
	' ',  offsetof(struct tms, tms_cutime),
	'\n', offsetof(struct tms, tms_cstime),
	0
};
static int FAST_FUNC
timescmd(int argc UNUSED_PARAM, char **argv UNUSED_PARAM)
{
	unsigned clk_tck;
	const unsigned char *p;
	struct tms buf;

	clk_tck = bb_clk_tck();

	times(&buf);
	p = timescmd_str;
	do {
		unsigned sec, frac;
		unsigned long t;
		t = *(clock_t *)(((char *) &buf) + p[1]);
		sec = t / clk_tck;
		frac = t % clk_tck;
		out1fmt("%um%u.%03us%c",
			sec / 60, sec % 60,
			(frac * 1000) / clk_tck,
			p[0]);
		p += 2;
	} while (*p);

	return 0;
}

#if ENABLE_FEATURE_SH_MATH
/*
 * The let builtin. Partially stolen from GNU Bash, the Bourne Again SHell.
 * Copyright (C) 1987, 1989, 1991 Free Software Foundation, Inc.
 *
 * Copyright (C) 2003 Vladimir Oleynik <dzo@simtreas.ru>
 */
static int FAST_FUNC
letcmd(int argc UNUSED_PARAM, char **argv)
{
	arith_t i;

	argv++;
	if (!*argv)
		ash_msg_and_raise_error("expression expected");
	do {
		i = ash_arith(*argv);
	} while (*++argv);

	return !i;
}
#endif

/*
 * The read builtin. Options:
 *      -r              Do not interpret '\' specially
 *      -s              Turn off echo (tty only)
 *      -n NCHARS       Read NCHARS max
 *      -p PROMPT       Display PROMPT on stderr (if input is from tty)
 *      -t SECONDS      Timeout after SECONDS (tty or pipe only)
 *      -u FD           Read from given FD instead of fd 0
 *      -d DELIM        End on DELIM char, not newline
 * This uses unbuffered input, which may be avoidable in some cases.
 * TODO: bash also has:
 *      -a ARRAY        Read into array[0],[1],etc
 *      -e              Use line editing (tty only)
 */
static int FAST_FUNC
readcmd(int argc UNUSED_PARAM, char **argv UNUSED_PARAM)
{
	struct builtin_read_params params;
	const char *r;
	int i;

	memset(&params, 0, sizeof(params));

	while ((i = nextopt("p:u:rt:n:sd:")) != '\0') {
		switch (i) {
		case 'p':
			params.opt_p = optionarg;
			break;
		case 'n':
			params.opt_n = optionarg;
			break;
		case 's':
			params.read_flags |= BUILTIN_READ_SILENT;
			break;
		case 't':
			params.opt_t = optionarg;
			break;
		case 'r':
			params.read_flags |= BUILTIN_READ_RAW;
			break;
		case 'u':
			params.opt_u = optionarg;
			break;
#if BASH_READ_D
		case 'd':
			params.opt_d = optionarg;
			break;
#endif
		default:
			break;
		}
	}

	params.argv = argptr;
	params.setvar = setvar0;
	params.ifs = bltinlookup("IFS"); /* can be NULL */

	/* "read -s" needs to save/restore termios, can't allow ^C
	 * to jump out of it.
	 */
 again:
	INT_OFF;
	r = shell_builtin_read(&params);
	INT_ON;

	if ((uintptr_t)r == 1 && errno == EINTR) {
		/* To get SIGCHLD: sleep 1 & read x; echo $x
		 * Correct behavior is to not exit "read"
		 */
		if (pending_sig == 0)
			goto again;
	}

#if ENABLE_PLATFORM_MINGW32
	if ((uintptr_t)r == 2) {
		/* ^C pressed, propagate event */
		if (iflag) {
			raise_interrupt();
		}
		else {
			GenerateConsoleCtrlEvent(CTRL_C_EVENT, 0);
			exitshell();
		}
		return (uintptr_t)r;
	}
#endif

	if ((uintptr_t)r > 1)
		ash_msg_and_raise_error(r);

	return (uintptr_t)r;
}

static int FAST_FUNC
umaskcmd(int argc UNUSED_PARAM, char **argv UNUSED_PARAM)
{
	static const char permuser[3] ALIGN1 = "ogu";

	mode_t mask;
	int symbolic_mode = 0;

	while (nextopt("S") != '\0') {
		symbolic_mode = 1;
	}

	INT_OFF;
	mask = umask(0);
	umask(mask);
	INT_ON;

	if (*argptr == NULL) {
		if (symbolic_mode) {
			char buf[sizeof(",u=rwx,g=rwx,o=rwx")];
			char *p = buf;
			int i;

			i = 2;
			for (;;) {
				*p++ = ',';
				*p++ = permuser[i];
				*p++ = '=';
				/* mask is 0..0uuugggooo. i=2 selects uuu bits */
				if (!(mask & 0400)) *p++ = 'r';
				if (!(mask & 0200)) *p++ = 'w';
				if (!(mask & 0100)) *p++ = 'x';
				mask <<= 3;
				if (--i < 0)
					break;
			}
			*p = '\0';
			puts(buf + 1);
		} else {
			out1fmt("%04o\n", mask);
		}
	} else {
		char *modestr = *argptr;
		/* numeric umasks are taken as-is */
		/* symbolic umasks are inverted: "umask a=rx" calls umask(222) */
		if (!isdigit(modestr[0]))
			mask ^= 0777;
		mask = bb_parse_mode(modestr, mask);
		if ((unsigned)mask > 0777) {
			ash_msg_and_raise_error("illegal mode: %s", modestr);
		}
		if (!isdigit(modestr[0]))
			mask ^= 0777;
		umask(mask);
#if ENABLE_PLATFORM_MINGW32
		setvareq(xasprintf("BB_UMASK=0%o", mask), VEXPORT|VNOSAVE);
#endif
	}
	return 0;
}

static int FAST_FUNC
ulimitcmd(int argc UNUSED_PARAM, char **argv)
{
	return shell_builtin_ulimit(argv);
}

/* ============ main() and helpers */

/*
 * This routine is called when an error or an interrupt occurs in an
 * interactive shell and control is returned to the main command loop
 * but prior to exitshell.
 */
static void
exitreset(void)
{
	/* from eval.c: */
	if (savestatus >= 0) {
		if (exception_type == EXEXIT || evalskip == SKIPFUNCDEF)
			exitstatus = savestatus;
		savestatus = -1;
	}
	evalskip = 0;
	loopnest = 0;

	/* from expand.c: */
	ifsfree();

	/* from redir.c: */
	unwindredir(NULL);
}

/*
 * This routine is called when an error or an interrupt occurs in an
 * interactive shell and control is returned to the main command loop.
 * (In dash, this function is auto-generated by build machinery).
 */
static void
reset(void)
{
	/* from input.c: */
	g_parsefile->left_in_buffer = 0;
	g_parsefile->left_in_line = 0;      /* clear input buffer */
	popallfiles();

	/* from var.c: */
	unwindlocalvars(NULL);
}

/*
 * Called to exit the shell.
 */
static void
exitshell(void)
{
	struct jmploc loc;
	char *p;

#if ENABLE_FEATURE_EDITING_SAVE_ON_EXIT
	if (line_input_state)
		save_history(line_input_state);
#endif
	savestatus = exitstatus;
	TRACE(("pid %d, exitshell(%d)\n", getpid(), savestatus));
	if (setjmp(loc.loc))
		goto out;
	exception_handler = &loc;
	p = trap[0];
	if (p) {
		trap[0] = NULL;
		evalskip = 0;
		evalstring(p, 0);
		evalskip = SKIPFUNCDEF;
		/*free(p); - we'll exit soon */
	}
 out:
	exitreset();
	/* dash wraps setjobctl(0) in "if (setjmp(loc.loc) == 0) {...}".
	 * our setjobctl(0) does not panic if tcsetpgrp fails inside it.
	 */
	setjobctl(0);
	flush_stdout_stderr();
	_exit(exitstatus);
	/* NOTREACHED */
}

#if ENABLE_PLATFORM_MINGW32
static void xsetenv_if_unset(const char *key, const char *value)
{
	if (!getenv(key))
		xsetenv(key, value);
}
#endif

/* Don't inline: conserve stack of caller from having our locals too */
static NOINLINE void
init(void)
{
#if !ENABLE_PLATFORM_MINGW32
	/* we will never free this */
	basepf.next_to_pgetc = basepf.buf = ckmalloc(IBUFSIZ);
	basepf.linno = 1;

	sigmode[SIGCHLD - 1] = S_DFL; /* ensure we install handler even if it is SIG_IGNed */
	setsignal(SIGCHLD);
#endif

	{
		char **envp;
		const char *p;

		initvar();

#if ENABLE_PLATFORM_MINGW32
		/*
		 * case insensitive env names from Windows world
		 *
		 * Some standard env names such as PATH is named Path and so on
		 * ash itself is case sensitive, so "Path" will confuse it, as
		 * MSVC getenv() is case insensitive.
		 *
		 * We may end up having both Path and PATH. Then Path will be chosen
		 * because it appears first.
		 */
		for (envp = environ; envp && *envp; envp++) {
			if (strncasecmp(*envp, "PATH=", 5) == 0 &&
			    strncmp(*envp, "PATH=", 5) != 0) {
				break;
			}
		}

		if (envp && *envp) {
			/*
			 * If we get here it's because the environment contains a path
			 * variable called something other than PATH.  This suggests we
			 * haven't been invoked from an earlier instance of BusyBox.
			 */
			char *start, *end;
			struct passwd *pw;

			for (envp = environ; envp && *envp; envp++) {
				if (!(end=strchr(*envp, '=')))
					continue;

				/* make all variable names uppercase */
				for (start = *envp;start < end;start++)
					*start = toupper(*start);

				/* Convert backslashes to forward slashes in value but
				 * not if we're on Windows XP or for variables known to
				 * cause problems */
				if ( !winxp && strncmp(*envp, "SYSTEMROOT=", 11) != 0 &&
						strncmp(*envp, "COMSPEC=", 8) != 0 ) {
					bs_to_slash(end+1);
				}

				/* check for invalid characters in name */
				for (start = *envp;start < end;start++) {
					if (!isdigit(*start) && !isalpha(*start) && *start != '_') {
						break;
					}
				}

				if (start != end) {
					/*
					 * Make a copy of the variable, replacing invalid
					 * characters in the name with underscores.
					 */
					char *var = xstrdup(*envp);

					for (start = var;*start != '=';start++) {
						if (!isdigit(*start) && !isalpha(*start)) {
							*start = '_';
						}
					}
					setvareq(var, VEXPORT|VNOSAVE);
				}
			}

			/* Initialise some variables normally set at login, but
			 * only if someone hasn't already set them. */
			pw = xgetpwuid(getuid());
			xsetenv_if_unset("USER",    pw->pw_name);
			xsetenv_if_unset("LOGNAME", pw->pw_name);
			xsetenv_if_unset("HOME",    pw->pw_dir);
			xsetenv_if_unset("SHELL",   DEFAULT_SHELL);
		}
#endif
		for (envp = environ; envp && *envp; envp++) {
/* Used to have
 *			p = endofname(*envp);
 *			if (p != *envp && *p == '=') {
 * here to weed out badly-named variables, but this breaks
 * scenarios where people do want them passed to children:
 * import os
 * os.environ["test-test"]="test"
 * if os.fork() == 0:
 *   os.execv("ash", [ 'ash', '-c', 'eval $(export -p); echo OK' ])  # fixes this
 * os.execv("ash", [ 'ash', '-c', 'env | grep test-test' ])  # breaks this
 */
			if (strchr(*envp, '=')) {
#if !ENABLE_PLATFORM_MINGW32
				setvareq(*envp, VEXPORT|VTEXTFIXED);
#else
				setvareq(*envp, VEXPORT);
#endif
			}
		}

		setvareq((char*)defifsvar, VTEXTFIXED);
		setvareq((char*)defoptindvar, VTEXTFIXED);

		setvar0("PPID", utoa(getppid()));
#if BASH_SHLVL_VAR
		p = lookupvar("SHLVL");
		setvar("SHLVL", utoa((p ? atoi(p) : 0) + 1), VEXPORT);
#endif
#if BASH_HOSTNAME_VAR
		if (!lookupvar("HOSTNAME")) {
			struct utsname uts;
			uname(&uts);
			setvar0("HOSTNAME", uts.nodename);
		}
#endif
		p = lookupvar("PWD");
		if (p) {
			struct stat st1, st2;
			if (p[0] != '/' || stat(p, &st1) || stat(".", &st2)
			 || st1.st_dev != st2.st_dev || st1.st_ino != st2.st_ino
			) {
				p = NULL;
			}
		}
		setpwd(p, 0);
	}
}


//usage:#define ash_trivial_usage
//usage:	"[-/+OPTIONS] [-/+o OPT]... [-c 'SCRIPT' [ARG0 [ARGS]] / FILE [ARGS] / -s [ARGS]]"
//usage:#define ash_full_usage "\n\n"
//usage:	"Unix shell interpreter"

/*
 * Process the shell command line arguments.
 */
static int
procargs(char **argv)
{
	int i;
	const char *xminusc;
	char **xargv;
	int login_sh;

	xargv = argv;
	login_sh = xargv[0] && xargv[0][0] == '-';
#if NUM_SCRIPTS > 0
	if (minusc)
		goto setarg0;
#endif
	arg0 = xargv[0];
	/* if (xargv[0]) - mmm, this is always true! */
		xargv++;
	argptr = xargv;
	for (i = 0; i < NOPTS; i++)
		optlist[i] = 2;
	if (options(&login_sh)) {
		/* it already printed err message */
		raise_exception(EXERROR);
	}
	xargv = argptr;
	xminusc = minusc;
	if (*xargv == NULL) {
		if (xminusc)
			ash_msg_and_raise_error(bb_msg_requires_arg, "-c");
		sflag = 1;
	}
	if (iflag == 2 /* no explicit -i given */
	 && sflag == 1 /* -s given (or implied) */
#if !ENABLE_PLATFORM_MINGW32
	 && !minusc /* bash compat: ash -sc 'echo $-' is not interactive (dash is) */
#endif
	 && isatty(0) && isatty(1) /* we are on tty */
	) {
		iflag = 1;
	}
	if (mflag == 2)
		mflag = iflag;
	for (i = 0; i < NOPTS; i++)
		if (optlist[i] == 2)
			optlist[i] = 0;
#if DEBUG == 2
	debug = 1;
#endif
	/* POSIX 1003.2: first arg after "-c CMD" is $0, remainder $1... */
	if (xminusc) {
		minusc = *xargv++;
		if (*xargv)
			goto setarg0;
	} else if (!sflag) {
		setinputfile(*xargv, 0);
#if ENABLE_PLATFORM_MINGW32
		bs_to_slash(*xargv);
#endif
 setarg0:
		arg0 = *xargv++;
		commandname = arg0;
	}

	shellparam.p = xargv;
#if ENABLE_ASH_GETOPTS
	shellparam.optind = 1;
	shellparam.optoff = -1;
#endif
	/* assert(shellparam.malloced == 0 && shellparam.nparam == 0); */
	while (*xargv) {
		shellparam.nparam++;
		xargv++;
	}
	optschanged();

	return login_sh;
}

/*
 * Read /etc/profile, ~/.profile, $ENV.
 */
static void
read_profile(const char *name)
{
	name = expandstr(name, DQSYNTAX);
	if (setinputfile(name, INPUT_PUSH_FILE | INPUT_NOFILE_OK) < 0)
		return;
	cmdloop(0);
	popfile();
}

#if PROFILE
static short profile_buf[16384];
extern int etext();
#endif

/*
 * Main routine.  We initialize things, parse the arguments, execute
 * profiles if we're a login shell, and then call cmdloop to execute
 * commands.  The setjmp call sets up the location to jump to when an
 * exception occurs.  When an exception occurs the variable "state"
 * is used to figure out how far we had gotten.
 */
int ash_main(int argc, char **argv) MAIN_EXTERNALLY_VISIBLE;
#if NUM_SCRIPTS > 0
int ash_main(int argc, char **argv)
#else
int ash_main(int argc UNUSED_PARAM, char **argv)
#endif
/* note: 'argc' is used only if embedded scripts are enabled */
{
	volatile smallint state;
	struct jmploc jmploc;
	struct stackmark smark;
	int login_sh;
#if ENABLE_PLATFORM_MINGW32
	const char *sd;

	INIT_G_memstack();

	/* from init() */
	basepf.next_to_pgetc = basepf.buf = ckmalloc(IBUFSIZ);
	basepf.linno = 1;

	if (argc == 3 && !strcmp(argv[1], "--fs")) {
		forkshell_init(argv[2]);
		/* only reached in case of error */
		bb_error_msg_and_die("forkshell failed");
	}
#endif

	/* Initialize global data */
	INIT_G_misc();
#if !ENABLE_PLATFORM_MINGW32
	INIT_G_memstack();
#endif
	INIT_G_var();
#if ENABLE_ASH_ALIAS
	INIT_G_alias();
#endif
	INIT_G_cmdtable();

#if PROFILE
	monitor(4, etext, profile_buf, sizeof(profile_buf), 50);
#endif

	state = 0;
	if (setjmp(jmploc.loc)) {
		smallint e;
		smallint s;

		exitreset();

		e = exception_type;
		s = state;
		if (e == EXEND || e == EXEXIT || s == 0 || iflag == 0 || shlvl) {
			exitshell();
		}

		reset();

		if (e == EXINT) {
			newline_and_flush(stderr);
		}

		popstackmark(&smark);
		FORCE_INT_ON; /* enable interrupts */
		if (s == 1)
			goto state1;
		if (s == 2)
			goto state2;
		if (s == 3)
			goto state3;
		goto state4;
	}
	exception_handler = &jmploc;
	rootpid = getpid();

#if ENABLE_PLATFORM_MINGW32
	winxp = (argv[1] != NULL && strcmp(argv[1], "-X") == 0);
#endif
	init();
	setstackmark(&smark);

#if ENABLE_PLATFORM_MINGW32
	SetConsoleCtrlHandler(ctrl_handler, TRUE);
#endif

#if NUM_SCRIPTS > 0
	if (argc < 0)
		/* Non-NULL minusc tells procargs that an embedded script is being run */
		minusc = get_script_content(-argc - 1);
#endif
	login_sh = procargs(argv);
#if DEBUG
	TRACE(("Shell args: "));
	trace_puts_args(argv);
#endif

#if ENABLE_ASH_NOCONSOLE
	if (noconsole)
		hide_console();
#endif

#if ENABLE_PLATFORM_MINGW32
	if (dirarg) {
		chdir(dirarg);
		setpwd(NULL, 0);
	}
	else if (!login_sh && iflag) {
		char *cwd = getcwd(NULL, 0);
		if (cwd) {
			docd(cwd, 0);
			free(cwd);
		}
	}

	if (title)
		set_title(title);
#endif

	if (login_sh) {
		const char *hp;

#if ENABLE_PLATFORM_MINGW32
		if (!dirarg) {
			chdir(xgetpwuid(getuid())->pw_dir);
			setpwd(NULL, 0);
		}
#endif

		state = 1;
#if ENABLE_PLATFORM_MINGW32
		sd = get_system_drive();
		if (sd) {
			char *path = xasprintf("%s/etc/profile", sd);
			read_profile(path);
			free(path);
		}
		else
#endif
		read_profile("/etc/profile");
 state1:
		state = 2;
		hp = lookupvar("HOME");
		if (hp)
			read_profile("$HOME/.profile");
	}
 state2:
	state = 3;
	if (
#if ENABLE_PLATFORM_POSIX
#ifndef linux
	 getuid() == geteuid() && getgid() == getegid() &&
#endif
#endif
	 iflag
	) {
		const char *shinit = lookupvar("ENV");
		if (shinit != NULL && *shinit != '\0')
			read_profile(shinit);
	}
	popstackmark(&smark);
 state3:
	state = 4;
	if (minusc) {
		/* evalstring pushes parsefile stack.
		 * Ensure we don't falsely claim that 0 (stdin)
		 * is one of stacked source fds.
		 * Testcase: ash -c 'exec 1>&0' must not complain. */

		// if (!sflag) g_parsefile->pf_fd = -1;
		// ^^ not necessary since now we special-case fd 0
		// in save_fd_on_redirect()

		// dash: evalstring(minusc, sflag ? 0 : EV_EXIT);
		// The above makes
		//  ash -sc 'echo $-'
		// continue reading input from stdin after running 'echo'.
		// bash does not do this: it prints "hBcs" and exits.
#if !ENABLE_PLATFORM_MINGW32
		evalstring(minusc, EV_EXIT);
#else
		evalstring(minusc, sflag ? 0 : EV_EXIT);
#endif
	}

	if (sflag || minusc == NULL) {
#if MAX_HISTORY > 0 && ENABLE_FEATURE_EDITING_SAVEHISTORY
		if (iflag) {
			const char *hp = lookupvar("HISTFILE");
			if (!hp) {
				hp = lookupvar("HOME");
				if (hp) {
					INT_OFF;
					hp = concat_path_file(hp, ".ash_history");
					setvar0("HISTFILE", hp);
					free((char*)hp);
					INT_ON;
					hp = lookupvar("HISTFILE");
				}
			}
			if (hp)
				line_input_state->hist_file = hp;
# if ENABLE_FEATURE_SH_HISTFILESIZE
			hp = lookupvar("HISTFILESIZE");
			line_input_state->max_history = size_from_HISTFILESIZE(hp);
# endif
		}
#endif
 state4: /* XXX ??? - why isn't this before the "if" statement */

		/* Interactive bash re-enables SIGHUP which is SIG_IGNed on entry.
		 * Try:
		 * trap '' hup; bash; echo RET	# type "kill -hup $$", see SIGHUP having effect
		 * trap '' hup; bash -c 'kill -hup $$; echo ALIVE'  # here SIGHUP is SIG_IGNed
		 */
#if !ENABLE_PLATFORM_MINGW32
		signal(SIGHUP, SIG_DFL);
#endif

		cmdloop(1);
	}
#if PROFILE
	monitor(0);
#endif
#ifdef GPROF
	{
		extern void _mcleanup(void);
		_mcleanup();
	}
#endif
	TRACE(("End of main reached\n"));
	exitshell();
	/* NOTREACHED */
}

#if ENABLE_PLATFORM_MINGW32
static void
forkshell_openhere(struct forkshell *fs)
{
	const char *p = fs->path;
	size_t len = strlen(p);
	int pip[2];

	pip[0] = fs->fd[0];
	pip[1] = fs->fd[1];

	TRACE(("ash: subshell: %s\n",__PRETTY_FUNCTION__));

	close(pip[0]);
	ignoresig(SIGINT);  //signal(SIGINT, SIG_IGN);
	ignoresig(SIGQUIT); //signal(SIGQUIT, SIG_IGN);
	ignoresig(SIGHUP);  //signal(SIGHUP, SIG_IGN);
	ignoresig(SIGTSTP); //signal(SIGTSTP, SIG_IGN);
	signal(SIGPIPE, SIG_DFL);
	xwrite(pip[1], p, len);
	_exit(EXIT_SUCCESS);
}

static void
forkshell_evalbackcmd(struct forkshell *fs)
{
	union node *n = fs->n;
	int pip[2] = {fs->fd[0], fs->fd[1]};

	FORCE_INT_ON;
	close(pip[0]);
	if (pip[1] != 1) {
		/*close(1);*/
		dup2_or_raise(pip[1], 1);
		close(pip[1]);
	}
	eflag = 0;
	ifsfree();
	evaltreenr(n, EV_EXIT);
	/* NOTREACHED */
}

static void
forkshell_evalsubshell(struct forkshell *fs)
{
	union node *n = fs->n;
	int flags = fs->flags;

	TRACE(("ash: subshell: %s\n",__PRETTY_FUNCTION__));
	INT_ON;
	flags |= EV_EXIT;
	expredir(n->nredir.redirect);
	redirect(n->nredir.redirect, 0);
	evaltreenr(n->nredir.n, flags);
	/* never returns */
}

static void
forkshell_evalpipe(struct forkshell *fs)
{
	union node *n = fs->n;
	int flags = fs->flags;
	int prevfd = fs->fd[2];
	int pip[2] = {fs->fd[0], fs->fd[1]};

	TRACE(("ash: subshell: %s\n",__PRETTY_FUNCTION__));
	INT_ON;
	if (pip[1] >= 0) {
		close(pip[0]);
	}
	if (prevfd > 0) {
		dup2(prevfd, 0);
		close(prevfd);
	}
	if (pip[1] > 1) {
		dup2(pip[1], 1);
		close(pip[1]);
	}
	evaltreenr(n, flags);
}

static void
forkshell_shellexec(struct forkshell *fs)
{
	int idx = fs->fd[0];
	char **argv = fs->argv;
	char *path = fs->path;

	FORCE_INT_ON;
	shellexec(argv[0], argv, path, idx);
}

static void
forkshell_child(struct forkshell *fs)
{
	switch ( fs->fpid ) {
	case FS_OPENHERE:
		forkshell_openhere(fs);
		break;
	case FS_EVALBACKCMD:
		forkshell_evalbackcmd(fs);
		break;
	case FS_EVALSUBSHELL:
		forkshell_evalsubshell(fs);
		break;
	case FS_EVALPIPE:
		forkshell_evalpipe(fs);
		break;
	case FS_SHELLEXEC:
		forkshell_shellexec(fs);
		break;
	}
}

/*
 * Reinitialise the builtin environment variables in varinit.  Their
 * current settings have been copied from the parent in vartab.  Look
 * these up using the names from varinit_data, copy the details from
 * vartab to varinit and replace the old copy in vartab with the new
 * one in varinit.
 *
 * Also reinitialise the function pointers and line number variable.
 */
static void
reinitvar(void)
{
	int i;
	const char *name;
	struct var **vpp, **old;

	for (i=0; i<ARRAY_SIZE(varinit); ++i) {
		name = varinit_data[i].var_text ? varinit_data[i].var_text : "LINENO=";
		vpp = hashvar(name);
		if ( (old=findvar(vpp, name)) != NULL ) {
			varinit[i] = **old;
			*old = varinit+i;
		}
		varinit[i].var_func = varinit_data[i].var_func;
	}
	vlineno.var_text = linenovar;
}

static void
spawn_forkshell(struct forkshell *fs, struct job *jp, union node *n, int mode)
{
	struct forkshell *new;
	char buf[32];
	const char *argv[] = { "sh", "--fs", NULL, NULL };
	intptr_t ret;

	new = forkshell_prepare(fs);
	if (new == NULL)
		goto fail;

	new->mode = mode;
	new->nprocs = jp == NULL ? 0 : jp->nprocs;
	sprintf(buf, "%p", new->hMapFile);
	argv[2] = buf;
	ret = mingw_spawn_forkshell(argv);
	CloseHandle(new->hMapFile);
	UnmapViewOfFile(new);
	if (ret == -1) {
 fail:
		if (jp)
			freejob(jp);
		ash_msg_and_raise_error("unable to spawn shell");
	}
	forkparent(jp, n, mode, (HANDLE)ret);
}

/*
 * forkshell_prepare() and friends
 *
 * The sequence is as follows:
 * - funcblocksize is initialized
 * - forkshell_size(fs) is called to calculate the exact memory needed
 * - a new struct is allocated
 * - funcblock, funcstring, relocate are initialized from the new block
 * - forkshell_copy(fs) is called to copy recursively everything over
 *   it will record all relocations along the way
 *
 * When this memory is mapped elsewhere, pointer fixup will be needed
 */

/* redefine without test that relocate is non-NULL */
#undef SAVE_PTR
#undef SAVE_PTR2
#undef SAVE_PTR3
# define SAVE_PTR(dst,note,flag) { \
		MARK_PTR(dst,flag); ANNOT(dst,note); \
}
# define SAVE_PTR2(dst1,note1,flag1,dst2,note2,flag2) { \
		MARK_PTR(dst1,flag1); MARK_PTR(dst2,flag2); \
		ANNOT(dst1,note1); ANNOT(dst2,note2); \
}
# define SAVE_PTR3(dst1,note1,flag1,dst2,note2,flag2,dst3,note3,flag3) { \
		MARK_PTR(dst1,flag1); MARK_PTR(dst2,flag2); MARK_PTR(dst3,flag3); \
		ANNOT(dst1,note1); ANNOT(dst2,note2); ANNOT(dst3,note3); \
}

static int align_len(const char *s)
{
	return s ? SHELL_ALIGN(strlen(s)+1) : 0;
}

struct datasize {
	int funcblocksize;
	int funcstringsize;
};

#define SLIST_SIZE_BEGIN(name,type) \
static struct datasize \
name(struct datasize ds, type *p) \
{ \
	while (p) { \
		ds.funcblocksize += sizeof(type);
		/* do something here with p */
#define SLIST_SIZE_END() \
		p = p->next; \
	} \
	return ds; \
}

#define SLIST_COPY_BEGIN(name,type) \
static type * \
name(type *vp) \
{ \
	type *start; \
	type **vpp; \
	vpp = &start; \
	while (vp) { \
		*vpp = funcblock; \
		funcblock = (char *) funcblock + sizeof(type);
		/* do something here with vpp and vp */
#define SLIST_COPY_END() \
		SAVE_PTR((*vpp)->next, "(*vpp)->next", NO_FREE); \
		vp = vp->next; \
		vpp = &(*vpp)->next; \
	} \
	*vpp = NULL; \
	return start; \
}

/*
 * struct var
 */
SLIST_SIZE_BEGIN(var_size,struct var)
ds.funcstringsize += align_len(p->var_text);
SLIST_SIZE_END()

SLIST_COPY_BEGIN(var_copy,struct var)
(*vpp)->var_text = nodeckstrdup(vp->var_text);
(*vpp)->flags = vp->flags;
(*vpp)->var_func = NULL;
SAVE_PTR((*vpp)->var_text, xasprintf("(*vpp)->var_text '%s'", vp->var_text ?: "NULL"), FREE);
SLIST_COPY_END()

/*
 * struct tblentry
 */
static struct datasize
tblentry_size(struct datasize ds, struct tblentry *tep)
{
	while (tep) {
		ds.funcblocksize += sizeof(struct tblentry) + align_len(tep->cmdname);
		/* CMDBUILTIN, e->param.cmd needs no pointer relocation */
		if (tep->cmdtype == CMDFUNCTION) {
			ds.funcblocksize += offsetof(struct funcnode, n);
			ds.funcblocksize = calcsize(ds.funcblocksize, &tep->param.func->n);
		}
		tep = tep->next;
	}
	return ds;
}

static struct tblentry *
tblentry_copy(struct tblentry *tep)
{
	struct tblentry *start;
	struct tblentry **newp;
	int size;

	newp = &start;
	while (tep) {
		*newp = funcblock;
		size = sizeof(struct tblentry) + align_len(tep->cmdname);

		funcblock = (char *) funcblock + size;
		memcpy(*newp, tep, sizeof(struct tblentry)+strlen(tep->cmdname));
		switch (tep->cmdtype) {
		case CMDBUILTIN:
			/* Save index of builtin, not pointer; fixed by forkshell_init() */
			(*newp)->param.index = tep->param.cmd - builtintab;
			break;
		case CMDFUNCTION:
			(*newp)->param.func = funcblock;
			funcblock = (char *) funcblock + offsetof(struct funcnode, n);
			copynode(&tep->param.func->n);
			SAVE_PTR((*newp)->param.func, "param.func", NO_FREE);
			break;
		default:
			break;
		}
		SAVE_PTR((*newp)->next, xasprintf("cmdname '%s'", tep->cmdname), FREE);
		tep = tep->next;
		newp = &(*newp)->next;
	}
	*newp = NULL;
	return start;
}

static struct datasize
cmdtable_size(struct datasize ds, struct tblentry **cmdtablep)
{
	int i;
	ds.funcblocksize += sizeof(struct tblentry *)*CMDTABLESIZE;
	for (i = 0; i < CMDTABLESIZE; i++)
		ds = tblentry_size(ds, cmdtablep[i]);
	return ds;
}

static struct tblentry **
cmdtable_copy(struct tblentry **cmdtablep)
{
	struct tblentry **new = funcblock;
	int i;

	funcblock = (char *) funcblock + sizeof(struct tblentry *)*CMDTABLESIZE;
	for (i = 0; i < CMDTABLESIZE; i++) {
		new[i] = tblentry_copy(cmdtablep[i]);
		SAVE_PTR(new[i], xasprintf("cmdtable[%d]", i), FREE);
	}
	return new;
}

#if ENABLE_ASH_ALIAS
/*
 * struct alias
 */
SLIST_SIZE_BEGIN(alias_size,struct alias)
ds.funcstringsize += align_len(p->name);
ds.funcstringsize += align_len(p->val);
SLIST_SIZE_END()

SLIST_COPY_BEGIN(alias_copy,struct alias)
(*vpp)->name = nodeckstrdup(vp->name);
(*vpp)->val = nodeckstrdup(vp->val);
(*vpp)->flag = vp->flag;
SAVE_PTR((*vpp)->name, xasprintf("(*vpp)->name '%s'", vp->name ?: "NULL"), FREE);
SAVE_PTR((*vpp)->val, xasprintf("(*vpp)->val '%s'", vp->val ?: "NULL"), FREE);
SLIST_COPY_END()

static struct datasize
atab_size(struct datasize ds, struct alias **atabp)
{
	int i;
	ds.funcblocksize += sizeof(struct alias *)*ATABSIZE;
	for (i = 0; i < ATABSIZE; i++)
		ds = alias_size(ds, atabp[i]);
	return ds;
}

static struct alias **
atab_copy(struct alias **atabp)
{
	struct alias **new = funcblock;
	int i;

	funcblock = (char *) funcblock + sizeof(struct alias *)*ATABSIZE;
	for (i = 0; i < ATABSIZE; i++) {
		new[i] = alias_copy(atabp[i]);
		SAVE_PTR(new[i], xasprintf("atab[%d]", i), FREE);
	}
	return new;
}
#endif

/*
 * char **
 */
static struct datasize
argv_size(struct datasize ds, char **p)
{
	if (p) {
		while (*p) {
			ds.funcblocksize += sizeof(char *);
			ds.funcstringsize += align_len(*p);
			p++;
		}
		ds.funcblocksize += sizeof(char *);
	}
	return ds;
}

static char **
argv_copy(char **p)
{
	char **new, **start = funcblock;
#if FORKSHELL_DEBUG
	int i = 0;
#endif

	if (p) {
		while (*p) {
			new = funcblock;
			funcblock = (char *) funcblock + sizeof(char *);
			*new = nodeckstrdup(*p);
			SAVE_PTR(*new, xasprintf("argv[%d] '%s'", i++, *p), FREE);
			p++;
		}
		new = funcblock;
		funcblock = (char *) funcblock + sizeof(char *);
		*new = NULL;
		return start;
	}
	return NULL;
}

#if MAX_HISTORY
static struct datasize
history_size(struct datasize ds, line_input_t *st)
{
	int i;

	ds.funcblocksize += sizeof(char *) * st->cnt_history;
	for (i = 0; i < st->cnt_history; i++) {
		ds.funcstringsize += align_len(st->history[i]);
	}
	return ds;
}

static char **
history_copy(line_input_t *st)
{
	char **new = funcblock;
	int i;

	funcblock = (char *)funcblock + sizeof(char *) * st->cnt_history;
	for (i = 0; i < st->cnt_history; i++) {
		new[i] = nodeckstrdup(st->history[i]);
		SAVE_PTR(new[i],
			xasprintf("history[%d] '%s'", i, st->history[i]), FREE);
	}
	return new;
}
#endif

/*
 * struct redirtab
 */
static int
redirtab_size(int funcblocksize, struct redirtab *rdtp)
{
	while (rdtp) {
		funcblocksize += sizeof(*rdtp)+sizeof(rdtp->two_fd[0])*rdtp->pair_count;
		rdtp = rdtp->next;
	}
	return funcblocksize;
}

static struct redirtab *
redirtab_copy(struct redirtab *rdtp)
{
	struct redirtab *start;
	struct redirtab **vpp;

	vpp = &start;
	while (rdtp) {
		int size = sizeof(*rdtp)+sizeof(rdtp->two_fd[0])*rdtp->pair_count;
		*vpp = funcblock;
		funcblock = (char *) funcblock + size;
		memcpy(*vpp, rdtp, size);
		SAVE_PTR((*vpp)->next, "(*vpp)->next", NO_FREE);
		rdtp = rdtp->next;
		vpp = &(*vpp)->next;
	}
	*vpp = NULL;
	return start;
}

#undef shellparam
#undef redirlist
#undef vartab
static struct datasize
globals_var_size(struct datasize ds, struct globals_var *gvp)
{
	int i;

	ds.funcblocksize += sizeof(struct globals_var);
	ds = argv_size(ds, gvp->shellparam.p);
	ds.funcblocksize = redirtab_size(ds.funcblocksize, gvp->redirlist);
	for (i = 0; i < VTABSIZE; i++)
		ds = var_size(ds, gvp->vartab[i]);
	return ds;
}

static struct globals_var *
globals_var_copy(struct globals_var *gvp)
{
	int i;
	struct globals_var *new;

	new = funcblock;
	funcblock = (char *) funcblock + sizeof(struct globals_var);
	memcpy(new, gvp, sizeof(struct globals_var));

	/* shparam */
	new->shellparam.malloced = 0;
	new->shellparam.p = argv_copy(gvp->shellparam.p);
	SAVE_PTR(new->shellparam.p, "shellparam.p", NO_FREE);

	new->redirlist = redirtab_copy(gvp->redirlist);
	SAVE_PTR(new->redirlist, "redirlist", NO_FREE);

	for (i = 0; i < VTABSIZE; i++) {
		new->vartab[i] = var_copy(gvp->vartab[i]);
		SAVE_PTR(new->vartab[i], xasprintf("vartab[%d]", i), FREE);
	}

	return new;
}

#undef minusc
#undef curdir
#undef physdir
#undef arg0
#undef commandname
#undef nullstr
static struct datasize
globals_misc_size(struct datasize ds, struct globals_misc *p)
{
	ds.funcblocksize += sizeof(struct globals_misc);
	ds.funcstringsize += align_len(p->minusc);
	if (p->curdir != p->nullstr)
		ds.funcstringsize += align_len(p->curdir);
	if (p->physdir != p->nullstr)
		ds.funcstringsize += align_len(p->physdir);
	ds.funcstringsize += align_len(p->arg0);
	ds.funcstringsize += align_len(p->commandname);
	return ds;
}

static struct globals_misc *
globals_misc_copy(struct globals_misc *p)
{
	struct globals_misc *new = funcblock;

	funcblock = (char *) funcblock + sizeof(struct globals_misc);
	memcpy(new, p, sizeof(struct globals_misc));

	new->minusc = nodeckstrdup(p->minusc);
	new->curdir = p->curdir != p->nullstr ? nodeckstrdup(p->curdir) : new->nullstr;
	new->physdir = p->physdir != p->nullstr ? nodeckstrdup(p->physdir) : new->nullstr;
	new->arg0 = nodeckstrdup(p->arg0);
	new->commandname = nodeckstrdup(p->commandname);
	SAVE_PTR3(
		new->minusc, xasprintf("minusc '%s'", p->minusc ?: "NULL"), FREE,
		new->curdir, xasprintf("curdir '%s'", new->curdir ?: "NULL"), FREE,
		new->physdir, xasprintf("physdir '%s'", new->physdir ?: "NULL"), FREE);
	SAVE_PTR2(
		new->arg0, xasprintf("arg0 '%s'", p->arg0 ?: "NULL"), FREE,
		new->commandname,
			xasprintf("commandname '%s'", p->commandname ?: "NULL"), FREE);
	return new;
}

static struct datasize
forkshell_size(struct forkshell *fs)
{
	struct datasize ds = {0, 0};

	ds.funcstringsize += align_len(fs->path);
	if (fs->fpid == FS_OPENHERE)
		return ds;

	ds = globals_var_size(ds, ash_ptr_to_globals_var);
	ds = globals_misc_size(ds, ash_ptr_to_globals_misc);
	ds = cmdtable_size(ds, cmdtable);

	ds.funcblocksize = calcsize(ds.funcblocksize, fs->n);
	ds = argv_size(ds, fs->argv);

	if ((ENABLE_ASH_ALIAS || MAX_HISTORY) && fs->fpid != FS_SHELLEXEC) {
#if ENABLE_ASH_ALIAS
		ds = atab_size(ds, atab);
#endif
#if MAX_HISTORY
		if (line_input_state)
			ds = history_size(ds, line_input_state);
#endif
	}
	return ds;
}

static void
forkshell_copy(struct forkshell *fs, struct forkshell *new)
{
	memcpy(new, fs, sizeof(struct forkshell)); /* non-pointer stuff */

	new->path = nodeckstrdup(fs->path);
	SAVE_PTR(new->path, xasprintf("path '%s'", fs->path ?: "NULL"), FREE);
	if (fs->fpid == FS_OPENHERE)
		return;

	new->gvp = globals_var_copy(ash_ptr_to_globals_var);
	new->gmp = globals_misc_copy(ash_ptr_to_globals_misc);
	new->cmdtable = cmdtable_copy(cmdtable);
	SAVE_PTR3(new->gvp, "gvp", NO_FREE,
		new->gmp, "gmp", NO_FREE,
		new->cmdtable, "cmdtable", NO_FREE);

	new->n = copynode(fs->n);
	new->argv = argv_copy(fs->argv);
	SAVE_PTR2( new->n, "n", NO_FREE,
		new->argv, "argv", NO_FREE);

	if ((ENABLE_ASH_ALIAS || MAX_HISTORY) && fs->fpid != FS_SHELLEXEC) {
#if ENABLE_ASH_ALIAS
		new->atab = atab_copy(atab);
		SAVE_PTR(new->atab, "atab", NO_FREE);
#endif
#if MAX_HISTORY
		if (line_input_state) {
			new->history = history_copy(line_input_state);
			SAVE_PTR(new->history, "history", NO_FREE);
			new->cnt_history = line_input_state->cnt_history;
		}
#endif
	}
}

#if FORKSHELL_DEBUG
/* fp and notes can each be NULL */
#define NUM_BLOCKS 7
static void
forkshell_print(FILE *fp0, struct forkshell *fs, const char **notes)
{
	FILE *fp;
	void *lfuncblock;
	char *lfuncstring;
	char *lrelocate;
	char *s;
	int count, i, total;
	int size[NUM_BLOCKS];
	char *lptr[NUM_BLOCKS+1];
	enum {GVP, GMP, CMDTABLE, NODE, ARGV, ATAB, HISTORY, FUNCSTRING};
	const char *fsname[] = {
		"FS_OPENHERE",
		"FS_EVALBACKCMD",
		"FS_EVALSUBSHELL",
		"FS_EVALPIPE",
		"FS_SHELLEXEC"
	};

	if (fp0 != NULL) {
		fp = fp0;
	}
	else {
		char name[64];
		static int num = 0;

		sprintf(name, "fs_%d_%03d.out", getpid(), ++num % 100);
		if ((fp=fopen(name, "w")) == NULL)
			return;
	}

	total = sizeof(struct forkshell) + fs->funcblocksize +
				fs->funcstringsize + fs->relocatesize;
	fprintf(fp, "total size    %6d = %d + %d + %d + %d = %d\n",
				fs->size + fs->relocatesize,
				(int)sizeof(struct forkshell), fs->funcblocksize,
				fs->funcstringsize, fs->relocatesize, total);

	lfuncblock = (char *)(fs + 1);
	lfuncstring = (char *)lfuncblock + fs->funcblocksize;
	lrelocate = (char *)lfuncstring + fs->funcstringsize;

	/* funcblocksize is zero for FS_OPENHERE */
	if (fs->funcblocksize != 0) {
		/* Depending on the configuration and the type of forkshell
		 * some items may not be present. */
		lptr[FUNCSTRING] = lfuncstring;
#if MAX_HISTORY
		lptr[HISTORY] = fs->history ? (char *)fs->history : lptr[FUNCSTRING];
#else
		lptr[HISTORY] = lptr[FUNCSTRING];
#endif
		lptr[ATAB] = IF_ASH_ALIAS(fs->atab ? (char *)fs->atab :) lptr[HISTORY];
		lptr[ARGV] = fs->argv ? (char *)fs->argv : lptr[ATAB];
		lptr[NODE] = fs->n ? (char *)fs->n : lptr[ARGV];
		lptr[CMDTABLE] = (char *)fs->cmdtable;
		lptr[GMP] = (char *)fs->gmp;
		lptr[GVP] = (char *)fs->gvp;

		fprintf(fp, "funcblocksize %6d = ", fs->funcblocksize);
		total = 0;
		for (i=0; i<NUM_BLOCKS; ++i) {
			size[i] = (int)(lptr[i+1] - lptr[i]);
			total += size[i];
			fprintf(fp, "%d %c ", size[i], i == NUM_BLOCKS - 1 ? '=' : '+');
		}
		fprintf(fp, "%d\n\n", total);
	}
	else {
		fprintf(fp, "\n");
	}

	fprintf(fp, "%s\n\n", fsname[fs->fpid]);
	fprintf(fp, "--- relocate ---\n");
	count = 0;
	for (i = 0; i < fs->relocatesize; ++i) {
		if (lrelocate[i]) {
			char **ptr = (char **)((char *)fs + i);
			fprintf(fp, "%p %p %s\n", ptr, *ptr,
					notes && notes[i] ? notes[i] : "");
			++count;
		}
	}
	fprintf(fp, "--- %d relocations ---\n\n", count);

	fprintf(fp, "--- funcstring ---\n");
	count = 0;
	s = lfuncstring;
	while (s-lfuncstring < fs->funcstringsize) {
		if (!*s) {
			++s;
			continue;
		}
		fprintf(fp, "%p '%s'\n", s, s);
		s += strlen(s)+1;
		++count;
	}
	fprintf(fp, "--- %d strings ---\n", count);

	if (fp0 == NULL)
		fclose(fp);
}
#endif

static struct forkshell *
forkshell_prepare(struct forkshell *fs)
{
	struct forkshell *new;
	struct datasize ds;
	int size, relocatesize;
	HANDLE h;
	SECURITY_ATTRIBUTES sa;
#if FORKSHELL_DEBUG
	char *relocate;
	char name[64];
	FILE *fp;
	static int num = 0;
#endif

	/* calculate size of structure, funcblock and funcstring */
	ds = forkshell_size(fs);
	size = sizeof(struct forkshell) + ds.funcblocksize + ds.funcstringsize;
	relocatesize = sizeof(struct forkshell) + ds.funcblocksize;

	/* Allocate shared memory region */
	memset(&sa, 0, sizeof(sa));
	sa.nLength = sizeof(sa);
	sa.lpSecurityDescriptor = NULL;
	sa.bInheritHandle = TRUE;
	h = CreateFileMapping(INVALID_HANDLE_VALUE, &sa, PAGE_READWRITE, 0,
			size+relocatesize, NULL);

	/* Initialise pointers */
	new = (struct forkshell *)MapViewOfFile(h, FILE_MAP_WRITE, 0,0, 0);
	if (new == NULL)
		return NULL;
	fs_size = size;
	funcblock = (char *)(new + 1);
	funcstring_end = (char *)new + size;
#if FORKSHELL_DEBUG
	fs_start = new;
	relocate = (char *)new + size;
	annot = (const char **)xzalloc(sizeof(char *)*relocatesize);
#endif

	/* Now pack them all */
	forkshell_copy(fs, new);

	/* Finish it up */
	new->size = size;
	new->relocatesize = relocatesize;
	new->old_base = (char *)new;
	new->hMapFile = h;
#if FORKSHELL_DEBUG
	sprintf(name, "fs_%d_%03d.out", getpid(), ++num % 100);
	if ((fp=fopen(name, "w")) != NULL) {
		int i;

		new->funcblocksize = (char *)funcblock - (char *)(new + 1);
		new->funcstringsize = (char *)new + size - funcstring_end;

		/* perform some sanity checks on pointers */
		fprintf(fp, "forkshell   %p  %6d\n", new, (int)sizeof(*new));
		fprintf(fp, "funcblock   %p  %6d\n", new+1, new->funcblocksize);
		fprintf(fp, "funcstring  %p  %6d\n", funcstring_end,
				new->funcstringsize);
		if ((char *)funcblock != funcstring_end)
			fprintf(fp, "   funcstring != end funcblock + 1 %p\n", funcblock);
		fprintf(fp, "relocate    %p  %6d\n\n", relocate, new->relocatesize);

		forkshell_print(fp, new, annot);

		for (i = 0; i < relocatesize; ++i) {
			/* check relocations are only present for structure and funcblock */
			if (i >= sizeof(*new)+new->funcblocksize && annot[i] != NULL) {
				fprintf(fp, "\nnon-NULL annotation at offset %d (> %d) %s\n",
						i, (int)sizeof(*new)+new->funcblocksize, annot[i]);
				break;
			}
			if (relocate[i] == FREE) {
				free((void *)annot[i]);
			}
		}
		free(annot);
		annot = NULL;
		fclose(fp);
	}
#endif
	return new;
}

#undef trap
#undef trap_ptr
static void
forkshell_init(const char *idstr)
{
	struct forkshell *fs;
	void *map_handle;
	HANDLE h;
	struct globals_var **gvpp;
	struct globals_misc **gmpp;
	int i;
	char **ptr;
	char *lrelocate;
	struct jmploc jmploc;

	if (sscanf(idstr, "%p", &map_handle) != 1)
		return;

	h = (HANDLE)map_handle;
	fs = (struct forkshell *)MapViewOfFile(h, FILE_MAP_WRITE, 0,0, 0);
	if (!fs)
		return;

	/* this memory can't be freed */
	sticky_mem_start = fs;
	sticky_mem_end = (char *) fs + fs->size;

	/* pointer fixup */
	lrelocate = (char *)fs + fs->size;
	for (i = 0; i < fs->relocatesize; i++) {
		if (lrelocate[i]) {
			ptr = (char **)((char *)fs + i);
			if (*ptr)
				*ptr = (char *)fs + (*ptr - fs->old_base);
		}
	}

	if (fs->fpid == FS_OPENHERE)
		goto end;

	/* Now fix up stuff that can't be transferred */
	for (i = 0; i < CMDTABLESIZE; i++) {
		struct tblentry *e = fs->cmdtable[i];
		while (e) {
			if (e->cmdtype == CMDBUILTIN)
				e->param.cmd = builtintab + e->param.index;
			e = e->next;
		}
	}
	memset(fs->gmp->trap, 0, sizeof(fs->gmp->trap[0])*NSIG);
	/* fs->gmp->trap_ptr = fs->gmp->trap; */

	/* Set global variables */
	gvpp = (struct globals_var **)&ash_ptr_to_globals_var;
	*gvpp = fs->gvp;
	gmpp = (struct globals_misc **)&ash_ptr_to_globals_misc;
	*gmpp = fs->gmp;
	cmdtable = fs->cmdtable;
#if ENABLE_ASH_ALIAS
	atab = fs->atab;	/* will be NULL for FS_SHELLEXEC */
#endif
#if MAX_HISTORY
	if (fs->cnt_history) {
		line_input_state = new_line_input_t(FOR_SHELL);
		line_input_state->cnt_history = fs->cnt_history;
		for (i = 0; i < line_input_state->cnt_history; i++)
			line_input_state->history[i] = fs->history[i];
	}
#endif

	CLEAR_RANDOM_T(&random_gen); /* or else $RANDOM repeats in child */

	reinitvar();

	if (setjmp(jmploc.loc)) {
		exitreset();
		exitshell();
	}
	exception_handler = &jmploc;

	shlvl++;
	if (fs->mode == FORK_BG) {
		SetConsoleCtrlHandler(NULL, TRUE);
		if (fs->nprocs == 0) {
			close(0);
			if (open(bb_dev_null, O_RDONLY) != 0)
				ash_msg_and_raise_perror("can't open '%s'", bb_dev_null);
		}
	}
	else {
		SetConsoleCtrlHandler(ctrl_handler, TRUE);
	}
 end:
	forkshell_child(fs);
}

#undef free
static void
sticky_free(void *base)
{
	if (base >= sticky_mem_start && base < sticky_mem_end)
		return;
	free(base);
}
#endif

/*-
 * Copyright (c) 1989, 1991, 1993, 1994
 *      The Regents of the University of California.  All rights reserved.
 *
 * This code is derived from software contributed to Berkeley by
 * Kenneth Almquist.
 *
 * Redistribution and use in source and binary forms, with or without
 * modification, are permitted provided that the following conditions
 * are met:
 * 1. Redistributions of source code must retain the above copyright
 *    notice, this list of conditions and the following disclaimer.
 * 2. Redistributions in binary form must reproduce the above copyright
 *    notice, this list of conditions and the following disclaimer in the
 *    documentation and/or other materials provided with the distribution.
 * 3. Neither the name of the University nor the names of its contributors
 *    may be used to endorse or promote products derived from this software
 *    without specific prior written permission.
 *
 * THIS SOFTWARE IS PROVIDED BY THE REGENTS AND CONTRIBUTORS ''AS IS'' AND
 * ANY EXPRESS OR IMPLIED WARRANTIES, INCLUDING, BUT NOT LIMITED TO, THE
 * IMPLIED WARRANTIES OF MERCHANTABILITY AND FITNESS FOR A PARTICULAR PURPOSE
 * ARE DISCLAIMED.  IN NO EVENT SHALL THE REGENTS OR CONTRIBUTORS BE LIABLE
 * FOR ANY DIRECT, INDIRECT, INCIDENTAL, SPECIAL, EXEMPLARY, OR CONSEQUENTIAL
 * DAMAGES (INCLUDING, BUT NOT LIMITED TO, PROCUREMENT OF SUBSTITUTE GOODS
 * OR SERVICES; LOSS OF USE, DATA, OR PROFITS; OR BUSINESS INTERRUPTION)
 * HOWEVER CAUSED AND ON ANY THEORY OF LIABILITY, WHETHER IN CONTRACT, STRICT
 * LIABILITY, OR TORT (INCLUDING NEGLIGENCE OR OTHERWISE) ARISING IN ANY WAY
 * OUT OF THE USE OF THIS SOFTWARE, EVEN IF ADVISED OF THE POSSIBILITY OF
 * SUCH DAMAGE.
 */<|MERGE_RESOLUTION|>--- conflicted
+++ resolved
@@ -4713,7 +4713,6 @@
 	return s - os;
 }
 
-<<<<<<< HEAD
 #if ENABLE_PLATFORM_MINGW32
 static BOOL WINAPI ctrl_handler(DWORD dwCtrlType)
 {
@@ -4781,21 +4780,19 @@
 	return pid;
 }
 #define waitpid(p, s, f) waitpid_child(s, f)
-#define wait_block_or_sig(s) waitpid_child(s, 0)
-
-#else
-=======
+#endif
+
 #define DOWAIT_NONBLOCK 0
 #define DOWAIT_BLOCK    1
 #define DOWAIT_BLOCK_OR_SIG 2
 #if BASH_WAIT_N
 # define DOWAIT_JOBSTATUS 0x10   /* OR this to get job's exitstatus instead of pid */
 #endif
->>>>>>> 64981b4c
 
 static int
 waitproc(int block, int *status)
 {
+#if !ENABLE_PLATFORM_MINGW32
 	sigset_t oldmask;
 	int flags = block == DOWAIT_BLOCK ? 0 : WNOHANG;
 	int err;
@@ -4826,8 +4823,11 @@
 	} while (got_sigchld);
 
 	return err;
-}
-#endif
+#else
+	int flags = block == DOWAIT_BLOCK ? 0 : WNOHANG;
+	return waitpid(-1, status, flags);
+#endif
+}
 
 static int
 waitone(int block, struct job *job)
@@ -4950,10 +4950,7 @@
 static int
 dowait(int block, struct job *jp)
 {
-<<<<<<< HEAD
 #if !ENABLE_PLATFORM_MINGW32
-	int pid = block == DOWAIT_NONBLOCK ? got_sigchld : 1;
-=======
 	smallint gotchld = *(volatile smallint *)&got_sigchld;
 	int rpid;
 	int pid;
@@ -4963,29 +4960,26 @@
 
 	if (block == DOWAIT_NONBLOCK && !gotchld)
 		return 1;
->>>>>>> 64981b4c
 
 	rpid = 1;
 
 	do {
 		pid = waitone(block, jp);
-<<<<<<< HEAD
-	}
-#else
-	int pid = 1;
-
-	while (jp ? jp->state == JOBRUNNING : pid > 0)
-		pid = waitone(block, jp);
-#endif
-=======
 		rpid &= !!pid;
->>>>>>> 64981b4c
 
 		if (!pid || (jp && jp->state != JOBRUNNING))
 			block = DOWAIT_NONBLOCK;
 	} while (pid >= 0);
 
 	return rpid;
+#else
+	int pid = 1;
+
+	while (jp ? jp->state == JOBRUNNING : pid > 0)
+		pid = waitone(block, jp);
+
+	return pid;
+#endif
 }
 
 #if JOBS
