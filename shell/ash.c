/* vi: set sw=4 ts=4: */
/*
 * ash shell port for busybox
 *
 * This code is derived from software contributed to Berkeley by
 * Kenneth Almquist.
 *
 * Original BSD copyright notice is retained at the end of this file.
 *
 * Copyright (c) 1989, 1991, 1993, 1994
 *      The Regents of the University of California.  All rights reserved.
 *
 * Copyright (c) 1997-2005 Herbert Xu <herbert@gondor.apana.org.au>
 * was re-ported from NetBSD and debianized.
 *
 * Licensed under GPLv2 or later, see file LICENSE in this source tree.
 */

/*
 * MinGW notes
 *
 * - Environment variables from Windows will all be turned to uppercase.
 * - PATH accepts both ; and : as separator, but can't be mixed
 * - command without ".exe" extension is still understood as executable
 * - shell scripts on the path are detected by the presence of '#!';
 *   the path to the interpreter is ignored, PATH is searched to find it
 * - both / and \ are supported in PATH. Usually you must use /
 * - trap/job does not work
 * - /dev/null is supported for redirection
 * - fake $PPID
 */

//config:config ASH
//config:	bool "ash (77 kb)"
//config:	default y
//config:	depends on !NOMMU
//config:	help
//config:	The most complete and most pedantically correct shell included with
//config:	busybox. This shell is actually a derivative of the Debian 'dash'
//config:	shell (by Herbert Xu), which was created by porting the 'ash' shell
//config:	(written by Kenneth Almquist) from NetBSD.
//config:
//config:# ash options
//config:# note: Don't remove !NOMMU part in the next line; it would break
//config:# menuconfig's indenting.
//config:if !NOMMU && (ASH || SH_IS_ASH || BASH_IS_ASH)
//config:
//config:config ASH_OPTIMIZE_FOR_SIZE
//config:	bool "Optimize for size instead of speed"
//config:	default y
//config:	depends on ASH || SH_IS_ASH || BASH_IS_ASH
//config:
//config:config ASH_INTERNAL_GLOB
//config:	bool "Use internal glob() implementation"
//config:	default y	# Y is bigger, but because of uclibc glob() bug, let Y be default for now
//config:	depends on ASH || SH_IS_ASH || BASH_IS_ASH
//config:	help
//config:	Do not use glob() function from libc, use internal implementation.
//config:	Use this if you are getting "glob.h: No such file or directory"
//config:	or similar build errors.
//config:	Note that as of now (2017-01), uclibc and musl glob() both have bugs
//config:	which would break ash if you select N here.
//config:
//config:config ASH_BASH_COMPAT
//config:	bool "bash-compatible extensions"
//config:	default y
//config:	depends on ASH || SH_IS_ASH || BASH_IS_ASH
//config:
//config:config ASH_JOB_CONTROL
//config:	bool "Job control"
//config:	default y
//config:	depends on ASH || SH_IS_ASH || BASH_IS_ASH
//config:
//config:config ASH_ALIAS
//config:	bool "Alias support"
//config:	default y
//config:	depends on ASH || SH_IS_ASH || BASH_IS_ASH
//config:
//config:config ASH_RANDOM_SUPPORT
//config:	bool "Pseudorandom generator and $RANDOM variable"
//config:	default y
//config:	depends on ASH || SH_IS_ASH || BASH_IS_ASH
//config:	help
//config:	Enable pseudorandom generator and dynamic variable "$RANDOM".
//config:	Each read of "$RANDOM" will generate a new pseudorandom value.
//config:	You can reset the generator by using a specified start value.
//config:	After "unset RANDOM" the generator will switch off and this
//config:	variable will no longer have special treatment.
//config:
//config:config ASH_EXPAND_PRMT
//config:	bool "Expand prompt string"
//config:	default y
//config:	depends on ASH || SH_IS_ASH || BASH_IS_ASH
//config:	help
//config:	$PS# may contain volatile content, such as backquote commands.
//config:	This option recreates the prompt string from the environment
//config:	variable each time it is displayed.
//config:
//config:config ASH_IDLE_TIMEOUT
//config:	bool "Idle timeout variable $TMOUT"
//config:	default y
//config:	depends on ASH || SH_IS_ASH || BASH_IS_ASH
//config:	help
//config:	Enable bash-like auto-logout after $TMOUT seconds of idle time.
//config:
//config:config ASH_MAIL
//config:	bool "Check for new mail in interactive shell"
//config:	default y
//config:	depends on ASH || SH_IS_ASH || BASH_IS_ASH
//config:	help
//config:	Enable "check for new mail" function:
//config:	if set, $MAIL file and $MAILPATH list of files
//config:	are checked for mtime changes, and "you have mail"
//config:	message is printed if change is detected.
//config:
//config:config ASH_ECHO
//config:	bool "echo builtin"
//config:	default y
//config:	depends on ASH || SH_IS_ASH || BASH_IS_ASH
//config:
//config:config ASH_PRINTF
//config:	bool "printf builtin"
//config:	default y
//config:	depends on ASH || SH_IS_ASH || BASH_IS_ASH
//config:
//config:config ASH_TEST
//config:	bool "test builtin"
//config:	default y
//config:	depends on ASH || SH_IS_ASH || BASH_IS_ASH
//config:
//config:config ASH_HELP
//config:	bool "help builtin"
//config:	default y
//config:	depends on ASH || SH_IS_ASH || BASH_IS_ASH
//config:
//config:config ASH_GETOPTS
//config:	bool "getopts builtin"
//config:	default y
//config:	depends on ASH || SH_IS_ASH || BASH_IS_ASH
//config:
//config:config ASH_CMDCMD
//config:	bool "command builtin"
//config:	default y
//config:	depends on ASH || SH_IS_ASH || BASH_IS_ASH
//config:	help
//config:	Enable support for the 'command' builtin, which allows
//config:	you to run the specified command or builtin,
//config:	even when there is a function with the same name.
//config:
//config:
//config:config ASH_NOCONSOLE
//config:	bool "'noconsole' option"
//config:	default y
//config:	depends on (ASH || SH_IS_ASH || BASH_IS_ASH) && PLATFORM_MINGW32
//config:	help
//config:	  Enable support for the 'noconsole' option, which attempts to
//config:	  hide the console normally associated with a command line
//config:	  application.  This may be useful when running a shell script
//config:	  from a GUI application.  Disable this if your platform doesn't
//config:	  support the required APIs.
//config:
//config:endif # ash options

//applet:IF_ASH(APPLET(ash, BB_DIR_BIN, BB_SUID_DROP))
//                      APPLET_ODDNAME:name  main location    suid_type     help
//applet:IF_SH_IS_ASH(  APPLET_ODDNAME(sh,   ash, BB_DIR_BIN, BB_SUID_DROP, ash))
//applet:IF_BASH_IS_ASH(APPLET_ODDNAME(bash, ash, BB_DIR_BIN, BB_SUID_DROP, ash))

//kbuild:lib-$(CONFIG_ASH) += ash.o ash_ptr_hack.o shell_common.o
//kbuild:lib-$(CONFIG_SH_IS_ASH) += ash.o ash_ptr_hack.o shell_common.o
//kbuild:lib-$(CONFIG_BASH_IS_ASH) += ash.o ash_ptr_hack.o shell_common.o
//kbuild:lib-$(CONFIG_ASH_RANDOM_SUPPORT) += random.o

/*
 * DEBUG=1 to compile in debugging ('set -o debug' turns on)
 * DEBUG=2 to compile in and turn on debugging.
 * When debugging is on ("set -o debug" was executed, or DEBUG=2),
 * debugging info is written to ./trace, quit signal generates core dump.
 */
#define DEBUG 0
/* Tweak debug output verbosity here */
#define DEBUG_TIME 0
#define DEBUG_PID 1
#define DEBUG_SIG 1
#define DEBUG_INTONOFF 0

#define PROFILE 0

#define JOBS ENABLE_ASH_JOB_CONTROL

#include <setjmp.h>
#include <fnmatch.h>
#include <sys/times.h>
#include <sys/utsname.h> /* for setting $HOSTNAME */
#include "busybox.h" /* for applet_names */

/* So far, all bash compat is controlled by one config option */
/* Separate defines document which part of code implements what */
/* function keyword */
#define    BASH_FUNCTION        ENABLE_ASH_BASH_COMPAT
#define IF_BASH_FUNCTION            IF_ASH_BASH_COMPAT
/* &>file */
#define    BASH_REDIR_OUTPUT    ENABLE_ASH_BASH_COMPAT
#define IF_BASH_REDIR_OUTPUT        IF_ASH_BASH_COMPAT
/* $'...' */
#define    BASH_DOLLAR_SQUOTE   ENABLE_ASH_BASH_COMPAT
#define IF_BASH_DOLLAR_SQUOTE       IF_ASH_BASH_COMPAT
#define    BASH_PATTERN_SUBST   ENABLE_ASH_BASH_COMPAT
#define IF_BASH_PATTERN_SUBST       IF_ASH_BASH_COMPAT
#define    BASH_SUBSTR          ENABLE_ASH_BASH_COMPAT
#define IF_BASH_SUBSTR              IF_ASH_BASH_COMPAT
/* [[ EXPR ]] */
#define    BASH_TEST2           (ENABLE_ASH_BASH_COMPAT * ENABLE_ASH_TEST)
#define    BASH_SOURCE          ENABLE_ASH_BASH_COMPAT
#define    BASH_PIPEFAIL        ENABLE_ASH_BASH_COMPAT
#define    BASH_HOSTNAME_VAR    ENABLE_ASH_BASH_COMPAT
#define    BASH_SHLVL_VAR       ENABLE_ASH_BASH_COMPAT

#if defined(__ANDROID_API__) && __ANDROID_API__ <= 24
/* Bionic at least up to version 24 has no glob() */
# undef  ENABLE_ASH_INTERNAL_GLOB
# define ENABLE_ASH_INTERNAL_GLOB 1
#endif

#if !ENABLE_ASH_INTERNAL_GLOB && defined(__UCLIBC__)
# error uClibc glob() is buggy, use ASH_INTERNAL_GLOB.
# error The bug is: for "$PWD"/<pattern> ash will escape e.g. dashes in "$PWD"
# error with backslash, even ones which do not need to be: "/a-b" -> "/a\-b"
# error glob() should unbackslash them and match. uClibc does not unbackslash,
# error fails to match dirname, subsequently not expanding <pattern> in it.
// Testcase:
// if (glob("/etc/polkit\\-1", 0, NULL, &pglob)) - this returns 0 on uclibc, no bug
// if (glob("/etc/polkit\\-1/*", 0, NULL, &pglob)) printf("uclibc bug!\n");
#endif

#if !ENABLE_ASH_INTERNAL_GLOB
# include <glob.h>
#endif

#include "unicode.h"
#include "shell_common.h"
#if ENABLE_FEATURE_SH_MATH
# include "math.h"
#else
typedef long arith_t;
# define ARITH_FMT "%ld"
#endif
#if ENABLE_ASH_RANDOM_SUPPORT
# include "random.h"
#else
# define CLEAR_RANDOM_T(rnd) ((void)0)
#endif

#include "NUM_APPLETS.h"
#if NUM_APPLETS == 1
/* STANDALONE does not make sense, and won't compile */
# undef CONFIG_FEATURE_SH_STANDALONE
# undef ENABLE_FEATURE_SH_STANDALONE
# undef IF_FEATURE_SH_STANDALONE
# undef IF_NOT_FEATURE_SH_STANDALONE
# define ENABLE_FEATURE_SH_STANDALONE 0
# define IF_FEATURE_SH_STANDALONE(...)
# define IF_NOT_FEATURE_SH_STANDALONE(...) __VA_ARGS__
#endif

#ifndef PIPE_BUF
# define PIPE_BUF 4096           /* amount of buffering in a pipe */
#endif

#if !ENABLE_PLATFORM_MINGW32
# define is_absolute_path(path) ((path)[0] == '/')
#endif

#if !BB_MMU
# error "Do not even bother, ash will not run on NOMMU machine"
#endif

#if ENABLE_PLATFORM_MINGW32
union node;
struct strlist;
struct job;

struct forkshell {
	/* filled by forkshell_copy() */
	struct globals_var *gvp;
	struct globals_misc *gmp;
	struct tblentry **cmdtable;
	/* struct alias **atab; */
	/* struct parsefile *g_parsefile; */
	HANDLE hMapFile;
	void *old_base;
	int nodeptr_offset;
	int size;

	/* type of forkshell */
	int fpid;

	/* optional data, used by forkshell_child */
	int flags;
	int fd[10];
	union node *n;
	char **argv;
	char *string;
	struct strlist *strlist;
};

enum {
	FS_OPENHERE,
	FS_EVALBACKCMD,
	FS_EVALSUBSHELL,
	FS_EVALPIPE,
	FS_SHELLEXEC
};

static struct forkshell* forkshell_prepare(struct forkshell *fs);
static void forkshell_init(const char *idstr);
static void forkshell_child(struct forkshell *fs);
static void sticky_free(void *p);
#define free(p) sticky_free(p)
static int spawn_forkshell(struct job *jp, struct forkshell *fs, int mode);
#endif

/* ============ Hash table sizes. Configurable. */

#define VTABSIZE 39
#define ATABSIZE 39
#define CMDTABLESIZE 31         /* should be prime */


/* ============ Shell options */

static const char *const optletters_optnames[] = {
	"e"   "errexit",
	"f"   "noglob",
	"I"   "ignoreeof",
	"i"   "interactive",
	"m"   "monitor",
	"n"   "noexec",
	"s"   "stdin",
	"x"   "xtrace",
	"v"   "verbose",
	"C"   "noclobber",
	"a"   "allexport",
	"b"   "notify",
	"u"   "nounset",
	"\0"  "vi"
#if BASH_PIPEFAIL
	,"\0"  "pipefail"
#endif
#if DEBUG
	,"\0"  "nolog"
	,"\0"  "debug"
#endif
#if ENABLE_PLATFORM_MINGW32
	,"X"   "winxp"
#endif
#if ENABLE_ASH_NOCONSOLE
	,"\0"  "noconsole"
#endif
};

#define optletters(n)  optletters_optnames[n][0]
#define optnames(n)   (optletters_optnames[n] + 1)

enum { NOPTS = ARRAY_SIZE(optletters_optnames) };


/* ============ Misc data */

#define msg_illnum "Illegal number: %s"

/*
 * We enclose jmp_buf in a structure so that we can declare pointers to
 * jump locations.  The global variable handler contains the location to
 * jump to when an exception occurs, and the global variable exception_type
 * contains a code identifying the exception.  To implement nested
 * exception handlers, the user should save the value of handler on entry
 * to an inner scope, set handler to point to a jmploc structure for the
 * inner scope, and restore handler on exit from the scope.
 */
struct jmploc {
	jmp_buf loc;
};

struct globals_misc {
	uint8_t exitstatus;     /* exit status of last command */
	uint8_t back_exitstatus;/* exit status of backquoted command */
	smallint job_warning;   /* user was warned about stopped jobs (can be 2, 1 or 0). */
	int rootpid;            /* pid of main shell */
	/* shell level: 0 for the main shell, 1 for its children, and so on */
	int shlvl;
#define rootshell (!shlvl)
	char *minusc;  /* argument to -c option */

	char *curdir; // = nullstr;     /* current working directory */
	char *physdir; // = nullstr;    /* physical working directory */

	char *arg0; /* value of $0 */

	struct jmploc *exception_handler;

	volatile int suppress_int; /* counter */
	volatile /*sig_atomic_t*/ smallint pending_int; /* 1 = got SIGINT */
	volatile /*sig_atomic_t*/ smallint got_sigchld; /* 1 = got SIGCHLD */
	volatile /*sig_atomic_t*/ smallint pending_sig;	/* last pending signal */
	smallint exception_type; /* kind of exception (0..5) */
	/* exceptions */
#define EXINT 0         /* SIGINT received */
#define EXERROR 1       /* a generic error */
#define EXEXIT 4        /* exit the shell */

	char nullstr[1];        /* zero length string */

	char optlist[NOPTS];
#define eflag optlist[0]
#define fflag optlist[1]
#define Iflag optlist[2]
#define iflag optlist[3]
#define mflag optlist[4]
#define nflag optlist[5]
#define sflag optlist[6]
#define xflag optlist[7]
#define vflag optlist[8]
#define Cflag optlist[9]
#define aflag optlist[10]
#define bflag optlist[11]
#define uflag optlist[12]
#define viflag optlist[13]
#if BASH_PIPEFAIL
# define pipefail optlist[14]
#else
# define pipefail 0
#endif
#if DEBUG
# define nolog optlist[14 + BASH_PIPEFAIL]
# define debug optlist[15 + BASH_PIPEFAIL]
#endif
#if ENABLE_PLATFORM_MINGW32
# define winxp optlist[14 + ENABLE_ASH_BASH_COMPAT + 2*DEBUG]
#endif
#if ENABLE_ASH_NOCONSOLE
# define noconsole optlist[15 + ENABLE_ASH_BASH_COMPAT + 2*DEBUG]
#endif

	/* trap handler commands */
	/*
	 * Sigmode records the current value of the signal handlers for the various
	 * modes.  A value of zero means that the current handler is not known.
	 * S_HARD_IGN indicates that the signal was ignored on entry to the shell.
	 */
	char sigmode[NSIG - 1];
#define S_DFL      1            /* default signal handling (SIG_DFL) */
#define S_CATCH    2            /* signal is caught */
#define S_IGN      3            /* signal is ignored (SIG_IGN) */
#define S_HARD_IGN 4            /* signal is ignored permanently */

	/* indicates specified signal received */
	uint8_t gotsig[NSIG - 1]; /* offset by 1: "signal" 0 is meaningless */
	uint8_t may_have_traps; /* 0: definitely no traps are set, 1: some traps may be set */
	char *trap[NSIG];
	char **trap_ptr;        /* used only by "trap hack" */

	/* Rarely referenced stuff */
#if ENABLE_ASH_RANDOM_SUPPORT
	random_t random_gen;
#endif
	pid_t backgndpid;        /* pid of last background process */
};
extern struct globals_misc *const ash_ptr_to_globals_misc;
#define G_misc (*ash_ptr_to_globals_misc)
#define exitstatus        (G_misc.exitstatus )
#define back_exitstatus   (G_misc.back_exitstatus )
#define job_warning       (G_misc.job_warning)
#define rootpid     (G_misc.rootpid    )
#define shlvl       (G_misc.shlvl      )
#define minusc      (G_misc.minusc     )
#define curdir      (G_misc.curdir     )
#define physdir     (G_misc.physdir    )
#define arg0        (G_misc.arg0       )
#define exception_handler (G_misc.exception_handler)
#define exception_type    (G_misc.exception_type   )
#define suppress_int      (G_misc.suppress_int     )
#define pending_int       (G_misc.pending_int      )
#define got_sigchld       (G_misc.got_sigchld      )
#define pending_sig       (G_misc.pending_sig      )
#define nullstr     (G_misc.nullstr    )
#define optlist     (G_misc.optlist    )
#define sigmode     (G_misc.sigmode    )
#define gotsig      (G_misc.gotsig     )
#define may_have_traps    (G_misc.may_have_traps   )
#define trap        (G_misc.trap       )
#define trap_ptr    (G_misc.trap_ptr   )
#define random_gen  (G_misc.random_gen )
#define backgndpid  (G_misc.backgndpid )
#define INIT_G_misc() do { \
	(*(struct globals_misc**)&ash_ptr_to_globals_misc) = xzalloc(sizeof(G_misc)); \
	barrier(); \
	curdir = nullstr; \
	physdir = nullstr; \
	trap_ptr = trap; \
} while (0)


/* ============ DEBUG */
#if DEBUG
static void trace_printf(const char *fmt, ...);
static void trace_vprintf(const char *fmt, va_list va);
# define TRACE(param)    trace_printf param
# define TRACEV(param)   trace_vprintf param
# define close(fd) do { \
	int dfd = (fd); \
	if (close(dfd) < 0) \
		bb_error_msg("bug on %d: closing %d(0x%x)", \
			__LINE__, dfd, dfd); \
} while (0)
#else
# define TRACE(param)
# define TRACEV(param)
#endif


/* ============ Utility functions */
#define is_name(c)      ((c) == '_' || isalpha((unsigned char)(c)))
#define is_in_name(c)   ((c) == '_' || isalnum((unsigned char)(c)))

static int
isdigit_str9(const char *str)
{
	int maxlen = 9 + 1; /* max 9 digits: 999999999 */
	while (--maxlen && isdigit(*str))
		str++;
	return (*str == '\0');
}

static const char *
var_end(const char *var)
{
	while (*var)
		if (*var++ == '=')
			break;
	return var;
}


/* ============ Interrupts / exceptions */

static void exitshell(void) NORETURN;

/*
 * These macros allow the user to suspend the handling of interrupt signals
 * over a period of time.  This is similar to SIGHOLD or to sigblock, but
 * much more efficient and portable.  (But hacking the kernel is so much
 * more fun than worrying about efficiency and portability. :-))
 */
#if DEBUG_INTONOFF
# define INT_OFF do { \
	TRACE(("%s:%d INT_OFF(%d)\n", __func__, __LINE__, suppress_int)); \
	suppress_int++; \
	barrier(); \
} while (0)
#else
# define INT_OFF do { \
	suppress_int++; \
	barrier(); \
} while (0)
#endif

/*
 * Called to raise an exception.  Since C doesn't include exceptions, we
 * just do a longjmp to the exception handler.  The type of exception is
 * stored in the global variable "exception_type".
 */
static void raise_exception(int) NORETURN;
static void
raise_exception(int e)
{
#if DEBUG
	if (exception_handler == NULL)
		abort();
#endif
	INT_OFF;
	exception_type = e;
	longjmp(exception_handler->loc, 1);
}
#if DEBUG
#define raise_exception(e) do { \
	TRACE(("raising exception %d on line %d\n", (e), __LINE__)); \
	raise_exception(e); \
} while (0)
#endif

/*
 * Called when a SIGINT is received.  (If the user specifies
 * that SIGINT is to be trapped or ignored using the trap builtin, then
 * this routine is not called.)  Suppressint is nonzero when interrupts
 * are held using the INT_OFF macro.  (The test for iflag is just
 * defensive programming.)
 */
static void raise_interrupt(void) NORETURN;
static void
raise_interrupt(void)
{
	pending_int = 0;
	/* Signal is not automatically unmasked after it is raised,
	 * do it ourself - unmask all signals */
	sigprocmask_allsigs(SIG_UNBLOCK);
	/* pending_sig = 0; - now done in signal_handler() */

	if (!(rootshell && iflag)) {
		/* Kill ourself with SIGINT */
		signal(SIGINT, SIG_DFL);
		raise(SIGINT);
	}
	/* bash: ^C even on empty command line sets $? */
	exitstatus = SIGINT + 128;
	raise_exception(EXINT);
	/* NOTREACHED */
}
#if DEBUG
#define raise_interrupt() do { \
	TRACE(("raising interrupt on line %d\n", __LINE__)); \
	raise_interrupt(); \
} while (0)
#endif

static IF_ASH_OPTIMIZE_FOR_SIZE(inline) void
int_on(void)
{
	barrier();
	if (--suppress_int == 0 && pending_int) {
		raise_interrupt();
	}
}
#if DEBUG_INTONOFF
# define INT_ON do { \
	TRACE(("%s:%d INT_ON(%d)\n", __func__, __LINE__, suppress_int-1)); \
	int_on(); \
} while (0)
#else
# define INT_ON int_on()
#endif
static IF_ASH_OPTIMIZE_FOR_SIZE(inline) void
force_int_on(void)
{
	barrier();
	suppress_int = 0;
	if (pending_int)
		raise_interrupt();
}
#define FORCE_INT_ON force_int_on()

#define SAVE_INT(v) ((v) = suppress_int)

#define RESTORE_INT(v) do { \
	barrier(); \
	suppress_int = (v); \
	if (suppress_int == 0 && pending_int) \
		raise_interrupt(); \
} while (0)


/* ============ Stdout/stderr output */

static void
outstr(const char *p, FILE *file)
{
	INT_OFF;
	fputs(p, file);
	INT_ON;
}

static void
flush_stdout_stderr(void)
{
	INT_OFF;
	fflush_all();
	INT_ON;
}

/* Was called outcslow(c,FILE*), but c was always '\n' */
static void
newline_and_flush(FILE *dest)
{
	INT_OFF;
	putc('\n', dest);
	fflush(dest);
	INT_ON;
}

static int out1fmt(const char *, ...) __attribute__((__format__(__printf__,1,2)));
static int
out1fmt(const char *fmt, ...)
{
	va_list ap;
	int r;

	INT_OFF;
	va_start(ap, fmt);
	r = vprintf(fmt, ap);
	va_end(ap);
	INT_ON;
	return r;
}

static int fmtstr(char *, size_t, const char *, ...) __attribute__((__format__(__printf__,3,4)));
static int
fmtstr(char *outbuf, size_t length, const char *fmt, ...)
{
	va_list ap;
	int ret;

	INT_OFF;
	va_start(ap, fmt);
	ret = vsnprintf(outbuf, length, fmt, ap);
	va_end(ap);
	INT_ON;
	return ret;
}

static void
out1str(const char *p)
{
	outstr(p, stdout);
}

static void
out2str(const char *p)
{
	outstr(p, stderr);
	flush_stdout_stderr();
}


/* ============ Parser structures */

/* control characters in argument strings */
#define CTL_FIRST CTLESC
#define CTLESC       ((unsigned char)'\201')    /* escape next character */
#define CTLVAR       ((unsigned char)'\202')    /* variable defn */
#define CTLENDVAR    ((unsigned char)'\203')
#define CTLBACKQ     ((unsigned char)'\204')
#define CTLARI       ((unsigned char)'\206')    /* arithmetic expression */
#define CTLENDARI    ((unsigned char)'\207')
#define CTLQUOTEMARK ((unsigned char)'\210')
#define CTL_LAST CTLQUOTEMARK

/* variable substitution byte (follows CTLVAR) */
#define VSTYPE  0x0f            /* type of variable substitution */
#define VSNUL   0x10            /* colon--treat the empty string as unset */

/* values of VSTYPE field */
#define VSNORMAL        0x1     /* normal variable:  $var or ${var} */
#define VSMINUS         0x2     /* ${var-text} */
#define VSPLUS          0x3     /* ${var+text} */
#define VSQUESTION      0x4     /* ${var?message} */
#define VSASSIGN        0x5     /* ${var=text} */
#define VSTRIMRIGHT     0x6     /* ${var%pattern} */
#define VSTRIMRIGHTMAX  0x7     /* ${var%%pattern} */
#define VSTRIMLEFT      0x8     /* ${var#pattern} */
#define VSTRIMLEFTMAX   0x9     /* ${var##pattern} */
#define VSLENGTH        0xa     /* ${#var} */
#if BASH_SUBSTR
#define VSSUBSTR        0xc     /* ${var:position:length} */
#endif
#if BASH_PATTERN_SUBST
#define VSREPLACE       0xd     /* ${var/pattern/replacement} */
#define VSREPLACEALL    0xe     /* ${var//pattern/replacement} */
#endif

static const char dolatstr[] ALIGN1 = {
	CTLQUOTEMARK, CTLVAR, VSNORMAL, '@', '=', CTLQUOTEMARK, '\0'
};
#define DOLATSTRLEN 6

#define NCMD      0
#define NPIPE     1
#define NREDIR    2
#define NBACKGND  3
#define NSUBSHELL 4
#define NAND      5
#define NOR       6
#define NSEMI     7
#define NIF       8
#define NWHILE    9
#define NUNTIL   10
#define NFOR     11
#define NCASE    12
#define NCLIST   13
#define NDEFUN   14
#define NARG     15
#define NTO      16
#if BASH_REDIR_OUTPUT
#define NTO2     17
#endif
#define NCLOBBER 18
#define NFROM    19
#define NFROMTO  20
#define NAPPEND  21
#define NTOFD    22
#define NFROMFD  23
#define NHERE    24
#define NXHERE   25
#define NNOT     26
#define N_NUMBER 27

union node;

struct ncmd {
	smallint type; /* Nxxxx */
	union node *assign;
	union node *args;
	union node *redirect;
};

struct npipe {
	smallint type;
	smallint pipe_backgnd;
	struct nodelist *cmdlist;
};

struct nredir {
	smallint type;
	union node *n;
	union node *redirect;
};

struct nbinary {
	smallint type;
	union node *ch1;
	union node *ch2;
};

struct nif {
	smallint type;
	union node *test;
	union node *ifpart;
	union node *elsepart;
};

struct nfor {
	smallint type;
	union node *args;
	union node *body;
	char *var;
};

struct ncase {
	smallint type;
	union node *expr;
	union node *cases;
};

struct nclist {
	smallint type;
	union node *next;
	union node *pattern;
	union node *body;
};

struct narg {
	smallint type;
	union node *next;
	char *text;
	struct nodelist *backquote;
};

/* nfile and ndup layout must match!
 * NTOFD (>&fdnum) uses ndup structure, but we may discover mid-flight
 * that it is actually NTO2 (>&file), and change its type.
 */
struct nfile {
	smallint type;
	union node *next;
	int fd;
	int _unused_dupfd;
	union node *fname;
	char *expfname;
};

struct ndup {
	smallint type;
	union node *next;
	int fd;
	int dupfd;
	union node *vname;
	char *_unused_expfname;
};

struct nhere {
	smallint type;
	union node *next;
	int fd;
	union node *doc;
};

struct nnot {
	smallint type;
	union node *com;
};

union node {
	smallint type;
	struct ncmd ncmd;
	struct npipe npipe;
	struct nredir nredir;
	struct nbinary nbinary;
	struct nif nif;
	struct nfor nfor;
	struct ncase ncase;
	struct nclist nclist;
	struct narg narg;
	struct nfile nfile;
	struct ndup ndup;
	struct nhere nhere;
	struct nnot nnot;
};

/*
 * NODE_EOF is returned by parsecmd when it encounters an end of file.
 * It must be distinct from NULL.
 */
#define NODE_EOF ((union node *) -1L)

struct nodelist {
	struct nodelist *next;
	union node *n;
};

struct funcnode {
	int count;
	union node n;
};

/*
 * Free a parse tree.
 */
static void
freefunc(struct funcnode *f)
{
	if (f && --f->count < 0)
		free(f);
}


/* ============ Debugging output */

#if DEBUG

static FILE *tracefile;

static void
trace_printf(const char *fmt, ...)
{
	va_list va;

	if (debug != 1)
		return;
	if (DEBUG_TIME)
		fprintf(tracefile, "%u ", (int) time(NULL));
	if (DEBUG_PID)
		fprintf(tracefile, "[%u] ", (int) getpid());
	if (DEBUG_SIG)
		fprintf(tracefile, "pending s:%d i:%d(supp:%d) ", pending_sig, pending_int, suppress_int);
	va_start(va, fmt);
	vfprintf(tracefile, fmt, va);
	va_end(va);
}

static void
trace_vprintf(const char *fmt, va_list va)
{
	if (debug != 1)
		return;
	vfprintf(tracefile, fmt, va);
	fprintf(tracefile, "\n");
}

static void
trace_puts(const char *s)
{
	if (debug != 1)
		return;
	fputs(s, tracefile);
}

static void
trace_puts_quoted(char *s)
{
	char *p;
	char c;

	if (debug != 1)
		return;
	putc('"', tracefile);
	for (p = s; *p; p++) {
		switch ((unsigned char)*p) {
		case '\n': c = 'n'; goto backslash;
		case '\t': c = 't'; goto backslash;
		case '\r': c = 'r'; goto backslash;
		case '\"': c = '\"'; goto backslash;
		case '\\': c = '\\'; goto backslash;
		case CTLESC: c = 'e'; goto backslash;
		case CTLVAR: c = 'v'; goto backslash;
		case CTLBACKQ: c = 'q'; goto backslash;
 backslash:
			putc('\\', tracefile);
			putc(c, tracefile);
			break;
		default:
			if (*p >= ' ' && *p <= '~')
				putc(*p, tracefile);
			else {
				putc('\\', tracefile);
				putc((*p >> 6) & 03, tracefile);
				putc((*p >> 3) & 07, tracefile);
				putc(*p & 07, tracefile);
			}
			break;
		}
	}
	putc('"', tracefile);
}

static void
trace_puts_args(char **ap)
{
	if (debug != 1)
		return;
	if (!*ap)
		return;
	while (1) {
		trace_puts_quoted(*ap);
		if (!*++ap) {
			putc('\n', tracefile);
			break;
		}
		putc(' ', tracefile);
	}
}

static void
opentrace(void)
{
	char s[100];
#ifdef O_APPEND
	int flags;
#endif

	if (debug != 1) {
		if (tracefile)
			fflush(tracefile);
		/* leave open because libedit might be using it */
		return;
	}
	strcpy(s, "./trace");
	if (tracefile) {
		if (!freopen(s, "a", tracefile)) {
			fprintf(stderr, "Can't re-open %s\n", s);
			debug = 0;
			return;
		}
	} else {
		tracefile = fopen(s, "a");
		if (tracefile == NULL) {
			fprintf(stderr, "Can't open %s\n", s);
			debug = 0;
			return;
		}
	}
#ifdef O_APPEND
	flags = fcntl(fileno(tracefile), F_GETFL);
	if (flags >= 0)
		fcntl(fileno(tracefile), F_SETFL, flags | O_APPEND);
#endif
	setlinebuf(tracefile);
	fputs("\nTracing started.\n", tracefile);
}

static void
indent(int amount, char *pfx, FILE *fp)
{
	int i;

	for (i = 0; i < amount; i++) {
		if (pfx && i == amount - 1)
			fputs(pfx, fp);
		putc('\t', fp);
	}
}

/* little circular references here... */
static void shtree(union node *n, int ind, char *pfx, FILE *fp);

static void
sharg(union node *arg, FILE *fp)
{
	char *p;
	struct nodelist *bqlist;
	unsigned char subtype;

	if (arg->type != NARG) {
		out1fmt("<node type %d>\n", arg->type);
		abort();
	}
	bqlist = arg->narg.backquote;
	for (p = arg->narg.text; *p; p++) {
		switch ((unsigned char)*p) {
		case CTLESC:
			p++;
			putc(*p, fp);
			break;
		case CTLVAR:
			putc('$', fp);
			putc('{', fp);
			subtype = *++p;
			if (subtype == VSLENGTH)
				putc('#', fp);

			while (*p != '=') {
				putc(*p, fp);
				p++;
			}

			if (subtype & VSNUL)
				putc(':', fp);

			switch (subtype & VSTYPE) {
			case VSNORMAL:
				putc('}', fp);
				break;
			case VSMINUS:
				putc('-', fp);
				break;
			case VSPLUS:
				putc('+', fp);
				break;
			case VSQUESTION:
				putc('?', fp);
				break;
			case VSASSIGN:
				putc('=', fp);
				break;
			case VSTRIMLEFT:
				putc('#', fp);
				break;
			case VSTRIMLEFTMAX:
				putc('#', fp);
				putc('#', fp);
				break;
			case VSTRIMRIGHT:
				putc('%', fp);
				break;
			case VSTRIMRIGHTMAX:
				putc('%', fp);
				putc('%', fp);
				break;
			case VSLENGTH:
				break;
			default:
				out1fmt("<subtype %d>", subtype);
			}
			break;
		case CTLENDVAR:
			putc('}', fp);
			break;
		case CTLBACKQ:
			putc('$', fp);
			putc('(', fp);
			shtree(bqlist->n, -1, NULL, fp);
			putc(')', fp);
			break;
		default:
			putc(*p, fp);
			break;
		}
	}
}

static void
shcmd(union node *cmd, FILE *fp)
{
	union node *np;
	int first;
	const char *s;
	int dftfd;

	first = 1;
	for (np = cmd->ncmd.args; np; np = np->narg.next) {
		if (!first)
			putc(' ', fp);
		sharg(np, fp);
		first = 0;
	}
	for (np = cmd->ncmd.redirect; np; np = np->nfile.next) {
		if (!first)
			putc(' ', fp);
		dftfd = 0;
		switch (np->nfile.type) {
		case NTO:      s = ">>"+1; dftfd = 1; break;
		case NCLOBBER: s = ">|"; dftfd = 1; break;
		case NAPPEND:  s = ">>"; dftfd = 1; break;
#if BASH_REDIR_OUTPUT
		case NTO2:
#endif
		case NTOFD:    s = ">&"; dftfd = 1; break;
		case NFROM:    s = "<"; break;
		case NFROMFD:  s = "<&"; break;
		case NFROMTO:  s = "<>"; break;
		default:       s = "*error*"; break;
		}
		if (np->nfile.fd != dftfd)
			fprintf(fp, "%d", np->nfile.fd);
		fputs(s, fp);
		if (np->nfile.type == NTOFD || np->nfile.type == NFROMFD) {
			fprintf(fp, "%d", np->ndup.dupfd);
		} else {
			sharg(np->nfile.fname, fp);
		}
		first = 0;
	}
}

static void
shtree(union node *n, int ind, char *pfx, FILE *fp)
{
	struct nodelist *lp;
	const char *s;

	if (n == NULL)
		return;

	indent(ind, pfx, fp);

	if (n == NODE_EOF) {
		fputs("<EOF>", fp);
		return;
	}

	switch (n->type) {
	case NSEMI:
		s = "; ";
		goto binop;
	case NAND:
		s = " && ";
		goto binop;
	case NOR:
		s = " || ";
 binop:
		shtree(n->nbinary.ch1, ind, NULL, fp);
		/* if (ind < 0) */
			fputs(s, fp);
		shtree(n->nbinary.ch2, ind, NULL, fp);
		break;
	case NCMD:
		shcmd(n, fp);
		if (ind >= 0)
			putc('\n', fp);
		break;
	case NPIPE:
		for (lp = n->npipe.cmdlist; lp; lp = lp->next) {
			shtree(lp->n, 0, NULL, fp);
			if (lp->next)
				fputs(" | ", fp);
		}
		if (n->npipe.pipe_backgnd)
			fputs(" &", fp);
		if (ind >= 0)
			putc('\n', fp);
		break;
	default:
		fprintf(fp, "<node type %d>", n->type);
		if (ind >= 0)
			putc('\n', fp);
		break;
	}
}

static void
showtree(union node *n)
{
	trace_puts("showtree called\n");
	shtree(n, 1, NULL, stderr);
}

#endif /* DEBUG */


/* ============ Parser data */

/*
 * ash_vmsg() needs parsefile->fd, hence parsefile definition is moved up.
 */
struct strlist {
	struct strlist *next;
	char *text;
};

struct alias;

struct strpush {
	struct strpush *prev;   /* preceding string on stack */
	char *prev_string;
	int prev_left_in_line;
#if ENABLE_ASH_ALIAS
	struct alias *ap;       /* if push was associated with an alias */
#endif
	char *string;           /* remember the string since it may change */

	/* Remember last two characters for pungetc. */
	int lastc[2];

	/* Number of outstanding calls to pungetc. */
	int unget;
};

struct parsefile {
	struct parsefile *prev; /* preceding file on stack */
	int linno;              /* current line */
	int pf_fd;              /* file descriptor (or -1 if string) */
	int left_in_line;       /* number of chars left in this line */
	int left_in_buffer;     /* number of chars left in this buffer past the line */
	char *next_to_pgetc;    /* next char in buffer */
	char *buf;              /* input buffer */
	struct strpush *strpush; /* for pushing strings at this level */
	struct strpush basestrpush; /* so pushing one is fast */

	/* Remember last two characters for pungetc. */
	int lastc[2];

	/* Number of outstanding calls to pungetc. */
	int unget;
};

static struct parsefile basepf;        /* top level input file */
static struct parsefile *g_parsefile = &basepf;  /* current input file */
static int startlinno;                 /* line # where last token started */
static char *commandname;              /* currently executing command */


/* ============ Message printing */

static void
ash_vmsg(const char *msg, va_list ap)
{
	fprintf(stderr, "%s: ", arg0);
	if (commandname) {
		if (strcmp(arg0, commandname))
			fprintf(stderr, "%s: ", commandname);
		if (!iflag || g_parsefile->pf_fd > 0)
			fprintf(stderr, "line %d: ", startlinno);
	}
	vfprintf(stderr, msg, ap);
	newline_and_flush(stderr);
}

/*
 * Exverror is called to raise the error exception.  If the second argument
 * is not NULL then error prints an error message using printf style
 * formatting.  It then raises the error exception.
 */
static void ash_vmsg_and_raise(int, const char *, va_list) NORETURN;
static void
ash_vmsg_and_raise(int cond, const char *msg, va_list ap)
{
#if DEBUG
	if (msg) {
		TRACE(("ash_vmsg_and_raise(%d):", cond));
		TRACEV((msg, ap));
	} else
		TRACE(("ash_vmsg_and_raise(%d):NULL\n", cond));
	if (msg)
#endif
		ash_vmsg(msg, ap);

	flush_stdout_stderr();
	raise_exception(cond);
	/* NOTREACHED */
}

static void ash_msg_and_raise_error(const char *, ...) NORETURN;
static void
ash_msg_and_raise_error(const char *msg, ...)
{
	va_list ap;

	exitstatus = 2;

	va_start(ap, msg);
	ash_vmsg_and_raise(EXERROR, msg, ap);
	/* NOTREACHED */
	va_end(ap);
}

/*
 * Use '%m' to append error string on platforms that support it, '%s' and
 * strerror() on those that don't.
 *
 * 'fmt' must be a string literal.
 */
#ifdef HAVE_PRINTF_PERCENTM
#define ash_msg_and_raise_perror(fmt, ...) ash_msg_and_raise_error(fmt ": %m", ##__VA_ARGS__)
#else
#define ash_msg_and_raise_perror(fmt, ...) ash_msg_and_raise_error(fmt ": %s", ##__VA_ARGS__, strerror(errno))
#endif

static void raise_error_syntax(const char *) NORETURN;
static void
raise_error_syntax(const char *msg)
{
	ash_msg_and_raise_error("syntax error: %s", msg);
	/* NOTREACHED */
}

static void ash_msg_and_raise(int, const char *, ...) NORETURN;
static void
ash_msg_and_raise(int cond, const char *msg, ...)
{
	va_list ap;

	va_start(ap, msg);
	ash_vmsg_and_raise(cond, msg, ap);
	/* NOTREACHED */
	va_end(ap);
}

/*
 * error/warning routines for external builtins
 */
static void
ash_msg(const char *fmt, ...)
{
	va_list ap;

	va_start(ap, fmt);
	ash_vmsg(fmt, ap);
	va_end(ap);
}

/*
 * Return a string describing an error.  The returned string may be a
 * pointer to a static buffer that will be overwritten on the next call.
 * Action describes the operation that got the error.
 */
static const char *
errmsg(int e, const char *em)
{
	if (e == ENOENT || e == ENOTDIR) {
		return em;
	}
	return strerror(e);
}


/* ============ Memory allocation */

#if 0
/* I consider these wrappers nearly useless:
 * ok, they return you to nearest exception handler, but
 * how much memory do you leak in the process, making
 * memory starvation worse?
 */
static void *
ckrealloc(void * p, size_t nbytes)
{
	p = realloc(p, nbytes);
	if (!p)
		ash_msg_and_raise_error(bb_msg_memory_exhausted);
	return p;
}

static void *
ckmalloc(size_t nbytes)
{
	return ckrealloc(NULL, nbytes);
}

static void *
ckzalloc(size_t nbytes)
{
	return memset(ckmalloc(nbytes), 0, nbytes);
}

static char *
ckstrdup(const char *s)
{
	char *p = strdup(s);
	if (!p)
		ash_msg_and_raise_error(bb_msg_memory_exhausted);
	return p;
}
#else
/* Using bbox equivalents. They exit if out of memory */
# define ckrealloc xrealloc
# define ckmalloc  xmalloc
# define ckzalloc  xzalloc
# define ckstrdup  xstrdup
#endif

/*
 * It appears that grabstackstr() will barf with such alignments
 * because stalloc() will return a string allocated in a new stackblock.
 */
#define SHELL_ALIGN(nbytes) (((nbytes) + SHELL_SIZE) & ~SHELL_SIZE)
enum {
	/* Most machines require the value returned from malloc to be aligned
	 * in some way.  The following macro will get this right
	 * on many machines.  */
	SHELL_SIZE = sizeof(union { int i; char *cp; double d; }) - 1,
	/* Minimum size of a block */
	MINSIZE = SHELL_ALIGN(504),
};

struct stack_block {
	struct stack_block *prev;
	char space[MINSIZE];
};

struct stackmark {
	struct stack_block *stackp;
	char *stacknxt;
	size_t stacknleft;
};


struct globals_memstack {
	struct stack_block *g_stackp; // = &stackbase;
	char *g_stacknxt; // = stackbase.space;
	char *sstrend; // = stackbase.space + MINSIZE;
	size_t g_stacknleft; // = MINSIZE;
	struct stack_block stackbase;
};
extern struct globals_memstack *const ash_ptr_to_globals_memstack;
#define G_memstack (*ash_ptr_to_globals_memstack)
#define g_stackp     (G_memstack.g_stackp    )
#define g_stacknxt   (G_memstack.g_stacknxt  )
#define sstrend      (G_memstack.sstrend     )
#define g_stacknleft (G_memstack.g_stacknleft)
#define stackbase    (G_memstack.stackbase   )
#define INIT_G_memstack() do { \
	(*(struct globals_memstack**)&ash_ptr_to_globals_memstack) = xzalloc(sizeof(G_memstack)); \
	barrier(); \
	g_stackp = &stackbase; \
	g_stacknxt = stackbase.space; \
	g_stacknleft = MINSIZE; \
	sstrend = stackbase.space + MINSIZE; \
} while (0)


#define stackblock()     ((void *)g_stacknxt)
#define stackblocksize() g_stacknleft

/*
 * Parse trees for commands are allocated in lifo order, so we use a stack
 * to make this more efficient, and also to avoid all sorts of exception
 * handling code to handle interrupts in the middle of a parse.
 *
 * The size 504 was chosen because the Ultrix malloc handles that size
 * well.
 */
static void *
stalloc(size_t nbytes)
{
	char *p;
	size_t aligned;

	aligned = SHELL_ALIGN(nbytes);
	if (aligned > g_stacknleft) {
		size_t len;
		size_t blocksize;
		struct stack_block *sp;

		blocksize = aligned;
		if (blocksize < MINSIZE)
			blocksize = MINSIZE;
		len = sizeof(struct stack_block) - MINSIZE + blocksize;
		if (len < blocksize)
			ash_msg_and_raise_error(bb_msg_memory_exhausted);
		INT_OFF;
		sp = ckmalloc(len);
		sp->prev = g_stackp;
		g_stacknxt = sp->space;
		g_stacknleft = blocksize;
		sstrend = g_stacknxt + blocksize;
		g_stackp = sp;
		INT_ON;
	}
	p = g_stacknxt;
	g_stacknxt += aligned;
	g_stacknleft -= aligned;
	return p;
}

static void *
stzalloc(size_t nbytes)
{
	return memset(stalloc(nbytes), 0, nbytes);
}

static void
stunalloc(void *p)
{
#if DEBUG
	if (!p || (g_stacknxt < (char *)p) || ((char *)p < g_stackp->space)) {
		write(STDERR_FILENO, "stunalloc\n", 10);
		abort();
	}
#endif
	g_stacknleft += g_stacknxt - (char *)p;
	g_stacknxt = p;
}

/*
 * Like strdup but works with the ash stack.
 */
static char *
sstrdup(const char *p)
{
	size_t len = strlen(p) + 1;
	return memcpy(stalloc(len), p, len);
}

static inline void
grabstackblock(size_t len)
{
	stalloc(len);
}

static void
pushstackmark(struct stackmark *mark, size_t len)
{
	mark->stackp = g_stackp;
	mark->stacknxt = g_stacknxt;
	mark->stacknleft = g_stacknleft;
	grabstackblock(len);
}

static void
setstackmark(struct stackmark *mark)
{
	pushstackmark(mark, g_stacknxt == g_stackp->space && g_stackp != &stackbase);
}

static void
popstackmark(struct stackmark *mark)
{
	struct stack_block *sp;

	if (!mark->stackp)
		return;

	INT_OFF;
	while (g_stackp != mark->stackp) {
		sp = g_stackp;
		g_stackp = sp->prev;
		free(sp);
	}
	g_stacknxt = mark->stacknxt;
	g_stacknleft = mark->stacknleft;
	sstrend = mark->stacknxt + mark->stacknleft;
	INT_ON;
}

/*
 * When the parser reads in a string, it wants to stick the string on the
 * stack and only adjust the stack pointer when it knows how big the
 * string is.  Stackblock (defined in stack.h) returns a pointer to a block
 * of space on top of the stack and stackblocklen returns the length of
 * this block.  Growstackblock will grow this space by at least one byte,
 * possibly moving it (like realloc).  Grabstackblock actually allocates the
 * part of the block that has been used.
 */
static void
growstackblock(void)
{
	size_t newlen;

	newlen = g_stacknleft * 2;
	if (newlen < g_stacknleft)
		ash_msg_and_raise_error(bb_msg_memory_exhausted);
	if (newlen < 128)
		newlen += 128;

	if (g_stacknxt == g_stackp->space && g_stackp != &stackbase) {
		struct stack_block *sp;
		struct stack_block *prevstackp;
		size_t grosslen;

		INT_OFF;
		sp = g_stackp;
		prevstackp = sp->prev;
		grosslen = newlen + sizeof(struct stack_block) - MINSIZE;
		sp = ckrealloc(sp, grosslen);
		sp->prev = prevstackp;
		g_stackp = sp;
		g_stacknxt = sp->space;
		g_stacknleft = newlen;
		sstrend = sp->space + newlen;
		INT_ON;
	} else {
		char *oldspace = g_stacknxt;
		size_t oldlen = g_stacknleft;
		char *p = stalloc(newlen);

		/* free the space we just allocated */
		g_stacknxt = memcpy(p, oldspace, oldlen);
		g_stacknleft += newlen;
	}
}

/*
 * The following routines are somewhat easier to use than the above.
 * The user declares a variable of type STACKSTR, which may be declared
 * to be a register.  The macro STARTSTACKSTR initializes things.  Then
 * the user uses the macro STPUTC to add characters to the string.  In
 * effect, STPUTC(c, p) is the same as *p++ = c except that the stack is
 * grown as necessary.  When the user is done, she can just leave the
 * string there and refer to it using stackblock().  Or she can allocate
 * the space for it using grabstackstr().  If it is necessary to allow
 * someone else to use the stack temporarily and then continue to grow
 * the string, the user should use grabstack to allocate the space, and
 * then call ungrabstr(p) to return to the previous mode of operation.
 *
 * USTPUTC is like STPUTC except that it doesn't check for overflow.
 * CHECKSTACKSPACE can be called before USTPUTC to ensure that there
 * is space for at least one character.
 */
static void *
growstackstr(void)
{
	size_t len = stackblocksize();
	growstackblock();
	return (char *)stackblock() + len;
}

/*
 * Called from CHECKSTRSPACE.
 */
static char *
makestrspace(size_t newlen, char *p)
{
	size_t len = p - g_stacknxt;
	size_t size;

	for (;;) {
		size_t nleft;

		size = stackblocksize();
		nleft = size - len;
		if (nleft >= newlen)
			break;
		growstackblock();
	}
	return (char *)stackblock() + len;
}

static char *
stack_nputstr(const char *s, size_t n, char *p)
{
	p = makestrspace(n, p);
	p = (char *)mempcpy(p, s, n);
	return p;
}

static char *
stack_putstr(const char *s, char *p)
{
	return stack_nputstr(s, strlen(s), p);
}

static char *
_STPUTC(int c, char *p)
{
	if (p == sstrend)
		p = growstackstr();
	*p++ = c;
	return p;
}

#define STARTSTACKSTR(p)        ((p) = stackblock())
#define STPUTC(c, p)            ((p) = _STPUTC((c), (p)))
#define CHECKSTRSPACE(n, p) do { \
	char *q = (p); \
	size_t l = (n); \
	size_t m = sstrend - q; \
	if (l > m) \
		(p) = makestrspace(l, q); \
} while (0)
#define USTPUTC(c, p)           (*(p)++ = (c))
#define STACKSTRNUL(p) do { \
	if ((p) == sstrend) \
		(p) = growstackstr(); \
	*(p) = '\0'; \
} while (0)
#define STUNPUTC(p)             (--(p))
#define STTOPC(p)               ((p)[-1])
#define STADJUST(amount, p)     ((p) += (amount))

#define grabstackstr(p)         stalloc((char *)(p) - (char *)stackblock())
#define ungrabstackstr(s, p)    stunalloc(s)
#define stackstrend()           ((void *)sstrend)


/* ============ String helpers */

/*
 * prefix -- see if pfx is a prefix of string.
 */
static char *
prefix(const char *string, const char *pfx)
{
	while (*pfx) {
		if (*pfx++ != *string++)
			return NULL;
	}
	return (char *) string;
}

/*
 * Check for a valid number.  This should be elsewhere.
 */
static int
is_number(const char *p)
{
	do {
		if (!isdigit(*p))
			return 0;
	} while (*++p != '\0');
	return 1;
}

/*
 * Convert a string of digits to an integer, printing an error message on
 * failure.
 */
static int
number(const char *s)
{
	if (!is_number(s))
		ash_msg_and_raise_error(msg_illnum, s);
	return atoi(s);
}

/*
 * Produce a single quoted string suitable as input to the shell.
 * The return string is allocated on the stack.
 */
static char *
single_quote(const char *s)
{
	char *p;

	STARTSTACKSTR(p);

	do {
		char *q;
		size_t len;

		len = strchrnul(s, '\'') - s;

		q = p = makestrspace(len + 3, p);

		*q++ = '\'';
		q = (char *)mempcpy(q, s, len);
		*q++ = '\'';
		s += len;

		STADJUST(q - p, p);

		if (*s != '\'')
			break;
		len = 0;
		do len++; while (*++s == '\'');

		q = p = makestrspace(len + 3, p);

		*q++ = '"';
		q = (char *)mempcpy(q, s - len, len);
		*q++ = '"';

		STADJUST(q - p, p);
	} while (*s);

	USTPUTC('\0', p);

	return stackblock();
}

/*
 * Produce a possibly single quoted string suitable as input to the shell.
 * If quoting was done, the return string is allocated on the stack,
 * otherwise a pointer to the original string is returned.
 */
static const char *
maybe_single_quote(const char *s)
{
	const char *p = s;

	while (*p) {
		/* Assuming ACSII */
		/* quote ctrl_chars space !"#$%&'()* */
		if (*p < '+')
			goto need_quoting;
		/* quote ;<=>? */
		if (*p >= ';' && *p <= '?')
			goto need_quoting;
		/* quote `[\ */
		if (*p == '`')
			goto need_quoting;
		if (*p == '[')
			goto need_quoting;
		if (*p == '\\')
			goto need_quoting;
		/* quote {|}~ DEL and high bytes */
		if (*p > 'z')
			goto need_quoting;
		/* Not quoting these: +,-./ 0-9 :@ A-Z ]^_ a-z */
		/* TODO: maybe avoid quoting % */
		p++;
	}
	return s;

 need_quoting:
	return single_quote(s);
}


/* ============ nextopt */

static char **argptr;                  /* argument list for builtin commands */
static char *optionarg;                /* set by nextopt (like getopt) */
static char *optptr;                   /* used by nextopt */

/*
 * XXX - should get rid of. Have all builtins use getopt(3).
 * The library getopt must have the BSD extension static variable
 * "optreset", otherwise it can't be used within the shell safely.
 *
 * Standard option processing (a la getopt) for builtin routines.
 * The only argument that is passed to nextopt is the option string;
 * the other arguments are unnecessary. It returns the character,
 * or '\0' on end of input.
 */
static int
nextopt(const char *optstring)
{
	char *p;
	const char *q;
	char c;

	p = optptr;
	if (p == NULL || *p == '\0') {
		/* We ate entire "-param", take next one */
		p = *argptr;
		if (p == NULL)
			return '\0';
		if (*p != '-')
			return '\0';
		if (*++p == '\0') /* just "-" ? */
			return '\0';
		argptr++;
		if (LONE_DASH(p)) /* "--" ? */
			return '\0';
		/* p => next "-param" */
	}
	/* p => some option char in the middle of a "-param" */
	c = *p++;
	for (q = optstring; *q != c;) {
		if (*q == '\0')
			ash_msg_and_raise_error("illegal option -%c", c);
		if (*++q == ':')
			q++;
	}
	if (*++q == ':') {
		if (*p == '\0') {
			p = *argptr++;
			if (p == NULL)
				ash_msg_and_raise_error("no arg for -%c option", c);
		}
		optionarg = p;
		p = NULL;
	}
	optptr = p;
	return c;
}


/* ============ Shell variables */

/*
 * The parsefile structure pointed to by the global variable parsefile
 * contains information about the current file being read.
 */
struct shparam {
	int nparam;             /* # of positional parameters (without $0) */
#if ENABLE_ASH_GETOPTS
	int optind;             /* next parameter to be processed by getopts */
	int optoff;             /* used by getopts */
#endif
	unsigned char malloced; /* if parameter list dynamically allocated */
	char **p;               /* parameter list */
};

/*
 * Free the list of positional parameters.
 */
static void
freeparam(volatile struct shparam *param)
{
	if (param->malloced) {
		char **ap, **ap1;
		ap = ap1 = param->p;
		while (*ap)
			free(*ap++);
		free(ap1);
	}
}

#if ENABLE_ASH_GETOPTS
static void FAST_FUNC getoptsreset(const char *value);
#endif

struct var {
	struct var *next;               /* next entry in hash list */
	int flags;                      /* flags are defined above */
	const char *var_text;           /* name=value */
	void (*var_func)(const char *) FAST_FUNC; /* function to be called when  */
					/* the variable gets set/unset */
};

struct localvar {
	struct localvar *next;          /* next local variable in list */
	struct var *vp;                 /* the variable that was made local */
	int flags;                      /* saved flags */
	const char *text;               /* saved text */
};

/* flags */
#define VEXPORT         0x01    /* variable is exported */
#define VREADONLY       0x02    /* variable cannot be modified */
#define VSTRFIXED       0x04    /* variable struct is statically allocated */
#define VTEXTFIXED      0x08    /* text is statically allocated */
#define VSTACK          0x10    /* text is allocated on the stack */
#define VUNSET          0x20    /* the variable is not set */
#define VNOFUNC         0x40    /* don't call the callback function */
#define VNOSET          0x80    /* do not set variable - just readonly test */
#define VNOSAVE         0x100   /* when text is on the heap before setvareq */
#if ENABLE_ASH_RANDOM_SUPPORT
# define VDYNAMIC       0x200   /* dynamic variable */
#else
# define VDYNAMIC       0
#endif


/* Need to be before varinit_data[] */
#if ENABLE_LOCALE_SUPPORT
static void FAST_FUNC
change_lc_all(const char *value)
{
	if (value && *value != '\0')
		setlocale(LC_ALL, value);
}
static void FAST_FUNC
change_lc_ctype(const char *value)
{
	if (value && *value != '\0')
		setlocale(LC_CTYPE, value);
}
#endif
#if ENABLE_ASH_MAIL
static void chkmail(void);
static void changemail(const char *var_value) FAST_FUNC;
#else
# define chkmail()  ((void)0)
#endif
static void changepath(const char *) FAST_FUNC;
#if ENABLE_ASH_RANDOM_SUPPORT
static void change_random(const char *) FAST_FUNC;
#endif

static const struct {
	int flags;
	const char *var_text;
	void (*var_func)(const char *) FAST_FUNC;
} varinit_data[] = {
	/*
	 * Note: VEXPORT would not work correctly here for NOFORK applets:
	 * some environment strings may be constant.
	 */
	{ VSTRFIXED|VTEXTFIXED       , defifsvar   , NULL            },
#if ENABLE_ASH_MAIL
	{ VSTRFIXED|VTEXTFIXED|VUNSET, "MAIL"      , changemail      },
	{ VSTRFIXED|VTEXTFIXED|VUNSET, "MAILPATH"  , changemail      },
#endif
	{ VSTRFIXED|VTEXTFIXED       , bb_PATH_root_path, changepath },
	{ VSTRFIXED|VTEXTFIXED       , "PS1=$ "    , NULL            },
	{ VSTRFIXED|VTEXTFIXED       , "PS2=> "    , NULL            },
	{ VSTRFIXED|VTEXTFIXED       , "PS4=+ "    , NULL            },
#if ENABLE_ASH_GETOPTS
	{ VSTRFIXED|VTEXTFIXED       , defoptindvar, getoptsreset    },
#endif
#if ENABLE_ASH_RANDOM_SUPPORT
	{ VSTRFIXED|VTEXTFIXED|VUNSET|VDYNAMIC, "RANDOM", change_random },
#endif
#if ENABLE_LOCALE_SUPPORT
	{ VSTRFIXED|VTEXTFIXED|VUNSET, "LC_ALL"    , change_lc_all   },
	{ VSTRFIXED|VTEXTFIXED|VUNSET, "LC_CTYPE"  , change_lc_ctype },
#endif
#if ENABLE_FEATURE_EDITING_SAVEHISTORY
	{ VSTRFIXED|VTEXTFIXED|VUNSET, "HISTFILE"  , NULL            },
#endif
};

struct redirtab;

struct globals_var {
	struct shparam shellparam;      /* $@ current positional parameters */
	struct redirtab *redirlist;
	int preverrout_fd;   /* stderr fd: usually 2, unless redirect moved it */
	struct var *vartab[VTABSIZE];
	struct var varinit[ARRAY_SIZE(varinit_data)];
};
extern struct globals_var *const ash_ptr_to_globals_var;
#define G_var (*ash_ptr_to_globals_var)
#define shellparam    (G_var.shellparam   )
//#define redirlist     (G_var.redirlist    )
#define preverrout_fd (G_var.preverrout_fd)
#define vartab        (G_var.vartab       )
#define varinit       (G_var.varinit      )
#define INIT_G_var() do { \
	unsigned i; \
	(*(struct globals_var**)&ash_ptr_to_globals_var) = xzalloc(sizeof(G_var)); \
	barrier(); \
	for (i = 0; i < ARRAY_SIZE(varinit_data); i++) { \
		varinit[i].flags    = varinit_data[i].flags; \
		varinit[i].var_text = varinit_data[i].var_text; \
		varinit[i].var_func = varinit_data[i].var_func; \
	} \
} while (0)

#define vifs      varinit[0]
#if ENABLE_ASH_MAIL
# define vmail    (&vifs)[1]
# define vmpath   (&vmail)[1]
# define vpath    (&vmpath)[1]
#else
# define vpath    (&vifs)[1]
#endif
#define vps1      (&vpath)[1]
#define vps2      (&vps1)[1]
#define vps4      (&vps2)[1]
#if ENABLE_ASH_GETOPTS
# define voptind  (&vps4)[1]
# if ENABLE_ASH_RANDOM_SUPPORT
#  define vrandom (&voptind)[1]
# endif
#else
# if ENABLE_ASH_RANDOM_SUPPORT
#  define vrandom (&vps4)[1]
# endif
#endif

/*
 * The following macros access the values of the above variables.
 * They have to skip over the name.  They return the null string
 * for unset variables.
 */
#define ifsval()        (vifs.var_text + 4)
#define ifsset()        ((vifs.flags & VUNSET) == 0)
#if ENABLE_ASH_MAIL
# define mailval()      (vmail.var_text + 5)
# define mpathval()     (vmpath.var_text + 9)
# define mpathset()     ((vmpath.flags & VUNSET) == 0)
#endif
#define pathval()       (vpath.var_text + 5)
#define ps1val()        (vps1.var_text + 4)
#define ps2val()        (vps2.var_text + 4)
#define ps4val()        (vps4.var_text + 4)
#if ENABLE_ASH_GETOPTS
# define optindval()    (voptind.var_text + 7)
#endif

#if ENABLE_ASH_GETOPTS
static void FAST_FUNC
getoptsreset(const char *value)
{
	shellparam.optind = number(value) ?: 1;
	shellparam.optoff = -1;
}
#endif

/*
 * Compares two strings up to the first = or '\0'.  The first
 * string must be terminated by '='; the second may be terminated by
 * either '=' or '\0'.
 */
static int
varcmp(const char *p, const char *q)
{
	int c, d;

	while ((c = *p) == (d = *q)) {
		if (c == '\0' || c == '=')
			goto out;
		p++;
		q++;
	}
	if (c == '=')
		c = '\0';
	if (d == '=')
		d = '\0';
 out:
	return c - d;
}

/*
 * Find the appropriate entry in the hash table from the name.
 */
static struct var **
hashvar(const char *p)
{
	unsigned hashval;

	hashval = ((unsigned char) *p) << 4;
	while (*p && *p != '=')
		hashval += (unsigned char) *p++;
	return &vartab[hashval % VTABSIZE];
}

static int
vpcmp(const void *a, const void *b)
{
	return varcmp(*(const char **)a, *(const char **)b);
}

/*
 * This routine initializes the builtin variables.
 */
static void
initvar(void)
{
	struct var *vp;
	struct var *end;
	struct var **vpp;

	/*
	 * PS1 depends on uid
	 */
#if ENABLE_FEATURE_EDITING && ENABLE_FEATURE_EDITING_FANCY_PROMPT
	vps1.var_text = "PS1=\\w \\$ ";
#else
	if (!geteuid())
		vps1.var_text = "PS1=# ";
#endif
	vp = varinit;
	end = vp + ARRAY_SIZE(varinit);
	do {
		vpp = hashvar(vp->var_text);
		vp->next = *vpp;
		*vpp = vp;
	} while (++vp < end);
}

static struct var **
findvar(struct var **vpp, const char *name)
{
	for (; *vpp; vpp = &(*vpp)->next) {
		if (varcmp((*vpp)->var_text, name) == 0) {
			break;
		}
	}
	return vpp;
}

/*
 * Find the value of a variable.  Returns NULL if not set.
 */
static const char* FAST_FUNC
lookupvar(const char *name)
{
	struct var *v;

	v = *findvar(hashvar(name), name);
	if (v) {
#if ENABLE_ASH_RANDOM_SUPPORT
	/*
	 * Dynamic variables are implemented roughly the same way they are
	 * in bash. Namely, they're "special" so long as they aren't unset.
	 * As soon as they're unset, they're no longer dynamic, and dynamic
	 * lookup will no longer happen at that point. -- PFM.
	 */
		if (v->flags & VDYNAMIC)
			v->var_func(NULL);
#endif
		if (!(v->flags & VUNSET))
			return var_end(v->var_text);
	}
	return NULL;
}

#if ENABLE_UNICODE_SUPPORT
static void
reinit_unicode_for_ash(void)
{
	/* Unicode support should be activated even if LANG is set
	 * _during_ shell execution, not only if it was set when
	 * shell was started. Therefore, re-check LANG every time:
	 */
	if (ENABLE_FEATURE_CHECK_UNICODE_IN_ENV
	 || ENABLE_UNICODE_USING_LOCALE
	) {
		const char *s = lookupvar("LC_ALL");
		if (!s) s = lookupvar("LC_CTYPE");
		if (!s) s = lookupvar("LANG");
		reinit_unicode(s);
	}
}
#else
# define reinit_unicode_for_ash() ((void)0)
#endif

/*
 * Search the environment of a builtin command.
 */
static ALWAYS_INLINE const char *
bltinlookup(const char *name)
{
	return lookupvar(name);
}

/*
 * Same as setvar except that the variable and value are passed in
 * the first argument as name=value.  Since the first argument will
 * be actually stored in the table, it should not be a string that
 * will go away.
 * Called with interrupts off.
 */
static struct var *
setvareq(char *s, int flags)
{
	struct var *vp, **vpp;

	vpp = hashvar(s);
	flags |= (VEXPORT & (((unsigned) (1 - aflag)) - 1));
	vpp = findvar(vpp, s);
	vp = *vpp;
	if (vp) {
		if ((vp->flags & (VREADONLY|VDYNAMIC)) == VREADONLY) {
			const char *n;

			if (flags & VNOSAVE)
				free(s);
			n = vp->var_text;
			exitstatus = 1;
			ash_msg_and_raise_error("%.*s: is read only", strchrnul(n, '=') - n, n);
		}

		if (flags & VNOSET)
			goto out;

		if (vp->var_func && !(flags & VNOFUNC))
			vp->var_func(var_end(s));

		if (!(vp->flags & (VTEXTFIXED|VSTACK)))
			free((char*)vp->var_text);

		if (((flags & (VEXPORT|VREADONLY|VSTRFIXED|VUNSET)) | (vp->flags & VSTRFIXED)) == VUNSET) {
			*vpp = vp->next;
			free(vp);
 out_free:
			if ((flags & (VTEXTFIXED|VSTACK|VNOSAVE)) == VNOSAVE)
				free(s);
			goto out;
		}

		flags |= vp->flags & ~(VTEXTFIXED|VSTACK|VNOSAVE|VUNSET);
	} else {
		/* variable s is not found */
		if (flags & VNOSET)
			goto out;
		if ((flags & (VEXPORT|VREADONLY|VSTRFIXED|VUNSET)) == VUNSET)
			goto out_free;
		vp = ckzalloc(sizeof(*vp));
		vp->next = *vpp;
		/*vp->func = NULL; - ckzalloc did it */
		*vpp = vp;
	}
	if (!(flags & (VTEXTFIXED|VSTACK|VNOSAVE)))
		s = ckstrdup(s);
	vp->var_text = s;
	vp->flags = flags;

 out:
	return vp;
}

/*
 * Set the value of a variable.  The flags argument is ored with the
 * flags of the variable.  If val is NULL, the variable is unset.
 */
static struct var *
setvar(const char *name, const char *val, int flags)
{
	const char *q;
	char *p;
	char *nameeq;
	size_t namelen;
	size_t vallen;
	struct var *vp;

	q = endofname(name);
	p = strchrnul(q, '=');
	namelen = p - name;
	if (!namelen || p != q)
		ash_msg_and_raise_error("%.*s: bad variable name", namelen, name);
	vallen = 0;
	if (val == NULL) {
		flags |= VUNSET;
	} else {
		vallen = strlen(val);
	}

	INT_OFF;
	nameeq = ckmalloc(namelen + vallen + 2);
	p = mempcpy(nameeq, name, namelen);
	if (val) {
		*p++ = '=';
		p = mempcpy(p, val, vallen);
	}
	*p = '\0';
	vp = setvareq(nameeq, flags | VNOSAVE);
	INT_ON;

	return vp;
}

static void FAST_FUNC
setvar0(const char *name, const char *val)
{
	setvar(name, val, 0);
}

/*
 * Unset the specified variable.
 */
static void
unsetvar(const char *s)
{
	setvar(s, NULL, 0);
}

/*
 * Process a linked list of variable assignments.
 */
static void
listsetvar(struct strlist *list_set_var, int flags)
{
	struct strlist *lp = list_set_var;

	if (!lp)
		return;
	INT_OFF;
	do {
		setvareq(lp->text, flags);
		lp = lp->next;
	} while (lp);
	INT_ON;
}

/*
 * Generate a list of variables satisfying the given conditions.
 */
static char **
listvars(int on, int off, char ***end)
{
	struct var **vpp;
	struct var *vp;
	char **ep;
	int mask;

	STARTSTACKSTR(ep);
	vpp = vartab;
	mask = on | off;
	do {
		for (vp = *vpp; vp; vp = vp->next) {
			if ((vp->flags & mask) == on) {
				if (ep == stackstrend())
					ep = growstackstr();
				*ep++ = (char*)vp->var_text;
			}
		}
	} while (++vpp < vartab + VTABSIZE);
	if (ep == stackstrend())
		ep = growstackstr();
	if (end)
		*end = ep;
	*ep++ = NULL;
	return grabstackstr(ep);
}


/* ============ Path search helper
 *
 * The variable path (passed by reference) should be set to the start
 * of the path before the first call; path_advance will update
 * this value as it proceeds.  Successive calls to path_advance will return
 * the possible path expansions in sequence.  If an option (indicated by
 * a percent sign) appears in the path entry then the global variable
 * pathopt will be set to point to it; otherwise pathopt will be set to
 * NULL.
 */
static const char *pathopt;     /* set by path_advance */

static char *
path_advance(const char **path, const char *name)
{
	const char *p;
	char *q;
	const char *start;
	size_t len;

	if (*path == NULL)
		return NULL;
	start = *path;
#if ENABLE_PLATFORM_MINGW32
	p = next_path_sep(start);
	q = strchr(start, '%');
	if ((p && q && q < p) || (!p && q))
		p = q;
	if (!p)
		for (p = start; *p; p++)
			continue;
#else
	for (p = start; *p && *p != ':' && *p != '%'; p++)
		continue;
#endif
	len = p - start + strlen(name) + 2;     /* "2" is for '/' and '\0' */

	/* preserve space for .exe too */
	while (stackblocksize() < (ENABLE_PLATFORM_MINGW32 ? len+4 : len))
		growstackblock();
	q = stackblock();
	if (p != start) {
		q = mempcpy(q, start, p - start);
		*q++ = '/';
	}
	strcpy(q, name);
	pathopt = NULL;
	if (*p == '%') {
		pathopt = ++p;
#if ENABLE_PLATFORM_MINGW32
		p = next_path_sep(start);

		/* *p != ':' and '*' would suffice */
		if (!p)
			p = pathopt - 1;
#else
		while (*p && *p != ':')
			p++;
#endif
	}
	if (*p == ':' ||
	    (ENABLE_PLATFORM_MINGW32 && *p == ';'))
		*path = p + 1;
	else
		*path = NULL;
	return stalloc(len);
}


/* ============ Prompt */

static smallint doprompt;                   /* if set, prompt the user */
static smallint needprompt;                 /* true if interactive and at start of line */

#if ENABLE_FEATURE_EDITING
static line_input_t *line_input_state;
static const char *cmdedit_prompt;
static void
putprompt(const char *s)
{
	if (ENABLE_ASH_EXPAND_PRMT) {
		free((char*)cmdedit_prompt);
		cmdedit_prompt = ckstrdup(s);
		return;
	}
	cmdedit_prompt = s;
}
#else
static void
putprompt(const char *s)
{
	out2str(s);
}
#endif

/* expandstr() needs parsing machinery, so it is far away ahead... */
static const char *expandstr(const char *ps, int syntax_type);
/* Values for syntax param */
#define BASESYNTAX 0    /* not in quotes */
#define DQSYNTAX   1    /* in double quotes */
#define SQSYNTAX   2    /* in single quotes */
#define ARISYNTAX  3    /* in arithmetic */
#if ENABLE_ASH_EXPAND_PRMT
# define PSSYNTAX  4    /* prompt. never passed to SIT() */
#endif
/* PSSYNTAX expansion is identical to DQSYNTAX, except keeping '\$' as '\$' */

/*
 * called by editline -- any expansions to the prompt should be added here.
 */
static void
setprompt_if(smallint do_set, int whichprompt)
{
	const char *prompt;
	IF_ASH_EXPAND_PRMT(struct stackmark smark;)

	if (!do_set)
		return;

	needprompt = 0;

	switch (whichprompt) {
	case 1:
		prompt = ps1val();
		break;
	case 2:
		prompt = ps2val();
		break;
	default:                        /* 0 */
		prompt = nullstr;
	}
#if ENABLE_ASH_EXPAND_PRMT
	pushstackmark(&smark, stackblocksize());
	putprompt(expandstr(prompt, PSSYNTAX));
	popstackmark(&smark);
#else
	putprompt(prompt);
#endif
}


/* ============ The cd and pwd commands */

#define CD_PHYSICAL 1
#define CD_PRINT 2

static int
cdopt(void)
{
	int flags = 0;
	int i, j;

	j = 'L';
	while ((i = nextopt("LP")) != '\0') {
		if (i != j) {
			flags ^= CD_PHYSICAL;
			j = i;
		}
	}

	return flags;
}

/*
 * Update curdir (the name of the current directory) in response to a
 * cd command.
 */
static const char *
updatepwd(const char *dir)
{
#if ENABLE_PLATFORM_MINGW32
#define is_path_sep(x) ((x) == '/' || (x) == '\\')
#define is_unc_path(x) (is_path_sep(x[0]) && is_path_sep(x[1]))
	/*
	 * Due to Windows drive notion, getting pwd is a completely
	 * different thing. Handle it in a separate routine
	 */

	char *new;
	char *p;
	char *cdcomppath;
	const char *lim;
	/*
	 * There are five cases that make some kind of sense
	 *  absdrive +  abspath: c:/path
	 *  absdrive + !abspath: c:path
	 * !absdrive +  abspath: /path
	 * !absdrive +  uncpath: //host/share
	 * !absdrive + !abspath: path
	 *
	 * Damn DOS!
	 * c:path behaviour is "undefined"
	 * To properly handle this case, I have to keep track of cwd
	 * of every drive, which is too painful to do.
	 * So when c:path is given, I assume it's c:${curdir}path
	 * with ${curdir} comes from the current drive
	 */
	int absdrive = *dir && dir[1] == ':';
	int abspath = absdrive ? is_path_sep(dir[2]) : is_path_sep(*dir);

	cdcomppath = sstrdup(dir);
	STARTSTACKSTR(new);
	if (!absdrive && curdir == nullstr)
		return 0;
	if (!abspath) {
		if (curdir == nullstr)
			return 0;
		new = stack_putstr(curdir, new);
	}
	new = makestrspace(strlen(dir) + 2, new);

	if ( is_unc_path(dir) || (!absdrive && !abspath && is_unc_path(curdir)) ) {
		lim = (char *)stackblock() + 1;
	}
	else {
		char *drive = stackblock();
		if (absdrive) {
			*drive = *dir;
			cdcomppath += 2;
			dir += 2;
		} else {
			*drive = *curdir;
		}
		drive[1] = ':'; /* in case of absolute drive+path */

		if (abspath)
			new = drive + 2;
		lim = drive + 3;
	}

	if (!abspath) {
		if (!is_path_sep(new[-1]))
			USTPUTC('/', new);
		if (new > lim && is_path_sep(*lim))
			lim++;
	} else {
		USTPUTC('/', new);
		cdcomppath ++;
		if (is_path_sep(dir[1]) && !is_path_sep(dir[2])) {
			USTPUTC('/', new);
			cdcomppath++;
			lim++;
		}
	}
	p = strtok(cdcomppath, "/\\");
	while (p) {
		switch (*p) {
		case '.':
			if (p[1] == '.' && p[2] == '\0') {
				while (new > lim) {
					STUNPUTC(new);
					if (is_path_sep(new[-1]))
						break;
				}
				break;
			}
			if (p[1] == '\0')
				break;
			/* fall through */
		default:
			new = stack_putstr(p, new);
			USTPUTC('/', new);
		}
		p = strtok(0, "/\\");
	}
	if (new > lim)
		STUNPUTC(new);
	*new = 0;
	return stackblock();
#else
	char *new;
	char *p;
	char *cdcomppath;
	const char *lim;

	cdcomppath = sstrdup(dir);
	STARTSTACKSTR(new);
	if (*dir != '/') {
		if (curdir == nullstr)
			return 0;
		new = stack_putstr(curdir, new);
	}
	new = makestrspace(strlen(dir) + 2, new);
	lim = (char *)stackblock() + 1;
	if (*dir != '/') {
		if (new[-1] != '/')
			USTPUTC('/', new);
		if (new > lim && *lim == '/')
			lim++;
	} else {
		USTPUTC('/', new);
		cdcomppath++;
		if (dir[1] == '/' && dir[2] != '/') {
			USTPUTC('/', new);
			cdcomppath++;
			lim++;
		}
	}
	p = strtok(cdcomppath, "/");
	while (p) {
		switch (*p) {
		case '.':
			if (p[1] == '.' && p[2] == '\0') {
				while (new > lim) {
					STUNPUTC(new);
					if (new[-1] == '/')
						break;
				}
				break;
			}
			if (p[1] == '\0')
				break;
			/* fall through */
		default:
			new = stack_putstr(p, new);
			USTPUTC('/', new);
		}
		p = strtok(NULL, "/");
	}
	if (new > lim)
		STUNPUTC(new);
	*new = 0;
	return stackblock();
#endif
}

/*
 * Find out what the current directory is. If we already know the current
 * directory, this routine returns immediately.
 */
static char *
getpwd(void)
{
	char *dir = getcwd(NULL, 0); /* huh, using glibc extension? */
	return dir ? dir : nullstr;
}

static void
setpwd(const char *val, int setold)
{
	char *oldcur, *dir;

	oldcur = dir = curdir;

	if (setold) {
		setvar("OLDPWD", oldcur, VEXPORT);
	}
	INT_OFF;
	if (physdir != nullstr) {
		if (physdir != oldcur)
			free(physdir);
		physdir = nullstr;
	}
	if (oldcur == val || !val) {
		char *s = getpwd();
		physdir = s;
		if (!val)
			dir = s;
	} else
		dir = ckstrdup(val);
	if (oldcur != dir && oldcur != nullstr) {
		free(oldcur);
	}
	curdir = dir;
	INT_ON;
	setvar("PWD", dir, VEXPORT);
}

static void hashcd(void);

/*
 * Actually do the chdir.  We also call hashcd to let other routines
 * know that the current directory has changed.
 */
static int
docd(const char *dest, int flags)
{
	const char *dir = NULL;
	int err;

	TRACE(("docd(\"%s\", %d) called\n", dest, flags));

	INT_OFF;
	if (!(flags & CD_PHYSICAL)) {
		dir = updatepwd(dest);
		if (dir)
			dest = dir;
	}
	err = chdir(dest);
	if (err)
		goto out;
	setpwd(dir, 1);
	hashcd();
 out:
	INT_ON;
	return err;
}

static int FAST_FUNC
cdcmd(int argc UNUSED_PARAM, char **argv UNUSED_PARAM)
{
	const char *dest;
	const char *path;
	const char *p;
	char c;
	struct stat statb;
	int flags;

	flags = cdopt();
	dest = *argptr;
	if (!dest)
		dest = bltinlookup("HOME");
	else if (LONE_DASH(dest)) {
		dest = bltinlookup("OLDPWD");
		flags |= CD_PRINT;
	}
	if (!dest)
		dest = nullstr;
	if (is_absolute_path(dest))
		goto step6;
	if (*dest == '.') {
		c = dest[1];
 dotdot:
		switch (c) {
		case '\0':
		case '/':
			goto step6;
		case '.':
			c = dest[2];
			if (c != '.')
				goto dotdot;
		}
	}
	if (!*dest)
		dest = ".";
	path = bltinlookup("CDPATH");
	while (path) {
		c = *path;
		p = path_advance(&path, dest);
		if (stat(p, &statb) >= 0 && S_ISDIR(statb.st_mode)) {
			if (c && c != ':')
				flags |= CD_PRINT;
 docd:
			if (!docd(p, flags))
				goto out;
			goto err;
		}
	}

 step6:
	p = dest;
	goto docd;

 err:
	ash_msg_and_raise_error("can't cd to %s", dest);
	/* NOTREACHED */
 out:
	if (flags & CD_PRINT)
		out1fmt("%s\n", curdir);
	return 0;
}

static int FAST_FUNC
pwdcmd(int argc UNUSED_PARAM, char **argv UNUSED_PARAM)
{
	int flags;
	const char *dir = curdir;

	flags = cdopt();
	if (flags) {
		if (physdir == nullstr)
			setpwd(dir, 0);
		dir = physdir;
	}
	out1fmt("%s\n", dir);
	return 0;
}


/* ============ ... */


#define IBUFSIZ (ENABLE_FEATURE_EDITING ? CONFIG_FEATURE_EDITING_MAX_LEN : 1024)

/* Syntax classes */
#define CWORD     0             /* character is nothing special */
#define CNL       1             /* newline character */
#define CBACK     2             /* a backslash character */
#define CSQUOTE   3             /* single quote */
#define CDQUOTE   4             /* double quote */
#define CENDQUOTE 5             /* a terminating quote */
#define CBQUOTE   6             /* backwards single quote */
#define CVAR      7             /* a dollar sign */
#define CENDVAR   8             /* a '}' character */
#define CLP       9             /* a left paren in arithmetic */
#define CRP      10             /* a right paren in arithmetic */
#define CENDFILE 11             /* end of file */
#define CCTL     12             /* like CWORD, except it must be escaped */
#define CSPCL    13             /* these terminate a word */
#define CIGN     14             /* character should be ignored */

#define PEOF     256
#if ENABLE_ASH_ALIAS
# define PEOA    257
#endif

#define USE_SIT_FUNCTION ENABLE_ASH_OPTIMIZE_FOR_SIZE

#if ENABLE_FEATURE_SH_MATH
# define SIT_ITEM(a,b,c,d) (a | (b << 4) | (c << 8) | (d << 12))
#else
# define SIT_ITEM(a,b,c,d) (a | (b << 4) | (c << 8))
#endif
static const uint16_t S_I_T[] ALIGN2 = {
#if ENABLE_ASH_ALIAS
	SIT_ITEM(CSPCL   , CIGN     , CIGN , CIGN   ),    /* 0, PEOA */
#endif
	SIT_ITEM(CSPCL   , CWORD    , CWORD, CWORD  ),    /* 1, ' ' */
	SIT_ITEM(CNL     , CNL      , CNL  , CNL    ),    /* 2, \n */
	SIT_ITEM(CWORD   , CCTL     , CCTL , CWORD  ),    /* 3, !*-/:=?[]~ */
	SIT_ITEM(CDQUOTE , CENDQUOTE, CWORD, CWORD  ),    /* 4, '"' */
	SIT_ITEM(CVAR    , CVAR     , CWORD, CVAR   ),    /* 5, $ */
	SIT_ITEM(CSQUOTE , CWORD    , CENDQUOTE, CWORD),  /* 6, "'" */
	SIT_ITEM(CSPCL   , CWORD    , CWORD, CLP    ),    /* 7, ( */
	SIT_ITEM(CSPCL   , CWORD    , CWORD, CRP    ),    /* 8, ) */
	SIT_ITEM(CBACK   , CBACK    , CCTL , CBACK  ),    /* 9, \ */
	SIT_ITEM(CBQUOTE , CBQUOTE  , CWORD, CBQUOTE),    /* 10, ` */
	SIT_ITEM(CENDVAR , CENDVAR  , CWORD, CENDVAR),    /* 11, } */
#if !USE_SIT_FUNCTION
	SIT_ITEM(CENDFILE, CENDFILE , CENDFILE, CENDFILE),/* 12, PEOF */
	SIT_ITEM(CWORD   , CWORD    , CWORD, CWORD  ),    /* 13, 0-9A-Za-z */
	SIT_ITEM(CCTL    , CCTL     , CCTL , CCTL   )     /* 14, CTLESC ... */
#endif
#undef SIT_ITEM
};
/* Constants below must match table above */
enum {
#if ENABLE_ASH_ALIAS
	CSPCL_CIGN_CIGN_CIGN               , /*  0 */
#endif
	CSPCL_CWORD_CWORD_CWORD            , /*  1 */
	CNL_CNL_CNL_CNL                    , /*  2 */
	CWORD_CCTL_CCTL_CWORD              , /*  3 */
	CDQUOTE_CENDQUOTE_CWORD_CWORD      , /*  4 */
	CVAR_CVAR_CWORD_CVAR               , /*  5 */
	CSQUOTE_CWORD_CENDQUOTE_CWORD      , /*  6 */
	CSPCL_CWORD_CWORD_CLP              , /*  7 */
	CSPCL_CWORD_CWORD_CRP              , /*  8 */
	CBACK_CBACK_CCTL_CBACK             , /*  9 */
	CBQUOTE_CBQUOTE_CWORD_CBQUOTE      , /* 10 */
	CENDVAR_CENDVAR_CWORD_CENDVAR      , /* 11 */
	CENDFILE_CENDFILE_CENDFILE_CENDFILE, /* 12 */
	CWORD_CWORD_CWORD_CWORD            , /* 13 */
	CCTL_CCTL_CCTL_CCTL                , /* 14 */
};

/* c in SIT(c, syntax) must be an *unsigned char* or PEOA or PEOF,
 * caller must ensure proper cast on it if c is *char_ptr!
 */
#if USE_SIT_FUNCTION

static int
SIT(int c, int syntax)
{
	/* Used to also have '/' in this string: "\t\n !\"$&'()*-/:;<=>?[\\]`|}~" */
	static const char spec_symbls[] ALIGN1 = "\t\n !\"$&'()*-:;<=>?[\\]`|}~";
	/*
	 * This causes '/' to be prepended with CTLESC in dquoted string,
	 * making "./file"* treated incorrectly because we feed
	 * ".\/file*" string to glob(), confusing it (see expandmeta func).
	 * The "homegrown" glob implementation is okay with that,
	 * but glibc one isn't. With '/' always treated as CWORD,
	 * both work fine.
	 */
# if ENABLE_ASH_ALIAS
	static const uint8_t syntax_index_table[] ALIGN1 = {
		1, 2, 1, 3, 4, 5, 1, 6,         /* "\t\n !\"$&'" */
		7, 8, 3, 3,/*3,*/3, 1, 1,       /* "()*-/:;<" */
		3, 1, 3, 3, 9, 3, 10, 1,        /* "=>?[\\]`|" */
		11, 3                           /* "}~" */
	};
# else
	static const uint8_t syntax_index_table[] ALIGN1 = {
		0, 1, 0, 2, 3, 4, 0, 5,         /* "\t\n !\"$&'" */
		6, 7, 2, 2,/*2,*/2, 0, 0,       /* "()*-/:;<" */
		2, 0, 2, 2, 8, 2, 9, 0,         /* "=>?[\\]`|" */
		10, 2                           /* "}~" */
	};
# endif
	const char *s;
	int indx;

	if (c == PEOF)
		return CENDFILE;
# if ENABLE_ASH_ALIAS
	if (c == PEOA)
		indx = 0;
	else
# endif
	{
		/* Cast is purely for paranoia here,
		 * just in case someone passed signed char to us */
		if ((unsigned char)c >= CTL_FIRST
		 && (unsigned char)c <= CTL_LAST
		) {
			return CCTL;
		}
		s = strchrnul(spec_symbls, c);
		if (*s == '\0')
			return CWORD;
		indx = syntax_index_table[s - spec_symbls];
	}
	return (S_I_T[indx] >> (syntax*4)) & 0xf;
}

#else   /* !USE_SIT_FUNCTION */

static const uint8_t syntax_index_table[] ALIGN1 = {
	/* BASESYNTAX_DQSYNTAX_SQSYNTAX_ARISYNTAX */
	/*   0      */ CWORD_CWORD_CWORD_CWORD,
	/*   1      */ CWORD_CWORD_CWORD_CWORD,
	/*   2      */ CWORD_CWORD_CWORD_CWORD,
	/*   3      */ CWORD_CWORD_CWORD_CWORD,
	/*   4      */ CWORD_CWORD_CWORD_CWORD,
	/*   5      */ CWORD_CWORD_CWORD_CWORD,
	/*   6      */ CWORD_CWORD_CWORD_CWORD,
	/*   7      */ CWORD_CWORD_CWORD_CWORD,
	/*   8      */ CWORD_CWORD_CWORD_CWORD,
	/*   9 "\t" */ CSPCL_CWORD_CWORD_CWORD,
	/*  10 "\n" */ CNL_CNL_CNL_CNL,
	/*  11      */ CWORD_CWORD_CWORD_CWORD,
	/*  12      */ CWORD_CWORD_CWORD_CWORD,
	/*  13      */ CWORD_CWORD_CWORD_CWORD,
	/*  14      */ CWORD_CWORD_CWORD_CWORD,
	/*  15      */ CWORD_CWORD_CWORD_CWORD,
	/*  16      */ CWORD_CWORD_CWORD_CWORD,
	/*  17      */ CWORD_CWORD_CWORD_CWORD,
	/*  18      */ CWORD_CWORD_CWORD_CWORD,
	/*  19      */ CWORD_CWORD_CWORD_CWORD,
	/*  20      */ CWORD_CWORD_CWORD_CWORD,
	/*  21      */ CWORD_CWORD_CWORD_CWORD,
	/*  22      */ CWORD_CWORD_CWORD_CWORD,
	/*  23      */ CWORD_CWORD_CWORD_CWORD,
	/*  24      */ CWORD_CWORD_CWORD_CWORD,
	/*  25      */ CWORD_CWORD_CWORD_CWORD,
	/*  26      */ CWORD_CWORD_CWORD_CWORD,
	/*  27      */ CWORD_CWORD_CWORD_CWORD,
	/*  28      */ CWORD_CWORD_CWORD_CWORD,
	/*  29      */ CWORD_CWORD_CWORD_CWORD,
	/*  30      */ CWORD_CWORD_CWORD_CWORD,
	/*  31      */ CWORD_CWORD_CWORD_CWORD,
	/*  32  " " */ CSPCL_CWORD_CWORD_CWORD,
	/*  33  "!" */ CWORD_CCTL_CCTL_CWORD,
	/*  34  """ */ CDQUOTE_CENDQUOTE_CWORD_CWORD,
	/*  35  "#" */ CWORD_CWORD_CWORD_CWORD,
	/*  36  "$" */ CVAR_CVAR_CWORD_CVAR,
	/*  37  "%" */ CWORD_CWORD_CWORD_CWORD,
	/*  38  "&" */ CSPCL_CWORD_CWORD_CWORD,
	/*  39  "'" */ CSQUOTE_CWORD_CENDQUOTE_CWORD,
	/*  40  "(" */ CSPCL_CWORD_CWORD_CLP,
	/*  41  ")" */ CSPCL_CWORD_CWORD_CRP,
	/*  42  "*" */ CWORD_CCTL_CCTL_CWORD,
	/*  43  "+" */ CWORD_CWORD_CWORD_CWORD,
	/*  44  "," */ CWORD_CWORD_CWORD_CWORD,
	/*  45  "-" */ CWORD_CCTL_CCTL_CWORD,
	/*  46  "." */ CWORD_CWORD_CWORD_CWORD,
/* "/" was CWORD_CCTL_CCTL_CWORD, see comment in SIT() function why this is changed: */
	/*  47  "/" */ CWORD_CWORD_CWORD_CWORD,
	/*  48  "0" */ CWORD_CWORD_CWORD_CWORD,
	/*  49  "1" */ CWORD_CWORD_CWORD_CWORD,
	/*  50  "2" */ CWORD_CWORD_CWORD_CWORD,
	/*  51  "3" */ CWORD_CWORD_CWORD_CWORD,
	/*  52  "4" */ CWORD_CWORD_CWORD_CWORD,
	/*  53  "5" */ CWORD_CWORD_CWORD_CWORD,
	/*  54  "6" */ CWORD_CWORD_CWORD_CWORD,
	/*  55  "7" */ CWORD_CWORD_CWORD_CWORD,
	/*  56  "8" */ CWORD_CWORD_CWORD_CWORD,
	/*  57  "9" */ CWORD_CWORD_CWORD_CWORD,
	/*  58  ":" */ CWORD_CCTL_CCTL_CWORD,
	/*  59  ";" */ CSPCL_CWORD_CWORD_CWORD,
	/*  60  "<" */ CSPCL_CWORD_CWORD_CWORD,
	/*  61  "=" */ CWORD_CCTL_CCTL_CWORD,
	/*  62  ">" */ CSPCL_CWORD_CWORD_CWORD,
	/*  63  "?" */ CWORD_CCTL_CCTL_CWORD,
	/*  64  "@" */ CWORD_CWORD_CWORD_CWORD,
	/*  65  "A" */ CWORD_CWORD_CWORD_CWORD,
	/*  66  "B" */ CWORD_CWORD_CWORD_CWORD,
	/*  67  "C" */ CWORD_CWORD_CWORD_CWORD,
	/*  68  "D" */ CWORD_CWORD_CWORD_CWORD,
	/*  69  "E" */ CWORD_CWORD_CWORD_CWORD,
	/*  70  "F" */ CWORD_CWORD_CWORD_CWORD,
	/*  71  "G" */ CWORD_CWORD_CWORD_CWORD,
	/*  72  "H" */ CWORD_CWORD_CWORD_CWORD,
	/*  73  "I" */ CWORD_CWORD_CWORD_CWORD,
	/*  74  "J" */ CWORD_CWORD_CWORD_CWORD,
	/*  75  "K" */ CWORD_CWORD_CWORD_CWORD,
	/*  76  "L" */ CWORD_CWORD_CWORD_CWORD,
	/*  77  "M" */ CWORD_CWORD_CWORD_CWORD,
	/*  78  "N" */ CWORD_CWORD_CWORD_CWORD,
	/*  79  "O" */ CWORD_CWORD_CWORD_CWORD,
	/*  80  "P" */ CWORD_CWORD_CWORD_CWORD,
	/*  81  "Q" */ CWORD_CWORD_CWORD_CWORD,
	/*  82  "R" */ CWORD_CWORD_CWORD_CWORD,
	/*  83  "S" */ CWORD_CWORD_CWORD_CWORD,
	/*  84  "T" */ CWORD_CWORD_CWORD_CWORD,
	/*  85  "U" */ CWORD_CWORD_CWORD_CWORD,
	/*  86  "V" */ CWORD_CWORD_CWORD_CWORD,
	/*  87  "W" */ CWORD_CWORD_CWORD_CWORD,
	/*  88  "X" */ CWORD_CWORD_CWORD_CWORD,
	/*  89  "Y" */ CWORD_CWORD_CWORD_CWORD,
	/*  90  "Z" */ CWORD_CWORD_CWORD_CWORD,
	/*  91  "[" */ CWORD_CCTL_CCTL_CWORD,
	/*  92  "\" */ CBACK_CBACK_CCTL_CBACK,
	/*  93  "]" */ CWORD_CCTL_CCTL_CWORD,
	/*  94  "^" */ CWORD_CWORD_CWORD_CWORD,
	/*  95  "_" */ CWORD_CWORD_CWORD_CWORD,
	/*  96  "`" */ CBQUOTE_CBQUOTE_CWORD_CBQUOTE,
	/*  97  "a" */ CWORD_CWORD_CWORD_CWORD,
	/*  98  "b" */ CWORD_CWORD_CWORD_CWORD,
	/*  99  "c" */ CWORD_CWORD_CWORD_CWORD,
	/* 100  "d" */ CWORD_CWORD_CWORD_CWORD,
	/* 101  "e" */ CWORD_CWORD_CWORD_CWORD,
	/* 102  "f" */ CWORD_CWORD_CWORD_CWORD,
	/* 103  "g" */ CWORD_CWORD_CWORD_CWORD,
	/* 104  "h" */ CWORD_CWORD_CWORD_CWORD,
	/* 105  "i" */ CWORD_CWORD_CWORD_CWORD,
	/* 106  "j" */ CWORD_CWORD_CWORD_CWORD,
	/* 107  "k" */ CWORD_CWORD_CWORD_CWORD,
	/* 108  "l" */ CWORD_CWORD_CWORD_CWORD,
	/* 109  "m" */ CWORD_CWORD_CWORD_CWORD,
	/* 110  "n" */ CWORD_CWORD_CWORD_CWORD,
	/* 111  "o" */ CWORD_CWORD_CWORD_CWORD,
	/* 112  "p" */ CWORD_CWORD_CWORD_CWORD,
	/* 113  "q" */ CWORD_CWORD_CWORD_CWORD,
	/* 114  "r" */ CWORD_CWORD_CWORD_CWORD,
	/* 115  "s" */ CWORD_CWORD_CWORD_CWORD,
	/* 116  "t" */ CWORD_CWORD_CWORD_CWORD,
	/* 117  "u" */ CWORD_CWORD_CWORD_CWORD,
	/* 118  "v" */ CWORD_CWORD_CWORD_CWORD,
	/* 119  "w" */ CWORD_CWORD_CWORD_CWORD,
	/* 120  "x" */ CWORD_CWORD_CWORD_CWORD,
	/* 121  "y" */ CWORD_CWORD_CWORD_CWORD,
	/* 122  "z" */ CWORD_CWORD_CWORD_CWORD,
	/* 123  "{" */ CWORD_CWORD_CWORD_CWORD,
	/* 124  "|" */ CSPCL_CWORD_CWORD_CWORD,
	/* 125  "}" */ CENDVAR_CENDVAR_CWORD_CENDVAR,
	/* 126  "~" */ CWORD_CCTL_CCTL_CWORD,
	/* 127  del */ CWORD_CWORD_CWORD_CWORD,
	/* 128 0x80 */ CWORD_CWORD_CWORD_CWORD,
	/* 129 CTLESC       */ CCTL_CCTL_CCTL_CCTL,
	/* 130 CTLVAR       */ CCTL_CCTL_CCTL_CCTL,
	/* 131 CTLENDVAR    */ CCTL_CCTL_CCTL_CCTL,
	/* 132 CTLBACKQ     */ CCTL_CCTL_CCTL_CCTL,
	/* 133 CTLQUOTE     */ CCTL_CCTL_CCTL_CCTL,
	/* 134 CTLARI       */ CCTL_CCTL_CCTL_CCTL,
	/* 135 CTLENDARI    */ CCTL_CCTL_CCTL_CCTL,
	/* 136 CTLQUOTEMARK */ CCTL_CCTL_CCTL_CCTL,
	/* 137      */ CWORD_CWORD_CWORD_CWORD,
	/* 138      */ CWORD_CWORD_CWORD_CWORD,
	/* 139      */ CWORD_CWORD_CWORD_CWORD,
	/* 140      */ CWORD_CWORD_CWORD_CWORD,
	/* 141      */ CWORD_CWORD_CWORD_CWORD,
	/* 142      */ CWORD_CWORD_CWORD_CWORD,
	/* 143      */ CWORD_CWORD_CWORD_CWORD,
	/* 144      */ CWORD_CWORD_CWORD_CWORD,
	/* 145      */ CWORD_CWORD_CWORD_CWORD,
	/* 146      */ CWORD_CWORD_CWORD_CWORD,
	/* 147      */ CWORD_CWORD_CWORD_CWORD,
	/* 148      */ CWORD_CWORD_CWORD_CWORD,
	/* 149      */ CWORD_CWORD_CWORD_CWORD,
	/* 150      */ CWORD_CWORD_CWORD_CWORD,
	/* 151      */ CWORD_CWORD_CWORD_CWORD,
	/* 152      */ CWORD_CWORD_CWORD_CWORD,
	/* 153      */ CWORD_CWORD_CWORD_CWORD,
	/* 154      */ CWORD_CWORD_CWORD_CWORD,
	/* 155      */ CWORD_CWORD_CWORD_CWORD,
	/* 156      */ CWORD_CWORD_CWORD_CWORD,
	/* 157      */ CWORD_CWORD_CWORD_CWORD,
	/* 158      */ CWORD_CWORD_CWORD_CWORD,
	/* 159      */ CWORD_CWORD_CWORD_CWORD,
	/* 160      */ CWORD_CWORD_CWORD_CWORD,
	/* 161      */ CWORD_CWORD_CWORD_CWORD,
	/* 162      */ CWORD_CWORD_CWORD_CWORD,
	/* 163      */ CWORD_CWORD_CWORD_CWORD,
	/* 164      */ CWORD_CWORD_CWORD_CWORD,
	/* 165      */ CWORD_CWORD_CWORD_CWORD,
	/* 166      */ CWORD_CWORD_CWORD_CWORD,
	/* 167      */ CWORD_CWORD_CWORD_CWORD,
	/* 168      */ CWORD_CWORD_CWORD_CWORD,
	/* 169      */ CWORD_CWORD_CWORD_CWORD,
	/* 170      */ CWORD_CWORD_CWORD_CWORD,
	/* 171      */ CWORD_CWORD_CWORD_CWORD,
	/* 172      */ CWORD_CWORD_CWORD_CWORD,
	/* 173      */ CWORD_CWORD_CWORD_CWORD,
	/* 174      */ CWORD_CWORD_CWORD_CWORD,
	/* 175      */ CWORD_CWORD_CWORD_CWORD,
	/* 176      */ CWORD_CWORD_CWORD_CWORD,
	/* 177      */ CWORD_CWORD_CWORD_CWORD,
	/* 178      */ CWORD_CWORD_CWORD_CWORD,
	/* 179      */ CWORD_CWORD_CWORD_CWORD,
	/* 180      */ CWORD_CWORD_CWORD_CWORD,
	/* 181      */ CWORD_CWORD_CWORD_CWORD,
	/* 182      */ CWORD_CWORD_CWORD_CWORD,
	/* 183      */ CWORD_CWORD_CWORD_CWORD,
	/* 184      */ CWORD_CWORD_CWORD_CWORD,
	/* 185      */ CWORD_CWORD_CWORD_CWORD,
	/* 186      */ CWORD_CWORD_CWORD_CWORD,
	/* 187      */ CWORD_CWORD_CWORD_CWORD,
	/* 188      */ CWORD_CWORD_CWORD_CWORD,
	/* 189      */ CWORD_CWORD_CWORD_CWORD,
	/* 190      */ CWORD_CWORD_CWORD_CWORD,
	/* 191      */ CWORD_CWORD_CWORD_CWORD,
	/* 192      */ CWORD_CWORD_CWORD_CWORD,
	/* 193      */ CWORD_CWORD_CWORD_CWORD,
	/* 194      */ CWORD_CWORD_CWORD_CWORD,
	/* 195      */ CWORD_CWORD_CWORD_CWORD,
	/* 196      */ CWORD_CWORD_CWORD_CWORD,
	/* 197      */ CWORD_CWORD_CWORD_CWORD,
	/* 198      */ CWORD_CWORD_CWORD_CWORD,
	/* 199      */ CWORD_CWORD_CWORD_CWORD,
	/* 200      */ CWORD_CWORD_CWORD_CWORD,
	/* 201      */ CWORD_CWORD_CWORD_CWORD,
	/* 202      */ CWORD_CWORD_CWORD_CWORD,
	/* 203      */ CWORD_CWORD_CWORD_CWORD,
	/* 204      */ CWORD_CWORD_CWORD_CWORD,
	/* 205      */ CWORD_CWORD_CWORD_CWORD,
	/* 206      */ CWORD_CWORD_CWORD_CWORD,
	/* 207      */ CWORD_CWORD_CWORD_CWORD,
	/* 208      */ CWORD_CWORD_CWORD_CWORD,
	/* 209      */ CWORD_CWORD_CWORD_CWORD,
	/* 210      */ CWORD_CWORD_CWORD_CWORD,
	/* 211      */ CWORD_CWORD_CWORD_CWORD,
	/* 212      */ CWORD_CWORD_CWORD_CWORD,
	/* 213      */ CWORD_CWORD_CWORD_CWORD,
	/* 214      */ CWORD_CWORD_CWORD_CWORD,
	/* 215      */ CWORD_CWORD_CWORD_CWORD,
	/* 216      */ CWORD_CWORD_CWORD_CWORD,
	/* 217      */ CWORD_CWORD_CWORD_CWORD,
	/* 218      */ CWORD_CWORD_CWORD_CWORD,
	/* 219      */ CWORD_CWORD_CWORD_CWORD,
	/* 220      */ CWORD_CWORD_CWORD_CWORD,
	/* 221      */ CWORD_CWORD_CWORD_CWORD,
	/* 222      */ CWORD_CWORD_CWORD_CWORD,
	/* 223      */ CWORD_CWORD_CWORD_CWORD,
	/* 224      */ CWORD_CWORD_CWORD_CWORD,
	/* 225      */ CWORD_CWORD_CWORD_CWORD,
	/* 226      */ CWORD_CWORD_CWORD_CWORD,
	/* 227      */ CWORD_CWORD_CWORD_CWORD,
	/* 228      */ CWORD_CWORD_CWORD_CWORD,
	/* 229      */ CWORD_CWORD_CWORD_CWORD,
	/* 230      */ CWORD_CWORD_CWORD_CWORD,
	/* 231      */ CWORD_CWORD_CWORD_CWORD,
	/* 232      */ CWORD_CWORD_CWORD_CWORD,
	/* 233      */ CWORD_CWORD_CWORD_CWORD,
	/* 234      */ CWORD_CWORD_CWORD_CWORD,
	/* 235      */ CWORD_CWORD_CWORD_CWORD,
	/* 236      */ CWORD_CWORD_CWORD_CWORD,
	/* 237      */ CWORD_CWORD_CWORD_CWORD,
	/* 238      */ CWORD_CWORD_CWORD_CWORD,
	/* 239      */ CWORD_CWORD_CWORD_CWORD,
	/* 230      */ CWORD_CWORD_CWORD_CWORD,
	/* 241      */ CWORD_CWORD_CWORD_CWORD,
	/* 242      */ CWORD_CWORD_CWORD_CWORD,
	/* 243      */ CWORD_CWORD_CWORD_CWORD,
	/* 244      */ CWORD_CWORD_CWORD_CWORD,
	/* 245      */ CWORD_CWORD_CWORD_CWORD,
	/* 246      */ CWORD_CWORD_CWORD_CWORD,
	/* 247      */ CWORD_CWORD_CWORD_CWORD,
	/* 248      */ CWORD_CWORD_CWORD_CWORD,
	/* 249      */ CWORD_CWORD_CWORD_CWORD,
	/* 250      */ CWORD_CWORD_CWORD_CWORD,
	/* 251      */ CWORD_CWORD_CWORD_CWORD,
	/* 252      */ CWORD_CWORD_CWORD_CWORD,
	/* 253      */ CWORD_CWORD_CWORD_CWORD,
	/* 254      */ CWORD_CWORD_CWORD_CWORD,
	/* 255      */ CWORD_CWORD_CWORD_CWORD,
	/* PEOF */     CENDFILE_CENDFILE_CENDFILE_CENDFILE,
# if ENABLE_ASH_ALIAS
	/* PEOA */     CSPCL_CIGN_CIGN_CIGN,
# endif
};

#if 1
# define SIT(c, syntax) ((S_I_T[syntax_index_table[c]] >> ((syntax)*4)) & 0xf)
#else /* debug version, caught one signed char bug */
# define SIT(c, syntax) \
	({ \
		if ((c) < 0 || (c) > (PEOF + ENABLE_ASH_ALIAS)) \
			bb_error_msg_and_die("line:%d c:%d", __LINE__, (c)); \
		if ((syntax) < 0 || (syntax) > (2 + ENABLE_FEATURE_SH_MATH)) \
			bb_error_msg_and_die("line:%d c:%d", __LINE__, (c)); \
		((S_I_T[syntax_index_table[c]] >> ((syntax)*4)) & 0xf); \
	})
#endif

#endif  /* !USE_SIT_FUNCTION */


/* ============ Alias handling */

#if ENABLE_ASH_ALIAS

#define ALIASINUSE 1
#define ALIASDEAD  2

struct alias {
	struct alias *next;
	char *name;
	char *val;
	int flag;
};


static struct alias **atab; // [ATABSIZE];
#define INIT_G_alias() do { \
	atab = xzalloc(ATABSIZE * sizeof(atab[0])); \
} while (0)


static struct alias **
__lookupalias(const char *name)
{
	unsigned int hashval;
	struct alias **app;
	const char *p;
	unsigned int ch;

	p = name;

	ch = (unsigned char)*p;
	hashval = ch << 4;
	while (ch) {
		hashval += ch;
		ch = (unsigned char)*++p;
	}
	app = &atab[hashval % ATABSIZE];

	for (; *app; app = &(*app)->next) {
		if (strcmp(name, (*app)->name) == 0) {
			break;
		}
	}

	return app;
}

static struct alias *
lookupalias(const char *name, int check)
{
	struct alias *ap = *__lookupalias(name);

	if (check && ap && (ap->flag & ALIASINUSE))
		return NULL;
	return ap;
}

static struct alias *
freealias(struct alias *ap)
{
	struct alias *next;

	if (ap->flag & ALIASINUSE) {
		ap->flag |= ALIASDEAD;
		return ap;
	}

	next = ap->next;
	free(ap->name);
	free(ap->val);
	free(ap);
	return next;
}

static void
setalias(const char *name, const char *val)
{
	struct alias *ap, **app;

	app = __lookupalias(name);
	ap = *app;
	INT_OFF;
	if (ap) {
		if (!(ap->flag & ALIASINUSE)) {
			free(ap->val);
		}
		ap->val = ckstrdup(val);
		ap->flag &= ~ALIASDEAD;
	} else {
		/* not found */
		ap = ckzalloc(sizeof(struct alias));
		ap->name = ckstrdup(name);
		ap->val = ckstrdup(val);
		/*ap->flag = 0; - ckzalloc did it */
		/*ap->next = NULL;*/
		*app = ap;
	}
	INT_ON;
}

static int
unalias(const char *name)
{
	struct alias **app;

	app = __lookupalias(name);

	if (*app) {
		INT_OFF;
		*app = freealias(*app);
		INT_ON;
		return 0;
	}

	return 1;
}

static void
rmaliases(void)
{
	struct alias *ap, **app;
	int i;

	INT_OFF;
	for (i = 0; i < ATABSIZE; i++) {
		app = &atab[i];
		for (ap = *app; ap; ap = *app) {
			*app = freealias(*app);
			if (ap == *app) {
				app = &ap->next;
			}
		}
	}
	INT_ON;
}

static void
printalias(const struct alias *ap)
{
	out1fmt("%s=%s\n", ap->name, single_quote(ap->val));
}

/*
 * TODO - sort output
 */
static int FAST_FUNC
aliascmd(int argc UNUSED_PARAM, char **argv)
{
	char *n, *v;
	int ret = 0;
	struct alias *ap;

	if (!argv[1]) {
		int i;

		for (i = 0; i < ATABSIZE; i++) {
			for (ap = atab[i]; ap; ap = ap->next) {
				printalias(ap);
			}
		}
		return 0;
	}
	while ((n = *++argv) != NULL) {
		v = strchr(n+1, '=');
		if (v == NULL) { /* n+1: funny ksh stuff */
			ap = *__lookupalias(n);
			if (ap == NULL) {
				fprintf(stderr, "%s: %s not found\n", "alias", n);
				ret = 1;
			} else
				printalias(ap);
		} else {
			*v++ = '\0';
			setalias(n, v);
		}
	}

	return ret;
}

static int FAST_FUNC
unaliascmd(int argc UNUSED_PARAM, char **argv UNUSED_PARAM)
{
	int i;

	while (nextopt("a") != '\0') {
		rmaliases();
		return 0;
	}
	for (i = 0; *argptr; argptr++) {
		if (unalias(*argptr)) {
			fprintf(stderr, "%s: %s not found\n", "unalias", *argptr);
			i = 1;
		}
	}

	return i;
}

#endif /* ASH_ALIAS */


/* Mode argument to forkshell.  Don't change FORK_FG or FORK_BG. */
#define FORK_FG    0
#define FORK_BG    1
#define FORK_NOJOB 2

/* mode flags for showjob(s) */
#define SHOW_ONLY_PGID  0x01    /* show only pgid (jobs -p) */
#define SHOW_PIDS       0x02    /* show individual pids, not just one line per job */
#define SHOW_CHANGED    0x04    /* only jobs whose state has changed */
#define SHOW_STDERR     0x08    /* print to stderr (else stdout) */

/*
 * A job structure contains information about a job.  A job is either a
 * single process or a set of processes contained in a pipeline.  In the
 * latter case, pidlist will be non-NULL, and will point to a -1 terminated
 * array of pids.
 */
struct procstat {
	pid_t   ps_pid;         /* process id */
#if ENABLE_PLATFORM_MINGW32
	HANDLE  ps_proc;
#endif
	int     ps_status;      /* last process status from wait() */
	char    *ps_cmd;        /* text of command being run */
};

struct job {
	struct procstat ps0;    /* status of process */
	struct procstat *ps;    /* status or processes when more than one */
#if JOBS
	int stopstatus;         /* status of a stopped job */
#endif
	unsigned nprocs;        /* number of processes */

#define JOBRUNNING      0       /* at least one proc running */
#define JOBSTOPPED      1       /* all procs are stopped */
#define JOBDONE         2       /* all procs are completed */
	unsigned
		state: 8,
#if JOBS
		sigint: 1,      /* job was killed by SIGINT */
		jobctl: 1,      /* job running under job control */
#endif
		waited: 1,      /* true if this entry has been waited for */
		used: 1,        /* true if this entry is in used */
		changed: 1;     /* true if status has changed */
	struct job *prev_job;   /* previous job */
};

static struct job *makejob(/*union node *,*/ int);
#if !ENABLE_PLATFORM_MINGW32
static int forkshell(struct job *, union node *, int);
#endif
static int waitforjob(struct job *);

#if !JOBS
enum { doing_jobctl = 0 };
#define setjobctl(on) do {} while (0)
#else
static smallint doing_jobctl; //references:8
static void setjobctl(int);
#endif

/*
 * Ignore a signal.
 */
static void
ignoresig(int signo)
{
	/* Avoid unnecessary system calls. Is it already SIG_IGNed? */
	if (sigmode[signo - 1] != S_IGN && sigmode[signo - 1] != S_HARD_IGN) {
		/* No, need to do it */
		signal(signo, SIG_IGN);
	}
	sigmode[signo - 1] = S_HARD_IGN;
}

#if !ENABLE_PLATFORM_MINGW32
/*
 * Only one usage site - in setsignal()
 */
static void
signal_handler(int signo)
{
	if (signo == SIGCHLD) {
		got_sigchld = 1;
		if (!trap[SIGCHLD])
			return;
	}

	gotsig[signo - 1] = 1;
	pending_sig = signo;

	if (signo == SIGINT && !trap[SIGINT]) {
		if (!suppress_int) {
			pending_sig = 0;
			raise_interrupt(); /* does not return */
		}
		pending_int = 1;
	}
}

/*
 * Set the signal handler for the specified signal.  The routine figures
 * out what it should be set to.
 */
static void
setsignal(int signo)
{
	char *t;
	char cur_act, new_act;
	struct sigaction act;

	t = trap[signo];
	new_act = S_DFL;
	if (t != NULL) { /* trap for this sig is set */
		new_act = S_CATCH;
		if (t[0] == '\0') /* trap is "": ignore this sig */
			new_act = S_IGN;
	}

	if (rootshell && new_act == S_DFL) {
		switch (signo) {
		case SIGINT:
			if (iflag || minusc || sflag == 0)
				new_act = S_CATCH;
			break;
		case SIGQUIT:
#if DEBUG
			if (debug)
				break;
#endif
			/* man bash:
			 * "In all cases, bash ignores SIGQUIT. Non-builtin
			 * commands run by bash have signal handlers
			 * set to the values inherited by the shell
			 * from its parent". */
			new_act = S_IGN;
			break;
		case SIGTERM:
			if (iflag)
				new_act = S_IGN;
			break;
#if JOBS
		case SIGTSTP:
		case SIGTTOU:
			if (mflag)
				new_act = S_IGN;
			break;
#endif
		}
	}
//TODO: if !rootshell, we reset SIGQUIT to DFL,
//whereas we have to restore it to what shell got on entry
//from the parent. See comment above

	if (signo == SIGCHLD)
		new_act = S_CATCH;

	t = &sigmode[signo - 1];
	cur_act = *t;
	if (cur_act == 0) {
		/* current setting is not yet known */
		if (sigaction(signo, NULL, &act)) {
			/* pretend it worked; maybe we should give a warning,
			 * but other shells don't. We don't alter sigmode,
			 * so we retry every time.
			 * btw, in Linux it never fails. --vda */
			return;
		}
		if (act.sa_handler == SIG_IGN) {
			cur_act = S_HARD_IGN;
			if (mflag
			 && (signo == SIGTSTP || signo == SIGTTIN || signo == SIGTTOU)
			) {
				cur_act = S_IGN;   /* don't hard ignore these */
			}
		}
	}
	if (cur_act == S_HARD_IGN || cur_act == new_act)
		return;

	act.sa_handler = SIG_DFL;
	switch (new_act) {
	case S_CATCH:
		act.sa_handler = signal_handler;
		break;
	case S_IGN:
		act.sa_handler = SIG_IGN;
		break;
	}

	/* flags and mask matter only if !DFL and !IGN, but we do it
	 * for all cases for more deterministic behavior:
	 */
	act.sa_flags = 0;
	sigfillset(&act.sa_mask);

	sigaction_set(signo, &act);

	*t = new_act;
}
#else
#define setsignal(s)
#endif

/* mode flags for set_curjob */
#define CUR_DELETE 2
#define CUR_RUNNING 1
#define CUR_STOPPED 0

#if JOBS
/* pgrp of shell on invocation */
static int initialpgrp; //references:2
static int ttyfd = -1; //5
#endif
/* array of jobs */
static struct job *jobtab; //5
/* size of array */
static unsigned njobs; //4
/* current job */
static struct job *curjob; //lots
/* number of presumed living untracked jobs */
static int jobless; //4

#if 0
/* Bash has a feature: it restores termios after a successful wait for
 * a foreground job which had at least one stopped or sigkilled member.
 * The probable rationale is that SIGSTOP and SIGKILL can preclude task from
 * properly restoring tty state. Should we do this too?
 * A reproducer: ^Z an interactive python:
 *
 * # python
 * Python 2.7.12 (...)
 * >>> ^Z
 *	{ python leaves tty in -icanon -echo state. We do survive that... }
 *  [1]+  Stopped                    python
 *	{ ...however, next program (python #2) does not survive it well: }
 * # python
 * Python 2.7.12 (...)
 * >>> Traceback (most recent call last):
 *	{ above, I typed "qwerty<CR>", but -echo state is still in effect }
 *   File "<stdin>", line 1, in <module>
 * NameError: name 'qwerty' is not defined
 *
 * The implementation below is modeled on bash code and seems to work.
 * However, I'm not sure we should do this. For one: what if I'd fg
 * the stopped python instead? It'll be confused by "restored" tty state.
 */
static struct termios shell_tty_info;
static void
get_tty_state(void)
{
	if (rootshell && ttyfd >= 0)
		tcgetattr(ttyfd, &shell_tty_info);
}
static void
set_tty_state(void)
{
	/* if (rootshell) - caller ensures this */
	if (ttyfd >= 0)
		tcsetattr(ttyfd, TCSADRAIN, &shell_tty_info);
}
static int
job_signal_status(struct job *jp)
{
	int status;
	unsigned i;
	struct procstat *ps = jp->ps;
	for (i = 0; i < jp->nprocs; i++) {
		status = ps[i].ps_status;
		if (WIFSIGNALED(status) || WIFSTOPPED(status))
			return status;
	}
	return 0;
}
static void
restore_tty_if_stopped_or_signaled(struct job *jp)
{
//TODO: check what happens if we come from waitforjob() in expbackq()
	if (rootshell) {
		int s = job_signal_status(jp);
		if (s) /* WIFSIGNALED(s) || WIFSTOPPED(s) */
			set_tty_state();
	}
}
#else
# define get_tty_state() ((void)0)
# define restore_tty_if_stopped_or_signaled(jp) ((void)0)
#endif

static void
set_curjob(struct job *jp, unsigned mode)
{
	struct job *jp1;
	struct job **jpp, **curp;

	/* first remove from list */
	jpp = curp = &curjob;
	while (1) {
		jp1 = *jpp;
		if (jp1 == jp)
			break;
		jpp = &jp1->prev_job;
	}
	*jpp = jp1->prev_job;

	/* Then re-insert in correct position */
	jpp = curp;
	switch (mode) {
	default:
#if DEBUG
		abort();
#endif
	case CUR_DELETE:
		/* job being deleted */
		break;
	case CUR_RUNNING:
		/* newly created job or backgrounded job,
		 * put after all stopped jobs.
		 */
		while (1) {
			jp1 = *jpp;
#if JOBS
			if (!jp1 || jp1->state != JOBSTOPPED)
#endif
				break;
			jpp = &jp1->prev_job;
		}
		/* FALLTHROUGH */
#if JOBS
	case CUR_STOPPED:
#endif
		/* newly stopped job - becomes curjob */
		jp->prev_job = *jpp;
		*jpp = jp;
		break;
	}
}

#if JOBS || DEBUG
static int
jobno(const struct job *jp)
{
	return jp - jobtab + 1;
}
#endif

/*
 * Convert a job name to a job structure.
 */
#if !JOBS
#define getjob(name, getctl) getjob(name)
#endif
static struct job *
getjob(const char *name, int getctl)
{
	struct job *jp;
	struct job *found;
	const char *err_msg = "%s: no such job";
	unsigned num;
	int c;
	const char *p;
	char *(*match)(const char *, const char *);

	jp = curjob;
	p = name;
	if (!p)
		goto currentjob;

	if (*p != '%')
		goto err;

	c = *++p;
	if (!c)
		goto currentjob;

	if (!p[1]) {
		if (c == '+' || c == '%') {
 currentjob:
			err_msg = "No current job";
			goto check;
		}
		if (c == '-') {
			if (jp)
				jp = jp->prev_job;
			err_msg = "No previous job";
 check:
			if (!jp)
				goto err;
			goto gotit;
		}
	}

	if (is_number(p)) {
		num = atoi(p);
		if (num > 0 && num <= njobs) {
			jp = jobtab + num - 1;
			if (jp->used)
				goto gotit;
			goto err;
		}
	}

	match = prefix;
	if (*p == '?') {
		match = strstr;
		p++;
	}

	found = NULL;
	while (jp) {
		if (match(jp->ps[0].ps_cmd, p)) {
			if (found)
				goto err;
			found = jp;
			err_msg = "%s: ambiguous";
		}
		jp = jp->prev_job;
	}
	if (!found)
		goto err;
	jp = found;

 gotit:
#if JOBS
	err_msg = "job %s not created under job control";
	if (getctl && jp->jobctl == 0)
		goto err;
#endif
	return jp;
 err:
	ash_msg_and_raise_error(err_msg, name);
}

/*
 * Mark a job structure as unused.
 */
static void
freejob(struct job *jp)
{
	struct procstat *ps;
	int i;

	INT_OFF;
	for (i = jp->nprocs, ps = jp->ps; --i >= 0; ps++) {
		if (ps->ps_cmd != nullstr)
			free(ps->ps_cmd);
	}
	if (jp->ps != &jp->ps0)
		free(jp->ps);
	jp->used = 0;
	set_curjob(jp, CUR_DELETE);
	INT_ON;
}

#if JOBS
static void
xtcsetpgrp(int fd, pid_t pgrp)
{
	if (tcsetpgrp(fd, pgrp))
		ash_msg_and_raise_perror("can't set tty process group");
}

/*
 * Turn job control on and off.
 *
 * Note:  This code assumes that the third arg to ioctl is a character
 * pointer, which is true on Berkeley systems but not System V.  Since
 * System V doesn't have job control yet, this isn't a problem now.
 *
 * Called with interrupts off.
 */
static void
setjobctl(int on)
{
	int fd;
	int pgrp;

	if (on == doing_jobctl || rootshell == 0)
		return;
	if (on) {
		int ofd;
		ofd = fd = open(_PATH_TTY, O_RDWR);
		if (fd < 0) {
	/* BTW, bash will try to open(ttyname(0)) if open("/dev/tty") fails.
	 * That sometimes helps to acquire controlling tty.
	 * Obviously, a workaround for bugs when someone
	 * failed to provide a controlling tty to bash! :) */
			fd = 2;
			while (!isatty(fd))
				if (--fd < 0)
					goto out;
		}
		/* fd is a tty at this point */
		fd = fcntl(fd, F_DUPFD, 10);
		if (ofd >= 0) /* if it is "/dev/tty", close. If 0/1/2, don't */
			close(ofd);
		if (fd < 0)
			goto out; /* F_DUPFD failed */
		close_on_exec_on(fd);
		while (1) { /* while we are in the background */
			pgrp = tcgetpgrp(fd);
			if (pgrp < 0) {
 out:
				ash_msg("can't access tty; job control turned off");
				mflag = on = 0;
				goto close;
			}
			if (pgrp == getpgrp())
				break;
			killpg(0, SIGTTIN);
		}
		initialpgrp = pgrp;

		setsignal(SIGTSTP);
		setsignal(SIGTTOU);
		setsignal(SIGTTIN);
		pgrp = rootpid;
		setpgid(0, pgrp);
		xtcsetpgrp(fd, pgrp);
	} else {
		/* turning job control off */
		fd = ttyfd;
		pgrp = initialpgrp;
		/* was xtcsetpgrp, but this can make exiting ash
		 * loop forever if pty is already deleted */
		tcsetpgrp(fd, pgrp);
		setpgid(0, pgrp);
		setsignal(SIGTSTP);
		setsignal(SIGTTOU);
		setsignal(SIGTTIN);
 close:
		if (fd >= 0)
			close(fd);
		fd = -1;
	}
	ttyfd = fd;
	doing_jobctl = on;
}

static int FAST_FUNC
killcmd(int argc, char **argv)
{
	if (argv[1] && strcmp(argv[1], "-l") != 0) {
		int i = 1;
		do {
			if (argv[i][0] == '%') {
				/*
				 * "kill %N" - job kill
				 * Converting to pgrp / pid kill
				 */
				struct job *jp;
				char *dst;
				int j, n;

				jp = getjob(argv[i], 0);
				/*
				 * In jobs started under job control, we signal
				 * entire process group by kill -PGRP_ID.
				 * This happens, f.e., in interactive shell.
				 *
				 * Otherwise, we signal each child via
				 * kill PID1 PID2 PID3.
				 * Testcases:
				 * sh -c 'sleep 1|sleep 1 & kill %1'
				 * sh -c 'true|sleep 2 & sleep 1; kill %1'
				 * sh -c 'true|sleep 1 & sleep 2; kill %1'
				 */
				n = jp->nprocs; /* can't be 0 (I hope) */
				if (jp->jobctl)
					n = 1;
				dst = alloca(n * sizeof(int)*4);
				argv[i] = dst;
				for (j = 0; j < n; j++) {
					struct procstat *ps = &jp->ps[j];
					/* Skip non-running and not-stopped members
					 * (i.e. dead members) of the job
					 */
					if (ps->ps_status != -1 && !WIFSTOPPED(ps->ps_status))
						continue;
					/*
					 * kill_main has matching code to expect
					 * leading space. Needed to not confuse
					 * negative pids with "kill -SIGNAL_NO" syntax
					 */
					dst += sprintf(dst, jp->jobctl ? " -%u" : " %u", (int)ps->ps_pid);
				}
				*dst = '\0';
			}
		} while (argv[++i]);
	}
	return kill_main(argc, argv);
}

static void
showpipe(struct job *jp /*, FILE *out*/)
{
	struct procstat *ps;
	struct procstat *psend;

	psend = jp->ps + jp->nprocs;
	for (ps = jp->ps + 1; ps < psend; ps++)
		printf(" | %s", ps->ps_cmd);
	newline_and_flush(stdout);
	flush_stdout_stderr();
}


static int
restartjob(struct job *jp, int mode)
{
	struct procstat *ps;
	int i;
	int status;
	pid_t pgid;

	INT_OFF;
	if (jp->state == JOBDONE)
		goto out;
	jp->state = JOBRUNNING;
	pgid = jp->ps[0].ps_pid;
	if (mode == FORK_FG) {
		get_tty_state();
		xtcsetpgrp(ttyfd, pgid);
	}
	killpg(pgid, SIGCONT);
	ps = jp->ps;
	i = jp->nprocs;
	do {
		if (WIFSTOPPED(ps->ps_status)) {
			ps->ps_status = -1;
		}
		ps++;
	} while (--i);
 out:
	status = (mode == FORK_FG) ? waitforjob(jp) : 0;
	INT_ON;
	return status;
}

static int FAST_FUNC
fg_bgcmd(int argc UNUSED_PARAM, char **argv)
{
	struct job *jp;
	int mode;
	int retval;

	mode = (**argv == 'f') ? FORK_FG : FORK_BG;
	nextopt(nullstr);
	argv = argptr;
	do {
		jp = getjob(*argv, 1);
		if (mode == FORK_BG) {
			set_curjob(jp, CUR_RUNNING);
			printf("[%d] ", jobno(jp));
		}
		out1str(jp->ps[0].ps_cmd);
		showpipe(jp /*, stdout*/);
		retval = restartjob(jp, mode);
	} while (*argv && *++argv);
	return retval;
}
#endif

static int
sprint_status48(char *s, int status, int sigonly)
{
	int col;
	int st;

	col = 0;
	if (!WIFEXITED(status)) {
#if JOBS
		if (WIFSTOPPED(status))
			st = WSTOPSIG(status);
		else
#endif
			st = WTERMSIG(status);
		if (sigonly) {
			if (st == SIGINT || st == SIGPIPE)
				goto out;
#if JOBS
			if (WIFSTOPPED(status))
				goto out;
#endif
		}
		st &= 0x7f;
//TODO: use bbox's get_signame? strsignal adds ~600 bytes to text+rodata
		col = fmtstr(s, 32, strsignal(st));
		if (WCOREDUMP(status)) {
			strcpy(s + col, " (core dumped)");
			col += sizeof(" (core dumped)")-1;
		}
	} else if (!sigonly) {
		st = WEXITSTATUS(status);
		col = fmtstr(s, 16, (st ? "Done(%d)" : "Done"), st);
	}
 out:
	return col;
}

#if ENABLE_PLATFORM_MINGW32

HANDLE hSIGINT;		/* Ctrl-C is pressed */

static BOOL WINAPI ctrl_handler(DWORD dwCtrlType)
{
	if (dwCtrlType == CTRL_C_EVENT || dwCtrlType == CTRL_BREAK_EVENT) {
		SetEvent(hSIGINT);
		pending_int = 1;
		return TRUE;
	}
	return FALSE;
}

/*
 * Windows does not know about parent-child relationship
 * They don't support waitpid(-1)
 */
static pid_t
waitpid_child(int *status, int wait_flags)
{
	pid_t *pidlist;
	HANDLE *proclist;
	int pid_nr = 0;
	pid_t pid;
	DWORD win_status, idx;
	struct job *jb;

	for (jb = curjob; jb; jb = jb->prev_job) {
		if (jb->state != JOBDONE)
			pid_nr += jb->nprocs;
	}
	if ( pid_nr++ == 0 )
		return -1;

	pidlist = ckmalloc(sizeof(*pidlist)*pid_nr);
	proclist = ckmalloc(sizeof(*proclist)*pid_nr);

	pidlist[0] = -1;
	proclist[0] = hSIGINT;
	pid_nr = 1;
	for (jb = curjob; jb; jb = jb->prev_job) {
		struct procstat *ps, *psend;
		if (jb->state == JOBDONE)
			continue;
		ps = jb->ps;
		psend = ps + jb->nprocs;
		while (ps < psend) {
			if (ps->ps_pid != -1 && ps->ps_proc != NULL) {
				pidlist[pid_nr] = ps->ps_pid;
				proclist[pid_nr++] = ps->ps_proc;
			}
			ps++;
		}
	}

	if (pid_nr == 1) {
		free(pidlist);
		free(proclist);
		return -1;
	}

	idx = WaitForMultipleObjects(pid_nr, proclist, FALSE,
				wait_flags|WNOHANG ? 1 : INFINITE);
	if (idx >= pid_nr) {
		free(pidlist);
		free(proclist);
		return -1;
	}
	if (!idx) { 		/* hSIGINT */
		int i;
		ResetEvent(hSIGINT);
		for (i = 1; i < pid_nr; i++)
			TerminateProcess(proclist[i], 1);
		pid = pidlist[1];
		free(pidlist);
		free(proclist);
		*status = 260;	/* terminated by a signal */
		return pid;
	}
	GetExitCodeProcess(proclist[idx], &win_status);
	pid = pidlist[idx];
	free(pidlist);
	free(proclist);
	*status = (int)win_status;
	return pid;
}
#define waitpid(p, s, f) waitpid_child(s, f)
#define wait_block_or_sig(s) waitpid_child(s, 0)

#else

static int
wait_block_or_sig(int *status)
{
	int pid;

	do {
		sigset_t mask;

		/* Poll all children for changes in their state */
		got_sigchld = 0;
		/* if job control is active, accept stopped processes too */
		pid = waitpid(-1, status, doing_jobctl ? (WNOHANG|WUNTRACED) : WNOHANG);
		if (pid != 0)
			break; /* Error (e.g. EINTR, ECHILD) or pid */

		/* Children exist, but none are ready. Sleep until interesting signal */
#if 1
		sigfillset(&mask);
		sigprocmask(SIG_SETMASK, &mask, &mask);
		while (!got_sigchld && !pending_sig)
			sigsuspend(&mask);
		sigprocmask(SIG_SETMASK, &mask, NULL);
#else /* unsafe: a signal can set pending_sig after check, but before pause() */
		while (!got_sigchld && !pending_sig)
			pause();
#endif

		/* If it was SIGCHLD, poll children again */
	} while (got_sigchld);

	return pid;
}
#endif

#define DOWAIT_NONBLOCK 0
#define DOWAIT_BLOCK    1
#define DOWAIT_BLOCK_OR_SIG 2

static int
dowait(int block, struct job *job)
{
	int pid;
	int status;
	struct job *jp;
	struct job *thisjob = NULL;

	TRACE(("dowait(0x%x) called\n", block));

	/* It's wrong to call waitpid() outside of INT_OFF region:
	 * signal can arrive just after syscall return and handler can
	 * longjmp away, losing stop/exit notification processing.
	 * Thus, for "jobs" builtin, and for waiting for a fg job,
	 * we call waitpid() (blocking or non-blocking) inside INT_OFF.
	 *
	 * However, for "wait" builtin it is wrong to simply call waitpid()
	 * in INT_OFF region: "wait" needs to wait for any running job
	 * to change state, but should exit on any trap too.
	 * In INT_OFF region, a signal just before syscall entry can set
	 * pending_sig variables, but we can't check them, and we would
	 * either enter a sleeping waitpid() (BUG), or need to busy-loop.
	 *
	 * Because of this, we run inside INT_OFF, but use a special routine
	 * which combines waitpid() and sigsuspend().
	 * This is the reason why we need to have a handler for SIGCHLD:
	 * SIG_DFL handler does not wake sigsuspend().
	 */
	INT_OFF;
	if (block == DOWAIT_BLOCK_OR_SIG) {
		pid = wait_block_or_sig(&status);
	} else {
		int wait_flags = 0;
		if (block == DOWAIT_NONBLOCK)
			wait_flags = WNOHANG;
		/* if job control is active, accept stopped processes too */
		if (doing_jobctl)
			wait_flags |= WUNTRACED;
		/* NB: _not_ safe_waitpid, we need to detect EINTR */
		pid = waitpid(-1, &status, wait_flags);
	}
	TRACE(("wait returns pid=%d, status=0x%x, errno=%d(%s)\n",
				pid, status, errno, strerror(errno)));
	if (pid <= 0)
		goto out;

	thisjob = NULL;
	for (jp = curjob; jp; jp = jp->prev_job) {
		int jobstate;
		struct procstat *ps;
		struct procstat *psend;
		if (jp->state == JOBDONE)
			continue;
		jobstate = JOBDONE;
		ps = jp->ps;
		psend = ps + jp->nprocs;
		do {
			if (ps->ps_pid == pid) {
				TRACE(("Job %d: changing status of proc %d "
					"from 0x%x to 0x%x\n",
					jobno(jp), pid, ps->ps_status, status));
				ps->ps_status = status;
				thisjob = jp;
#if ENABLE_PLATFORM_MINGW32
				ps->ps_pid = -1;
				CloseHandle(ps->ps_proc);
				ps->ps_proc = NULL;
#endif
			}
			if (ps->ps_status == -1)
				jobstate = JOBRUNNING;
#if JOBS
			if (jobstate == JOBRUNNING)
				continue;
			if (WIFSTOPPED(ps->ps_status)) {
				jp->stopstatus = ps->ps_status;
				jobstate = JOBSTOPPED;
			}
#endif
		} while (++ps < psend);
		if (!thisjob)
			continue;

		/* Found the job where one of its processes changed its state.
		 * Is there at least one live and running process in this job? */
		if (jobstate != JOBRUNNING) {
			/* No. All live processes in the job are stopped
			 * (JOBSTOPPED) or there are no live processes (JOBDONE)
			 */
			thisjob->changed = 1;
			if (thisjob->state != jobstate) {
				TRACE(("Job %d: changing state from %d to %d\n",
					jobno(thisjob), thisjob->state, jobstate));
				thisjob->state = jobstate;
#if JOBS
				if (jobstate == JOBSTOPPED)
					set_curjob(thisjob, CUR_STOPPED);
#endif
			}
		}
		goto out;
	}
	/* The process wasn't found in job list */
#if JOBS
	if (!WIFSTOPPED(status))
		jobless--;
#endif
 out:
	INT_ON;

	if (thisjob && thisjob == job) {
		char s[48 + 1];
		int len;

		len = sprint_status48(s, status, 1);
		if (len) {
			s[len] = '\n';
			s[len + 1] = '\0';
			out2str(s);
		}
	}
	return pid;
}

#if JOBS
static void
showjob(struct job *jp, int mode)
{
	struct procstat *ps;
	struct procstat *psend;
	int col;
	int indent_col;
	char s[16 + 16 + 48];
	FILE *out = (mode & SHOW_STDERR ? stderr : stdout);

	ps = jp->ps;

	if (mode & SHOW_ONLY_PGID) { /* jobs -p */
		/* just output process (group) id of pipeline */
		fprintf(out, "%d\n", ps->ps_pid);
		return;
	}

	col = fmtstr(s, 16, "[%d]   ", jobno(jp));
	indent_col = col;

	if (jp == curjob)
		s[col - 3] = '+';
	else if (curjob && jp == curjob->prev_job)
		s[col - 3] = '-';

	if (mode & SHOW_PIDS)
		col += fmtstr(s + col, 16, "%d ", ps->ps_pid);

	psend = ps + jp->nprocs;

	if (jp->state == JOBRUNNING) {
		strcpy(s + col, "Running");
		col += sizeof("Running") - 1;
	} else {
		int status = psend[-1].ps_status;
		if (jp->state == JOBSTOPPED)
			status = jp->stopstatus;
		col += sprint_status48(s + col, status, 0);
	}
	/* By now, "[JOBID]*  [maybe PID] STATUS" is printed */

	/* This loop either prints "<cmd1> | <cmd2> | <cmd3>" line
	 * or prints several "PID             | <cmdN>" lines,
	 * depending on SHOW_PIDS bit.
	 * We do not print status of individual processes
	 * between PID and <cmdN>. bash does it, but not very well:
	 * first line shows overall job status, not process status,
	 * making it impossible to know 1st process status.
	 */
	goto start;
	do {
		/* for each process */
		s[0] = '\0';
		col = 33;
		if (mode & SHOW_PIDS)
			col = fmtstr(s, 48, "\n%*c%d ", indent_col, ' ', ps->ps_pid) - 1;
 start:
		fprintf(out, "%s%*c%s%s",
				s,
				33 - col >= 0 ? 33 - col : 0, ' ',
				ps == jp->ps ? "" : "| ",
				ps->ps_cmd
		);
	} while (++ps != psend);
	newline_and_flush(out);

	jp->changed = 0;

	if (jp->state == JOBDONE) {
		TRACE(("showjob: freeing job %d\n", jobno(jp)));
		freejob(jp);
	}
}

/*
 * Print a list of jobs.  If "change" is nonzero, only print jobs whose
 * statuses have changed since the last call to showjobs.
 */
static void
showjobs(int mode)
{
	struct job *jp;

	TRACE(("showjobs(0x%x) called\n", mode));

	/* Handle all finished jobs */
	while (dowait(DOWAIT_NONBLOCK, NULL) > 0)
		continue;

	for (jp = curjob; jp; jp = jp->prev_job) {
		if (!(mode & SHOW_CHANGED) || jp->changed) {
			showjob(jp, mode);
		}
	}
}

static int FAST_FUNC
jobscmd(int argc UNUSED_PARAM, char **argv)
{
	int mode, m;

	mode = 0;
	while ((m = nextopt("lp")) != '\0') {
		if (m == 'l')
			mode |= SHOW_PIDS;
		else
			mode |= SHOW_ONLY_PGID;
	}

	argv = argptr;
	if (*argv) {
		do
			showjob(getjob(*argv, 0), mode);
		while (*++argv);
	} else {
		showjobs(mode);
	}

	return 0;
}
#endif /* JOBS */

/* Called only on finished or stopped jobs (no members are running) */
static int
getstatus(struct job *job)
{
	int status;
	int retval;
	struct procstat *ps;

	/* Fetch last member's status */
	ps = job->ps + job->nprocs - 1;
	status = ps->ps_status;
	if (pipefail) {
		/* "set -o pipefail" mode: use last _nonzero_ status */
		while (status == 0 && --ps >= job->ps)
			status = ps->ps_status;
	}

	retval = WEXITSTATUS(status);
	if (!WIFEXITED(status)) {
#if JOBS
		retval = WSTOPSIG(status);
		if (!WIFSTOPPED(status))
#endif
		{
			/* XXX: limits number of signals */
			retval = WTERMSIG(status);
#if JOBS
			if (retval == SIGINT)
				job->sigint = 1;
#endif
		}
		retval += 128;
	}
	TRACE(("getstatus: job %d, nproc %d, status 0x%x, retval 0x%x\n",
		jobno(job), job->nprocs, status, retval));
	return retval;
}

static int FAST_FUNC
waitcmd(int argc UNUSED_PARAM, char **argv)
{
	struct job *job;
	int retval;
	struct job *jp;

	nextopt(nullstr);
	retval = 0;

	argv = argptr;
	if (!*argv) {
		/* wait for all jobs */
		for (;;) {
			jp = curjob;
			while (1) {
				if (!jp) /* no running procs */
					goto ret;
				if (jp->state == JOBRUNNING)
					break;
				jp->waited = 1;
				jp = jp->prev_job;
			}
	/* man bash:
	 * "When bash is waiting for an asynchronous command via
	 * the wait builtin, the reception of a signal for which a trap
	 * has been set will cause the wait builtin to return immediately
	 * with an exit status greater than 128, immediately after which
	 * the trap is executed."
	 */
			dowait(DOWAIT_BLOCK_OR_SIG, NULL);
	/* if child sends us a signal *and immediately exits*,
	 * dowait() returns pid > 0. Check this case,
	 * not "if (dowait() < 0)"!
	 */
			if (pending_sig)
				goto sigout;
		}
	}

	retval = 127;
	do {
		if (**argv != '%') {
			pid_t pid = number(*argv);
			job = curjob;
			while (1) {
				if (!job)
					goto repeat;
				if (job->ps[job->nprocs - 1].ps_pid == pid)
					break;
				job = job->prev_job;
			}
		} else {
			job = getjob(*argv, 0);
		}
		/* loop until process terminated or stopped */
		while (job->state == JOBRUNNING) {
			dowait(DOWAIT_BLOCK_OR_SIG, NULL);
			if (pending_sig)
				goto sigout;
		}
		job->waited = 1;
		retval = getstatus(job);
 repeat: ;
	} while (*++argv);

 ret:
	return retval;
 sigout:
	retval = 128 + pending_sig;
	return retval;
}

static struct job *
growjobtab(void)
{
	size_t len;
	ptrdiff_t offset;
	struct job *jp, *jq;

	len = njobs * sizeof(*jp);
	jq = jobtab;
	jp = ckrealloc(jq, len + 4 * sizeof(*jp));

	offset = (char *)jp - (char *)jq;
	if (offset) {
		/* Relocate pointers */
		size_t l = len;

		jq = (struct job *)((char *)jq + l);
		while (l) {
			l -= sizeof(*jp);
			jq--;
#define joff(p) ((struct job *)((char *)(p) + l))
#define jmove(p) (p) = (void *)((char *)(p) + offset)
			if (joff(jp)->ps == &jq->ps0)
				jmove(joff(jp)->ps);
			if (joff(jp)->prev_job)
				jmove(joff(jp)->prev_job);
		}
		if (curjob)
			jmove(curjob);
#undef joff
#undef jmove
	}

	njobs += 4;
	jobtab = jp;
	jp = (struct job *)((char *)jp + len);
	jq = jp + 3;
	do {
		jq->used = 0;
	} while (--jq >= jp);
	return jp;
}

/*
 * Return a new job structure.
 * Called with interrupts off.
 */
static struct job *
makejob(/*union node *node,*/ int nprocs)
{
	int i;
	struct job *jp;

	for (i = njobs, jp = jobtab; ; jp++) {
		if (--i < 0) {
			jp = growjobtab();
			break;
		}
		if (jp->used == 0)
			break;
		if (jp->state != JOBDONE || !jp->waited)
			continue;
#if JOBS
		if (doing_jobctl)
			continue;
#endif
		freejob(jp);
		break;
	}
	memset(jp, 0, sizeof(*jp));
#if JOBS
	/* jp->jobctl is a bitfield.
	 * "jp->jobctl |= doing_jobctl" likely to give awful code */
	if (doing_jobctl)
		jp->jobctl = 1;
#endif
	jp->prev_job = curjob;
	curjob = jp;
	jp->used = 1;
	jp->ps = &jp->ps0;
	if (nprocs > 1) {
		jp->ps = ckmalloc(nprocs * sizeof(struct procstat));
	}
	TRACE(("makejob(%d) returns %%%d\n", nprocs,
				jobno(jp)));
	return jp;
}

#if JOBS
/*
 * Return a string identifying a command (to be printed by the
 * jobs command).
 */
static char *cmdnextc;

static void
cmdputs(const char *s)
{
	static const char vstype[VSTYPE + 1][3] = {
		"", "}", "-", "+", "?", "=",
		"%", "%%", "#", "##"
		IF_BASH_SUBSTR(, ":")
		IF_BASH_PATTERN_SUBST(, "/", "//")
	};

	const char *p, *str;
	char cc[2];
	char *nextc;
	unsigned char c;
	unsigned char subtype = 0;
	int quoted = 0;

	cc[1] = '\0';
	nextc = makestrspace((strlen(s) + 1) * 8, cmdnextc);
	p = s;
	while ((c = *p++) != '\0') {
		str = NULL;
		switch (c) {
		case CTLESC:
			c = *p++;
			break;
		case CTLVAR:
			subtype = *p++;
			if ((subtype & VSTYPE) == VSLENGTH)
				str = "${#";
			else
				str = "${";
			goto dostr;
		case CTLENDVAR:
			str = "\"}" + !(quoted & 1);
			quoted >>= 1;
			subtype = 0;
			goto dostr;
		case CTLBACKQ:
			str = "$(...)";
			goto dostr;
#if ENABLE_FEATURE_SH_MATH
		case CTLARI:
			str = "$((";
			goto dostr;
		case CTLENDARI:
			str = "))";
			goto dostr;
#endif
		case CTLQUOTEMARK:
			quoted ^= 1;
			c = '"';
			break;
		case '=':
			if (subtype == 0)
				break;
			if ((subtype & VSTYPE) != VSNORMAL)
				quoted <<= 1;
			str = vstype[subtype & VSTYPE];
			if (subtype & VSNUL)
				c = ':';
			else
				goto checkstr;
			break;
		case '\'':
		case '\\':
		case '"':
		case '$':
			/* These can only happen inside quotes */
			cc[0] = c;
			str = cc;
//FIXME:
// $ true $$ &
// $ <cr>
// [1]+  Done    true ${\$}   <<=== BUG: ${\$} is not a valid way to write $$ (${$} would be ok)
			c = '\\';
			break;
		default:
			break;
		}
		USTPUTC(c, nextc);
 checkstr:
		if (!str)
			continue;
 dostr:
		while ((c = *str++) != '\0') {
			USTPUTC(c, nextc);
		}
	} /* while *p++ not NUL */

	if (quoted & 1) {
		USTPUTC('"', nextc);
	}
	*nextc = 0;
	cmdnextc = nextc;
}

/* cmdtxt() and cmdlist() call each other */
static void cmdtxt(union node *n);

static void
cmdlist(union node *np, int sep)
{
	for (; np; np = np->narg.next) {
		if (!sep)
			cmdputs(" ");
		cmdtxt(np);
		if (sep && np->narg.next)
			cmdputs(" ");
	}
}

static void
cmdtxt(union node *n)
{
	union node *np;
	struct nodelist *lp;
	const char *p;

	if (!n)
		return;
	switch (n->type) {
	default:
#if DEBUG
		abort();
#endif
	case NPIPE:
		lp = n->npipe.cmdlist;
		for (;;) {
			cmdtxt(lp->n);
			lp = lp->next;
			if (!lp)
				break;
			cmdputs(" | ");
		}
		break;
	case NSEMI:
		p = "; ";
		goto binop;
	case NAND:
		p = " && ";
		goto binop;
	case NOR:
		p = " || ";
 binop:
		cmdtxt(n->nbinary.ch1);
		cmdputs(p);
		n = n->nbinary.ch2;
		goto donode;
	case NREDIR:
	case NBACKGND:
		n = n->nredir.n;
		goto donode;
	case NNOT:
		cmdputs("!");
		n = n->nnot.com;
 donode:
		cmdtxt(n);
		break;
	case NIF:
		cmdputs("if ");
		cmdtxt(n->nif.test);
		cmdputs("; then ");
		if (n->nif.elsepart) {
			cmdtxt(n->nif.ifpart);
			cmdputs("; else ");
			n = n->nif.elsepart;
		} else {
			n = n->nif.ifpart;
		}
		p = "; fi";
		goto dotail;
	case NSUBSHELL:
		cmdputs("(");
		n = n->nredir.n;
		p = ")";
		goto dotail;
	case NWHILE:
		p = "while ";
		goto until;
	case NUNTIL:
		p = "until ";
 until:
		cmdputs(p);
		cmdtxt(n->nbinary.ch1);
		n = n->nbinary.ch2;
		p = "; done";
 dodo:
		cmdputs("; do ");
 dotail:
		cmdtxt(n);
		goto dotail2;
	case NFOR:
		cmdputs("for ");
		cmdputs(n->nfor.var);
		cmdputs(" in ");
		cmdlist(n->nfor.args, 1);
		n = n->nfor.body;
		p = "; done";
		goto dodo;
	case NDEFUN:
		cmdputs(n->narg.text);
		p = "() { ... }";
		goto dotail2;
	case NCMD:
		cmdlist(n->ncmd.args, 1);
		cmdlist(n->ncmd.redirect, 0);
		break;
	case NARG:
		p = n->narg.text;
 dotail2:
		cmdputs(p);
		break;
	case NHERE:
	case NXHERE:
		p = "<<...";
		goto dotail2;
	case NCASE:
		cmdputs("case ");
		cmdputs(n->ncase.expr->narg.text);
		cmdputs(" in ");
		for (np = n->ncase.cases; np; np = np->nclist.next) {
			cmdtxt(np->nclist.pattern);
			cmdputs(") ");
			cmdtxt(np->nclist.body);
			cmdputs(";; ");
		}
		p = "esac";
		goto dotail2;
	case NTO:
		p = ">";
		goto redir;
	case NCLOBBER:
		p = ">|";
		goto redir;
	case NAPPEND:
		p = ">>";
		goto redir;
#if BASH_REDIR_OUTPUT
	case NTO2:
#endif
	case NTOFD:
		p = ">&";
		goto redir;
	case NFROM:
		p = "<";
		goto redir;
	case NFROMFD:
		p = "<&";
		goto redir;
	case NFROMTO:
		p = "<>";
 redir:
		cmdputs(utoa(n->nfile.fd));
		cmdputs(p);
		if (n->type == NTOFD || n->type == NFROMFD) {
			if (n->ndup.dupfd >= 0)
				cmdputs(utoa(n->ndup.dupfd));
			else
				cmdputs("-");
			break;
		}
		n = n->nfile.fname;
		goto donode;
	}
}

static char *
commandtext(union node *n)
{
	char *name;

	STARTSTACKSTR(cmdnextc);
	cmdtxt(n);
	name = stackblock();
	TRACE(("commandtext: name %p, end %p\n", name, cmdnextc));
	return ckstrdup(name);
}
#endif /* JOBS */

/*
 * Fork off a subshell.  If we are doing job control, give the subshell its
 * own process group.  Jp is a job structure that the job is to be added to.
 * N is the command that will be evaluated by the child.  Both jp and n may
 * be NULL.  The mode parameter can be one of the following:
 *      FORK_FG - Fork off a foreground process.
 *      FORK_BG - Fork off a background process.
 *      FORK_NOJOB - Like FORK_FG, but don't give the process its own
 *                   process group even if job control is on.
 *
 * When job control is turned off, background processes have their standard
 * input redirected to /dev/null (except for the second and later processes
 * in a pipeline).
 *
 * Called with interrupts off.
 */
#if !ENABLE_PLATFORM_MINGW32
/*
 * Clear traps on a fork.
 */
static void
clear_traps(void)
{
	char **tp;

	INT_OFF;
	for (tp = trap; tp < &trap[NSIG]; tp++) {
		if (*tp && **tp) {      /* trap not NULL or "" (SIG_IGN) */
			if (trap_ptr == trap)
				free(*tp);
			/* else: it "belongs" to trap_ptr vector, don't free */
			*tp = NULL;
			if ((tp - trap) != 0)
				setsignal(tp - trap);
		}
	}
	may_have_traps = 0;
	INT_ON;
}

/* Lives far away from here, needed for forkchild */
static void closescript(void);

/* Called after fork(), in child */
/* jp and n are NULL when called by openhere() for heredoc support */
static NOINLINE void
forkchild(struct job *jp, union node *n, int mode)
{
	int oldlvl;

	TRACE(("Child shell %d\n", getpid()));
	oldlvl = shlvl;
	shlvl++;

	/* man bash: "Non-builtin commands run by bash have signal handlers
	 * set to the values inherited by the shell from its parent".
	 * Do we do it correctly? */

	closescript();

	if (mode == FORK_NOJOB          /* is it `xxx` ? */
	 && n && n->type == NCMD        /* is it single cmd? */
	/* && n->ncmd.args->type == NARG - always true? */
	 && n->ncmd.args && strcmp(n->ncmd.args->narg.text, "trap") == 0
	 && n->ncmd.args->narg.next == NULL /* "trap" with no arguments */
	/* && n->ncmd.args->narg.backquote == NULL - do we need to check this? */
	) {
		TRACE(("Trap hack\n"));
		/* Awful hack for `trap` or $(trap).
		 *
		 * http://www.opengroup.org/onlinepubs/009695399/utilities/trap.html
		 * contains an example where "trap" is executed in a subshell:
		 *
		 * save_traps=$(trap)
		 * ...
		 * eval "$save_traps"
		 *
		 * Standard does not say that "trap" in subshell shall print
		 * parent shell's traps. It only says that its output
		 * must have suitable form, but then, in the above example
		 * (which is not supposed to be normative), it implies that.
		 *
		 * bash (and probably other shell) does implement it
		 * (traps are reset to defaults, but "trap" still shows them),
		 * but as a result, "trap" logic is hopelessly messed up:
		 *
		 * # trap
		 * trap -- 'echo Ho' SIGWINCH  <--- we have a handler
		 * # (trap)        <--- trap is in subshell - no output (correct, traps are reset)
		 * # true | trap   <--- trap is in subshell - no output (ditto)
		 * # echo `true | trap`    <--- in subshell - output (but traps are reset!)
		 * trap -- 'echo Ho' SIGWINCH
		 * # echo `(trap)`         <--- in subshell in subshell - output
		 * trap -- 'echo Ho' SIGWINCH
		 * # echo `true | (trap)`  <--- in subshell in subshell in subshell - output!
		 * trap -- 'echo Ho' SIGWINCH
		 *
		 * The rules when to forget and when to not forget traps
		 * get really complex and nonsensical.
		 *
		 * Our solution: ONLY bare $(trap) or `trap` is special.
		 */
		/* Save trap handler strings for trap builtin to print */
		trap_ptr = xmemdup(trap, sizeof(trap));
		/* Fall through into clearing traps */
	}
	clear_traps();
#if JOBS
	/* do job control only in root shell */
	doing_jobctl = 0;
	if (mode != FORK_NOJOB && jp->jobctl && oldlvl == 0) {
		pid_t pgrp;

		if (jp->nprocs == 0)
			pgrp = getpid();
		else
			pgrp = jp->ps[0].ps_pid;
		/* this can fail because we are doing it in the parent also */
		setpgid(0, pgrp);
		if (mode == FORK_FG)
			xtcsetpgrp(ttyfd, pgrp);
		setsignal(SIGTSTP);
		setsignal(SIGTTOU);
	} else
#endif
	if (mode == FORK_BG) {
		/* man bash: "When job control is not in effect,
		 * asynchronous commands ignore SIGINT and SIGQUIT" */
		ignoresig(SIGINT);
		ignoresig(SIGQUIT);
		if (jp->nprocs == 0) {
			close(0);
			if (open(bb_dev_null, O_RDONLY) != 0)
				ash_msg_and_raise_error("can't open '%s'", bb_dev_null);
		}
	}
	if (oldlvl == 0) {
		if (iflag) { /* why if iflag only? */
			setsignal(SIGINT);
			setsignal(SIGTERM);
		}
		/* man bash:
		 * "In all cases, bash ignores SIGQUIT. Non-builtin
		 * commands run by bash have signal handlers
		 * set to the values inherited by the shell
		 * from its parent".
		 * Take care of the second rule: */
		setsignal(SIGQUIT);
	}
#if JOBS
	if (n && n->type == NCMD
	 && n->ncmd.args && strcmp(n->ncmd.args->narg.text, "jobs") == 0
	) {
		TRACE(("Job hack\n"));
		/* "jobs": we do not want to clear job list for it,
		 * instead we remove only _its_ own_ job from job list.
		 * This makes "jobs .... | cat" more useful.
		 */
		freejob(curjob);
		return;
	}
#endif
	for (jp = curjob; jp; jp = jp->prev_job)
		freejob(jp);
	jobless = 0;
}
#endif

/* Called after fork(), in parent */
#if !JOBS
#define forkparent(jp, n, mode, pid) forkparent(jp, mode, pid)
#endif
static void
#if !ENABLE_PLATFORM_MINGW32
forkparent(struct job *jp, union node *n, int mode, pid_t pid)
#else
forkparent(struct job *jp, union node *n, int mode, HANDLE proc)
#endif
{
#if ENABLE_PLATFORM_MINGW32
	pid_t pid = GetProcessId(proc);
#endif
	TRACE(("In parent shell: child = %d\n", pid));
	if (!jp && !ENABLE_PLATFORM_MINGW32) { /* FIXME not quite understand this */
		/* jp is NULL when called by openhere() for heredoc support */
		while (jobless && dowait(DOWAIT_NONBLOCK, NULL) > 0)
			continue;
		jobless++;
		return;
	}
#if JOBS
	if (mode != FORK_NOJOB && jp->jobctl) {
		int pgrp;

		if (jp->nprocs == 0)
			pgrp = pid;
		else
			pgrp = jp->ps[0].ps_pid;
		/* This can fail because we are doing it in the child also */
		setpgid(pid, pgrp);
	}
#endif
	if (mode == FORK_BG) {
		backgndpid = pid;               /* set $! */
		set_curjob(jp, CUR_RUNNING);
	}
	if (jp) {
		struct procstat *ps = &jp->ps[jp->nprocs++];
		ps->ps_pid = pid;
#if ENABLE_PLATFORM_MINGW32
		ps->ps_proc = proc;
#endif
		ps->ps_status = -1;
		ps->ps_cmd = nullstr;
#if JOBS
		if (doing_jobctl && n)
			ps->ps_cmd = commandtext(n);
#endif
	}
}

#if !ENABLE_PLATFORM_MINGW32
/* jp and n are NULL when called by openhere() for heredoc support */
static int
forkshell(struct job *jp, union node *n, int mode)
{
	int pid;

	TRACE(("forkshell(%%%d, %p, %d) called\n", jobno(jp), n, mode));
	pid = fork();
	if (pid < 0) {
		TRACE(("Fork failed, errno=%d", errno));
		if (jp)
			freejob(jp);
		ash_msg_and_raise_error("can't fork");
	}
	if (pid == 0) {
		CLEAR_RANDOM_T(&random_gen); /* or else $RANDOM repeats in child */
		forkchild(jp, n, mode);
	} else {
		forkparent(jp, n, mode, pid);
	}
	return pid;
}
#endif

/*
 * Wait for job to finish.
 *
 * Under job control we have the problem that while a child process
 * is running interrupts generated by the user are sent to the child
 * but not to the shell.  This means that an infinite loop started by
 * an interactive user may be hard to kill.  With job control turned off,
 * an interactive user may place an interactive program inside a loop.
 * If the interactive program catches interrupts, the user doesn't want
 * these interrupts to also abort the loop.  The approach we take here
 * is to have the shell ignore interrupt signals while waiting for a
 * foreground process to terminate, and then send itself an interrupt
 * signal if the child process was terminated by an interrupt signal.
 * Unfortunately, some programs want to do a bit of cleanup and then
 * exit on interrupt; unless these processes terminate themselves by
 * sending a signal to themselves (instead of calling exit) they will
 * confuse this approach.
 *
 * Called with interrupts off.
 */
static int
waitforjob(struct job *jp)
{
	int st;

	TRACE(("waitforjob(%%%d) called\n", jobno(jp)));

	INT_OFF;
	while (jp->state == JOBRUNNING) {
		/* In non-interactive shells, we _can_ get
		 * a keyboard signal here and be EINTRed,
		 * but we just loop back, waiting for command to complete.
		 *
		 * man bash:
		 * "If bash is waiting for a command to complete and receives
		 * a signal for which a trap has been set, the trap
		 * will not be executed until the command completes."
		 *
		 * Reality is that even if trap is not set, bash
		 * will not act on the signal until command completes.
		 * Try this. sleep5intoff.c:
		 * #include <signal.h>
		 * #include <unistd.h>
		 * int main() {
		 *         sigset_t set;
		 *         sigemptyset(&set);
		 *         sigaddset(&set, SIGINT);
		 *         sigaddset(&set, SIGQUIT);
		 *         sigprocmask(SIG_BLOCK, &set, NULL);
		 *         sleep(5);
		 *         return 0;
		 * }
		 * $ bash -c './sleep5intoff; echo hi'
		 * ^C^C^C^C <--- pressing ^C once a second
		 * $ _
		 * $ bash -c './sleep5intoff; echo hi'
		 * ^\^\^\^\hi <--- pressing ^\ (SIGQUIT)
		 * $ _
		 */
		dowait(DOWAIT_BLOCK, jp);
	}
	INT_ON;

	st = getstatus(jp);
#if JOBS
	if (jp->jobctl) {
		xtcsetpgrp(ttyfd, rootpid);
		restore_tty_if_stopped_or_signaled(jp);

		/*
		 * This is truly gross.
		 * If we're doing job control, then we did a TIOCSPGRP which
		 * caused us (the shell) to no longer be in the controlling
		 * session -- so we wouldn't have seen any ^C/SIGINT.  So, we
		 * intuit from the subprocess exit status whether a SIGINT
		 * occurred, and if so interrupt ourselves.  Yuck.  - mycroft
		 */
		if (jp->sigint) /* TODO: do the same with all signals */
			raise(SIGINT); /* ... by raise(jp->sig) instead? */
	}
	if (jp->state == JOBDONE)
#endif
		freejob(jp);
	return st;
}

/*
 * return 1 if there are stopped jobs, otherwise 0
 */
static int
stoppedjobs(void)
{
	struct job *jp;
	int retval;

	retval = 0;
	if (job_warning)
		goto out;
	jp = curjob;
	if (jp && jp->state == JOBSTOPPED) {
		out2str("You have stopped jobs.\n");
		job_warning = 2;
		retval++;
	}
 out:
	return retval;
}


/*
 * Code for dealing with input/output redirection.
 */

#undef EMPTY
#undef CLOSED
#define EMPTY -2                /* marks an unused slot in redirtab */
#define CLOSED -1               /* marks a slot of previously-closed fd */

/*
 * Handle here documents.  Normally we fork off a process to write the
 * data to a pipe.  If the document is short, we can stuff the data in
 * the pipe without forking.
 */
/* openhere needs this forward reference */
static void expandhere(union node *arg, int fd);
static int
openhere(union node *redir)
{
	int pip[2];
	size_t len = 0;
	IF_PLATFORM_MINGW32(struct forkshell fs);

	if (pipe(pip) < 0)
		ash_msg_and_raise_error("pipe call failed");
	if (redir->type == NHERE) {
		len = strlen(redir->nhere.doc->narg.text);
		if (len <= PIPE_BUF) {
			full_write(pip[1], redir->nhere.doc->narg.text, len);
			goto out;
		}
	}
#if ENABLE_PLATFORM_MINGW32
	memset(&fs, 0, sizeof(fs));
	fs.fpid = FS_OPENHERE;
	fs.n = redir;
	fs.fd[0] = pip[0];
	fs.fd[1] = pip[1];
	if (spawn_forkshell(NULL, &fs, FORK_NOJOB) < 0)
		ash_msg_and_raise_error("unable to spawn shell");
#else
	if (forkshell((struct job *)NULL, (union node *)NULL, FORK_NOJOB) == 0) {
		/* child */
		close(pip[0]);
		ignoresig(SIGINT);  //signal(SIGINT, SIG_IGN);
		ignoresig(SIGQUIT); //signal(SIGQUIT, SIG_IGN);
		ignoresig(SIGHUP);  //signal(SIGHUP, SIG_IGN);
		ignoresig(SIGTSTP); //signal(SIGTSTP, SIG_IGN);
		signal(SIGPIPE, SIG_DFL);
		if (redir->type == NHERE)
			full_write(pip[1], redir->nhere.doc->narg.text, len);
		else /* NXHERE */
			expandhere(redir->nhere.doc, pip[1]);
		_exit(EXIT_SUCCESS);
	}
#endif
 out:
	close(pip[1]);
	return pip[0];
}

static int
openredirect(union node *redir)
{
	struct stat sb;
	char *fname;
	int f;

	switch (redir->nfile.type) {
/* Can't happen, our single caller does this itself */
//	case NTOFD:
//	case NFROMFD:
//		return -1;
	case NHERE:
	case NXHERE:
		return openhere(redir);
	}

	/* For N[X]HERE, reading redir->nfile.expfname would touch beyond
	 * allocated space. Do it only when we know it is safe.
	 */
	fname = redir->nfile.expfname;
#if ENABLE_PLATFORM_MINGW32
	/* Support for /dev/null */
	switch (redir->nfile.type) {
		case NFROM:
			if (!strcmp(fname, "/dev/null"))
				return open("nul",O_RDWR);
			if (!strncmp(fname, "/dev/", 5)) {
				ash_msg("Unhandled device %s\n", fname);
				return -1;
			}
			break;

		case NFROMTO:
		case NTO:
		case NCLOBBER:
		case NAPPEND:
			if (!strcmp(fname, "/dev/null"))
				return open("nul",O_RDWR);
			if (!strncmp(fname, "/dev/", 5)) {
				ash_msg("Unhandled device %s\n", fname);
				return -1;
			}
			break;
	}
#endif

	switch (redir->nfile.type) {
	default:
#if DEBUG
		abort();
#endif
	case NFROM:
		f = open(fname, O_RDONLY);
		if (f < 0)
			goto eopen;
		break;
	case NFROMTO:
		f = open(fname, O_RDWR|O_CREAT, 0666);
		if (f < 0)
			goto ecreate;
		break;
	case NTO:
#if BASH_REDIR_OUTPUT
	case NTO2:
#endif
		/* Take care of noclobber mode. */
		if (Cflag) {
			if (stat(fname, &sb) < 0) {
				f = open(fname, O_WRONLY|O_CREAT|O_EXCL, 0666);
				if (f < 0)
					goto ecreate;
			} else if (!S_ISREG(sb.st_mode)) {
				f = open(fname, O_WRONLY, 0666);
				if (f < 0)
					goto ecreate;
				if (fstat(f, &sb) < 0 && S_ISREG(sb.st_mode)) {
					close(f);
					errno = EEXIST;
					goto ecreate;
				}
			} else {
				errno = EEXIST;
				goto ecreate;
			}
			break;
		}
		/* FALLTHROUGH */
	case NCLOBBER:
		f = open(fname, O_WRONLY|O_CREAT|O_TRUNC, 0666);
		if (f < 0)
			goto ecreate;
		break;
	case NAPPEND:
		f = open(fname, O_WRONLY|O_CREAT|O_APPEND, 0666);
		if (f < 0)
			goto ecreate;
#if ENABLE_PLATFORM_MINGW32
		lseek(f, 0, SEEK_END);
#endif
		break;
	}

	return f;
 ecreate:
	ash_msg_and_raise_error("can't create %s: %s", fname, errmsg(errno, "nonexistent directory"));
 eopen:
	ash_msg_and_raise_error("can't open %s: %s", fname, errmsg(errno, "no such file"));
}

/*
 * Copy a file descriptor to be >= 10. Throws exception on error.
 */
static int
savefd(int from)
{
	int newfd;
	int err;

	newfd = fcntl(from, F_DUPFD, 10);
	err = newfd < 0 ? errno : 0;
	if (err != EBADF) {
		if (err)
			ash_msg_and_raise_perror("%d", from);
		close(from);
		fcntl(newfd, F_SETFD, FD_CLOEXEC);
	}

	return newfd;
}
static int
dup2_or_raise(int from, int to)
{
	int newfd;

	newfd = (from != to) ? dup2(from, to) : to;
	if (newfd < 0) {
		/* Happens when source fd is not open: try "echo >&99" */
		ash_msg_and_raise_perror("%d", from);
	}
	return newfd;
}
static int
fcntl_F_DUPFD(int fd, int avoid_fd)
{
	int newfd;
 repeat:
	newfd = fcntl(fd, F_DUPFD, avoid_fd + 1);
	if (newfd < 0) {
		if (errno == EBUSY)
			goto repeat;
		if (errno == EINTR)
			goto repeat;
	}
	return newfd;
}
static int
xdup_CLOEXEC_and_close(int fd, int avoid_fd)
{
	int newfd;
 repeat:
	newfd = fcntl(fd, F_DUPFD, avoid_fd + 1);
	if (newfd < 0) {
		if (errno == EBUSY)
			goto repeat;
		if (errno == EINTR)
			goto repeat;
		/* fd was not open? */
		if (errno == EBADF)
			return fd;
		ash_msg_and_raise_perror("%d", newfd);
	}
	fcntl(newfd, F_SETFD, FD_CLOEXEC);
	close(fd);
	return newfd;
}

/* Struct def and variable are moved down to the first usage site */
struct squirrel {
	int orig_fd;
	int moved_to;
};
struct redirtab {
	struct redirtab *next;
	int pair_count;
	struct squirrel two_fd[];
};
#define redirlist (G_var.redirlist)

static void
add_squirrel_closed(struct redirtab *sq, int fd)
{
	int i;

	if (!sq)
		return;

	for (i = 0; sq->two_fd[i].orig_fd != EMPTY; i++) {
		/* If we collide with an already moved fd... */
		if (fd == sq->two_fd[i].orig_fd) {
			/* Examples:
			 * "echo 3>FILE 3>&- 3>FILE"
			 * "echo 3>&- 3>FILE"
			 * No need for last redirect to insert
			 * another "need to close 3" indicator.
			 */
			TRACE(("redirect_fd %d: already moved or closed\n", fd));
			return;
		}
	}
	TRACE(("redirect_fd %d: previous fd was closed\n", fd));
	sq->two_fd[i].orig_fd = fd;
	sq->two_fd[i].moved_to = CLOSED;
}

static int
save_fd_on_redirect(int fd, int avoid_fd, struct redirtab *sq)
{
	int i, new_fd;

	if (avoid_fd < 9) /* the important case here is that it can be -1 */
		avoid_fd = 9;

#if JOBS
	if (fd == ttyfd) {
		/* Testcase: "ls -l /proc/$$/fd 10>&-" should work */
		ttyfd = xdup_CLOEXEC_and_close(ttyfd, avoid_fd);
		TRACE(("redirect_fd %d: matches ttyfd, moving it to %d\n", fd, ttyfd));
		return 1; /* "we closed fd" */
	}
#endif
	/* Are we called from redirect(0)? E.g. redirect
	 * in a forked child. No need to save fds,
	 * we aren't going to use them anymore, ok to trash.
	 */
	if (!sq)
		return 0;

	/* If this one of script's fds? */
	if (fd != 0) {
		struct parsefile *pf = g_parsefile;
		while (pf) {
			/* We skip fd == 0 case because of the following:
			 * $ ash  # running ash interactively
			 * $ . ./script.sh
			 * and in script.sh: "exec 9>&0".
			 * Even though top-level pf_fd _is_ 0,
			 * it's still ok to use it: "read" builtin uses it,
			 * why should we cripple "exec" builtin?
			 */
			if (fd == pf->pf_fd) {
				pf->pf_fd = xdup_CLOEXEC_and_close(fd, avoid_fd);
				return 1; /* "we closed fd" */
			}
			pf = pf->prev;
		}
	}

	/* Check whether it collides with any open fds (e.g. stdio), save fds as needed */

	/* First: do we collide with some already moved fds? */
	for (i = 0; sq->two_fd[i].orig_fd != EMPTY; i++) {
		/* If we collide with an already moved fd... */
		if (fd == sq->two_fd[i].moved_to) {
			new_fd = fcntl_F_DUPFD(fd, avoid_fd);
			sq->two_fd[i].moved_to = new_fd;
			TRACE(("redirect_fd %d: already busy, moving to %d\n", fd, new_fd));
			if (new_fd < 0) /* what? */
				xfunc_die();
			return 0; /* "we did not close fd" */
		}
		if (fd == sq->two_fd[i].orig_fd) {
			/* Example: echo Hello >/dev/null 1>&2 */
			TRACE(("redirect_fd %d: already moved\n", fd));
			return 0; /* "we did not close fd" */
		}
	}

	/* If this fd is open, we move and remember it; if it's closed, new_fd = CLOSED (-1) */
	new_fd = fcntl_F_DUPFD(fd, avoid_fd);
	TRACE(("redirect_fd %d: previous fd is moved to %d (-1 if it was closed)\n", fd, new_fd));
	if (new_fd < 0) {
		if (errno != EBADF)
			xfunc_die();
		/* new_fd = CLOSED; - already is -1 */
	}
	sq->two_fd[i].moved_to = new_fd;
	sq->two_fd[i].orig_fd = fd;

	/* if we move stderr, let "set -x" code know */
	if (fd == preverrout_fd)
		preverrout_fd = new_fd;

	return 0; /* "we did not close fd" */
}

static int
internally_opened_fd(int fd, struct redirtab *sq)
{
	int i;
#if JOBS
	if (fd == ttyfd)
		return 1;
#endif
	/* If this one of script's fds? */
	if (fd != 0) {
		struct parsefile *pf = g_parsefile;
		while (pf) {
			if (fd == pf->pf_fd)
				return 1;
			pf = pf->prev;
		}
	}

	if (sq)	for (i = 0; i < sq->pair_count && sq->two_fd[i].orig_fd != EMPTY; i++) {
		if (fd == sq->two_fd[i].moved_to)
			return 1;
	}
	return 0;
}

/*
 * Process a list of redirection commands.  If the REDIR_PUSH flag is set,
 * old file descriptors are stashed away so that the redirection can be
 * undone by calling popredir.
 */
/* flags passed to redirect */
#define REDIR_PUSH    01        /* save previous values of file descriptors */
static void
redirect(union node *redir, int flags)
{
	struct redirtab *sv;
	int sv_pos;

	if (!redir)
		return;

	sv_pos = 0;
	sv = NULL;
	INT_OFF;
	if (flags & REDIR_PUSH)
		sv = redirlist;
	do {
		int fd;
		int newfd;
		int close_fd;
		int closed;

		fd = redir->nfile.fd;
		if (redir->nfile.type == NTOFD || redir->nfile.type == NFROMFD) {
			//bb_error_msg("doing %d > %d", fd, newfd);
			newfd = redir->ndup.dupfd;
			close_fd = -1;
		} else {
			newfd = openredirect(redir); /* always >= 0 */
			if (fd == newfd) {
				/* open() gave us precisely the fd we wanted.
				 * This means that this fd was not busy
				 * (not opened to anywhere).
				 * Remember to close it on restore:
				 */
				add_squirrel_closed(sv, fd);
				continue;
			}
			close_fd = newfd;
		}

		if (fd == newfd)
			continue;

		/* if "N>FILE": move newfd to fd */
		/* if "N>&M": dup newfd to fd */
		/* if "N>&-": close fd (newfd is -1) */

 IF_BASH_REDIR_OUTPUT(redirect_more:)

		closed = save_fd_on_redirect(fd, /*avoid:*/ newfd, sv);
		if (newfd == -1) {
			/* "N>&-" means "close me" */
			if (!closed) {
				/* ^^^ optimization: saving may already
				 * have closed it. If not... */
				close(fd);
			}
		} else {
			/* if newfd is a script fd or saved fd, simulate EBADF */
			if (internally_opened_fd(newfd, sv)) {
				errno = EBADF;
				ash_msg_and_raise_perror("%d", newfd);
			}
			dup2_or_raise(newfd, fd);
			if (close_fd >= 0) /* "N>FILE" or ">&FILE" or heredoc? */
				close(close_fd);
#if BASH_REDIR_OUTPUT
			if (redir->nfile.type == NTO2 && fd == 1) {
				/* ">&FILE". we already redirected to 1, now copy 1 to 2 */
				fd = 2;
				newfd = 1;
				close_fd = -1;
				goto redirect_more;
			}
#endif
		}
	} while ((redir = redir->nfile.next) != NULL);
	INT_ON;

//dash:#define REDIR_SAVEFD2 03        /* set preverrout */
#define REDIR_SAVEFD2 0
	// dash has a bug: since REDIR_SAVEFD2=3 and REDIR_PUSH=1, this test
	// triggers for pure REDIR_PUSH too. Thus, this is done almost always,
	// not only for calls with flags containing REDIR_SAVEFD2.
	// We do this unconditionally (see save_fd_on_redirect()).
	//if ((flags & REDIR_SAVEFD2) && copied_fd2 >= 0)
	//	preverrout_fd = copied_fd2;
}

static int
redirectsafe(union node *redir, int flags)
{
	int err;
	volatile int saveint;
	struct jmploc *volatile savehandler = exception_handler;
	struct jmploc jmploc;

	SAVE_INT(saveint);
	/* "echo 9>/dev/null; echo >&9; echo result: $?" - result should be 1, not 2! */
	err = setjmp(jmploc.loc); /* was = setjmp(jmploc.loc) * 2; */
	if (!err) {
		exception_handler = &jmploc;
		redirect(redir, flags);
	}
	exception_handler = savehandler;
	if (err && exception_type != EXERROR)
		longjmp(exception_handler->loc, 1);
	RESTORE_INT(saveint);
	return err;
}

static struct redirtab*
pushredir(union node *redir)
{
	struct redirtab *sv;
	int i;

	if (!redir)
		return redirlist;

	i = 0;
	do {
		i++;
#if BASH_REDIR_OUTPUT
		if (redir->nfile.type == NTO2)
			i++;
#endif
		redir = redir->nfile.next;
	} while (redir);

	sv = ckzalloc(sizeof(*sv) + i * sizeof(sv->two_fd[0]));
	sv->pair_count = i;
	while (--i >= 0)
		sv->two_fd[i].orig_fd = sv->two_fd[i].moved_to = EMPTY;
	sv->next = redirlist;
	redirlist = sv;
	return sv->next;
}

/*
 * Undo the effects of the last redirection.
 */
static void
popredir(int drop)
{
	struct redirtab *rp;
	int i;

	if (redirlist == NULL)
		return;
	INT_OFF;
	rp = redirlist;
	for (i = 0; i < rp->pair_count; i++) {
		int fd = rp->two_fd[i].orig_fd;
		int copy = rp->two_fd[i].moved_to;
		if (copy == CLOSED) {
			if (!drop)
				close(fd);
			continue;
		}
		if (copy != EMPTY) {
			if (!drop) {
				/*close(fd);*/
				dup2_or_raise(copy, fd);
			}
			close(copy);
		}
	}
	redirlist = rp->next;
	free(rp);
	INT_ON;
}

static void
unwindredir(struct redirtab *stop)
{
	while (redirlist != stop)
		popredir(/*drop:*/ 0);
}


/* ============ Routines to expand arguments to commands
 *
 * We have to deal with backquotes, shell variables, and file metacharacters.
 */

#if ENABLE_FEATURE_SH_MATH
static arith_t
ash_arith(const char *s)
{
	arith_state_t math_state;
	arith_t result;

	math_state.lookupvar = lookupvar;
	math_state.setvar    = setvar0;
	//math_state.endofname = endofname;

	INT_OFF;
	result = arith(&math_state, s);
	if (math_state.errmsg)
		ash_msg_and_raise_error(math_state.errmsg);
	INT_ON;

	return result;
}
#endif

/*
 * expandarg flags
 */
#define EXP_FULL        0x1     /* perform word splitting & file globbing */
#define EXP_TILDE       0x2     /* do normal tilde expansion */
#define EXP_VARTILDE    0x4     /* expand tildes in an assignment */
#define EXP_REDIR       0x8     /* file glob for a redirection (1 match only) */
/* ^^^^^^^^^^^^^^ this is meant to support constructs such as "cmd >file*.txt"
 * POSIX says for this case:
 *  Pathname expansion shall not be performed on the word by a
 *  non-interactive shell; an interactive shell may perform it, but shall
 *  do so only when the expansion would result in one word.
 * Currently, our code complies to the above rule by never globbing
 * redirection filenames.
 * Bash performs globbing, unless it is non-interactive and in POSIX mode.
 * (this means that on a typical Linux distro, bash almost always
 * performs globbing, and thus diverges from what we do).
 */
#define EXP_CASE        0x10    /* keeps quotes around for CASE pattern */
#define EXP_QPAT        0x20    /* pattern in quoted parameter expansion */
#define EXP_VARTILDE2   0x40    /* expand tildes after colons only */
#define EXP_WORD        0x80    /* expand word in parameter expansion */
#define EXP_QUOTED      0x100   /* expand word in double quotes */
/*
 * rmescape() flags
 */
#define RMESCAPE_ALLOC  0x1     /* Allocate a new string */
#define RMESCAPE_GLOB   0x2     /* Add backslashes for glob */
#define RMESCAPE_GROW   0x8     /* Grow strings instead of stalloc */
#define RMESCAPE_HEAP   0x10    /* Malloc strings instead of stalloc */
#define RMESCAPE_SLASH  0x20    /* Stop globbing after slash */

/* Add CTLESC when necessary. */
#define QUOTES_ESC     (EXP_FULL | EXP_CASE | EXP_QPAT)
/* Do not skip NUL characters. */
#define QUOTES_KEEPNUL EXP_TILDE

/*
 * Structure specifying which parts of the string should be searched
 * for IFS characters.
 */
struct ifsregion {
	struct ifsregion *next; /* next region in list */
	int begoff;             /* offset of start of region */
	int endoff;             /* offset of end of region */
	int nulonly;            /* search for nul bytes only */
};

struct arglist {
	struct strlist *list;
	struct strlist **lastp;
};

/* output of current string */
static char *expdest;
/* list of back quote expressions */
static struct nodelist *argbackq;
/* first struct in list of ifs regions */
static struct ifsregion ifsfirst;
/* last struct in list */
static struct ifsregion *ifslastp;
/* holds expanded arg list */
static struct arglist exparg;

/*
 * Our own itoa().
 * cvtnum() is used even if math support is off (to prepare $? values and such).
 */
static int
cvtnum(arith_t num)
{
	int len;

	/* 32-bit and wider ints require buffer size of bytes*3 (or less) */
	len = sizeof(arith_t) * 3;
	/* If narrower: worst case, 1-byte ints: need 5 bytes: "-127<NUL>" */
	if (sizeof(arith_t) < 4) len += 2;

	expdest = makestrspace(len, expdest);
	len = fmtstr(expdest, len, ARITH_FMT, num);
	STADJUST(len, expdest);
	return len;
}

/*
 * Break the argument string into pieces based upon IFS and add the
 * strings to the argument list.  The regions of the string to be
 * searched for IFS characters have been stored by recordregion.
 */
static void
ifsbreakup(char *string, struct arglist *arglist)
{
	struct ifsregion *ifsp;
	struct strlist *sp;
	char *start;
	char *p;
	char *q;
	const char *ifs, *realifs;
	int ifsspc;
	int nulonly;

	start = string;
	if (ifslastp != NULL) {
		ifsspc = 0;
		nulonly = 0;
		realifs = ifsset() ? ifsval() : defifs;
		ifsp = &ifsfirst;
		do {
			p = string + ifsp->begoff;
			nulonly = ifsp->nulonly;
			ifs = nulonly ? nullstr : realifs;
			ifsspc = 0;
			while (p < string + ifsp->endoff) {
				q = p;
				if ((unsigned char)*p == CTLESC)
					p++;
				if (!strchr(ifs, *p)) {
					p++;
					continue;
				}
				if (!nulonly)
					ifsspc = (strchr(defifs, *p) != NULL);
				/* Ignore IFS whitespace at start */
				if (q == start && ifsspc) {
					p++;
					start = p;
					continue;
				}
				*q = '\0';
				sp = stzalloc(sizeof(*sp));
				sp->text = start;
				*arglist->lastp = sp;
				arglist->lastp = &sp->next;
				p++;
				if (!nulonly) {
					for (;;) {
						if (p >= string + ifsp->endoff) {
							break;
						}
						q = p;
						if ((unsigned char)*p == CTLESC)
							p++;
						if (strchr(ifs, *p) == NULL) {
							p = q;
							break;
						}
						if (strchr(defifs, *p) == NULL) {
							if (ifsspc) {
								p++;
								ifsspc = 0;
							} else {
								p = q;
								break;
							}
						} else
							p++;
					}
				}
				start = p;
			} /* while */
			ifsp = ifsp->next;
		} while (ifsp != NULL);
		if (nulonly)
			goto add;
	}

	if (!*start)
		return;

 add:
	sp = stzalloc(sizeof(*sp));
	sp->text = start;
	*arglist->lastp = sp;
	arglist->lastp = &sp->next;
}

static void
ifsfree(void)
{
	struct ifsregion *p = ifsfirst.next;

	if (!p)
		goto out;

	INT_OFF;
	do {
		struct ifsregion *ifsp;
		ifsp = p->next;
		free(p);
		p = ifsp;
	} while (p);
	ifsfirst.next = NULL;
	INT_ON;
 out:
	ifslastp = NULL;
}

static size_t
esclen(const char *start, const char *p)
{
	size_t esc = 0;

	while (p > start && (unsigned char)*--p == CTLESC) {
		esc++;
	}
	return esc;
}

/*
 * Remove any CTLESC characters from a string.
 */
static char *
rmescapes(char *str, int flag)
{
	static const char qchars[] ALIGN1 = {
		IF_BASH_PATTERN_SUBST('/',) CTLESC, CTLQUOTEMARK, '\0' };

	char *p, *q, *r;
	unsigned inquotes;
	unsigned protect_against_glob;
	unsigned globbing;
	IF_BASH_PATTERN_SUBST(unsigned slash = flag & RMESCAPE_SLASH;)

	p = strpbrk(str, qchars IF_BASH_PATTERN_SUBST(+ !slash));
	if (!p)
		return str;

	q = p;
	r = str;
	if (flag & RMESCAPE_ALLOC) {
		size_t len = p - str;
		size_t fulllen = len + strlen(p) + 1;

		if (flag & RMESCAPE_GROW) {
			int strloc = str - (char *)stackblock();
			r = makestrspace(fulllen, expdest);
			/* p and str may be invalidated by makestrspace */
			str = (char *)stackblock() + strloc;
			p = str + len;
		} else if (flag & RMESCAPE_HEAP) {
			r = ckmalloc(fulllen);
		} else {
			r = stalloc(fulllen);
		}
		q = r;
		if (len > 0) {
			q = (char *)mempcpy(q, str, len);
		}
	}

	inquotes = 0;
	globbing = flag & RMESCAPE_GLOB;
	protect_against_glob = globbing;
	while (*p) {
		if ((unsigned char)*p == CTLQUOTEMARK) {
// Note: both inquotes and protect_against_glob only affect whether
// CTLESC,<ch> gets converted to <ch> or to \<ch>
			inquotes = ~inquotes;
			p++;
			protect_against_glob = globbing;
			continue;
		}
		if ((unsigned char)*p == CTLESC) {
			p++;
#if DEBUG
			if (*p == '\0')
				ash_msg_and_raise_error("CTLESC at EOL (shouldn't happen)");
#endif
			if (protect_against_glob) {
				/*
				 * We used to trust glob() and fnmatch() to eat
				 * superfluous escapes (\z where z has no
				 * special meaning anyway). But this causes
				 * bugs such as string of one greek letter rho
				 * (unicode-encoded as two bytes "cf,81")
				 * getting encoded as "cf,CTLESC,81"
				 * and here, converted to "cf,\,81" -
				 * which does not go well with some flavors
				 * of fnmatch() in unicode locales
				 * (for example, glibc <= 2.22).
				 *
				 * Lets add "\" only on the chars which need it.
				 * Testcases for less obvious chars are shown.
				 */
				if (*p == '*'
				 || *p == '?'
				 || *p == '['
				 || *p == '\\' /* case '\' in \\ ) echo ok;; *) echo WRONG;; esac */
				 || *p == ']' /* case ']' in [a\]] ) echo ok;; *) echo WRONG;; esac */
				 || *p == '-' /* case '-' in [a\-c]) echo ok;; *) echo WRONG;; esac */
				 || *p == '!' /* case '!' in [\!] ) echo ok;; *) echo WRONG;; esac */
				/* Some libc support [^negate], that's why "^" also needs love */
				 || *p == '^' /* case '^' in [\^] ) echo ok;; *) echo WRONG;; esac */
				) {
					*q++ = '\\';
				}
			}
		} else if (*p == '\\' && !inquotes) {
			/* naked back slash */
			protect_against_glob = 0;
			goto copy;
		}
#if BASH_PATTERN_SUBST
		else if (*p == '/' && slash) {
			/* stop handling globbing and mark location of slash */
			globbing = slash = 0;
			*p = CTLESC;
		}
#endif
		protect_against_glob = globbing;
 copy:
		*q++ = *p++;
	}
	*q = '\0';
	if (flag & RMESCAPE_GROW) {
		expdest = r;
		STADJUST(q - r + 1, expdest);
	}
	return r;
}
#define pmatch(a, b) !fnmatch((a), (b), 0)

/*
 * Prepare a pattern for a expmeta (internal glob(3)) call.
 *
 * Returns an stalloced string.
 */
static char *
preglob(const char *pattern, int flag)
{
	return rmescapes((char *)pattern, flag | RMESCAPE_GLOB);
}

/*
 * Put a string on the stack.
 */
static void
memtodest(const char *p, size_t len, int syntax, int quotes)
{
	char *q;

	if (!len)
		return;

	q = makestrspace((quotes & QUOTES_ESC) ? len * 2 : len, expdest);

	do {
		unsigned char c = *p++;
		if (c) {
			if (quotes & QUOTES_ESC) {
				int n = SIT(c, syntax);
				if (n == CCTL
				 || (((quotes & EXP_FULL) || syntax != BASESYNTAX)
				     && n == CBACK
				    )
				) {
					USTPUTC(CTLESC, q);
				}
			}
		} else if (!(quotes & QUOTES_KEEPNUL))
			continue;
		USTPUTC(c, q);
	} while (--len);

	expdest = q;
}

static size_t
strtodest(const char *p, int syntax, int quotes)
{
	size_t len = strlen(p);
	memtodest(p, len, syntax, quotes);
	return len;
}

/*
 * Record the fact that we have to scan this region of the
 * string for IFS characters.
 */
static void
recordregion(int start, int end, int nulonly)
{
	struct ifsregion *ifsp;

	if (ifslastp == NULL) {
		ifsp = &ifsfirst;
	} else {
		INT_OFF;
		ifsp = ckzalloc(sizeof(*ifsp));
		/*ifsp->next = NULL; - ckzalloc did it */
		ifslastp->next = ifsp;
		INT_ON;
	}
	ifslastp = ifsp;
	ifslastp->begoff = start;
	ifslastp->endoff = end;
	ifslastp->nulonly = nulonly;
}

static void
removerecordregions(int endoff)
{
	if (ifslastp == NULL)
		return;

	if (ifsfirst.endoff > endoff) {
		while (ifsfirst.next) {
			struct ifsregion *ifsp;
			INT_OFF;
			ifsp = ifsfirst.next->next;
			free(ifsfirst.next);
			ifsfirst.next = ifsp;
			INT_ON;
		}
		if (ifsfirst.begoff > endoff) {
			ifslastp = NULL;
		} else {
			ifslastp = &ifsfirst;
			ifsfirst.endoff = endoff;
		}
		return;
	}

	ifslastp = &ifsfirst;
	while (ifslastp->next && ifslastp->next->begoff < endoff)
		ifslastp = ifslastp->next;
	while (ifslastp->next) {
		struct ifsregion *ifsp;
		INT_OFF;
		ifsp = ifslastp->next->next;
		free(ifslastp->next);
		ifslastp->next = ifsp;
		INT_ON;
	}
	if (ifslastp->endoff > endoff)
		ifslastp->endoff = endoff;
}

static char *
exptilde(char *startp, char *p, int flags)
{
	unsigned char c;
	char *name;
	struct passwd *pw;
	const char *home;
	int quotes = flags & QUOTES_ESC;

	name = p + 1;

	while ((c = *++p) != '\0') {
		switch (c) {
		case CTLESC:
			return startp;
		case CTLQUOTEMARK:
			return startp;
		case ':':
			if (flags & EXP_VARTILDE)
				goto done;
			break;
		case '/':
		case CTLENDVAR:
			goto done;
		}
	}
 done:
	*p = '\0';
	if (*name == '\0') {
		home = lookupvar("HOME");
	} else {
		pw = getpwnam(name);
		if (pw == NULL)
			goto lose;
		home = pw->pw_dir;
	}
	if (!home || !*home)
		goto lose;
	*p = c;
	strtodest(home, SQSYNTAX, quotes);
	return p;
 lose:
	*p = c;
	return startp;
}

/*
 * Execute a command inside back quotes.  If it's a builtin command, we
 * want to save its output in a block obtained from malloc.  Otherwise
 * we fork off a subprocess and get the output of the command via a pipe.
 * Should be called with interrupts off.
 */
struct backcmd {                /* result of evalbackcmd */
	int fd;                 /* file descriptor to read from */
	int nleft;              /* number of chars in buffer */
	char *buf;              /* buffer */
	IF_PLATFORM_MINGW32(struct forkshell fs);
	struct job *jp;         /* job structure for command */
};

/* These forward decls are needed to use "eval" code for backticks handling: */
/* flags in argument to evaltree */
#define EV_EXIT    01           /* exit after evaluating tree */
#define EV_TESTED  02           /* exit status is checked; ignore -e flag */
static int evaltree(union node *, int);

/* An evaltree() which is known to never return.
 * Used to use an alias:
 * static int evaltreenr(union node *, int) __attribute__((alias("evaltree"),__noreturn__));
 * but clang was reported to "transfer" noreturn-ness to evaltree() as well.
 */
static ALWAYS_INLINE NORETURN void
evaltreenr(union node *n, int flags)
{
	evaltree(n, flags);
	bb_unreachable(abort());
	/* NOTREACHED */
}

static void FAST_FUNC
evalbackcmd(union node *n, struct backcmd *result)
{
	int pip[2];
	struct job *jp;

	result->fd = -1;
	result->buf = NULL;
	result->nleft = 0;
	IF_PLATFORM_MINGW32(memset(&result->fs, 0, sizeof(result->fs)));
	result->jp = NULL;
	if (n == NULL) {
		goto out;
	}

	if (pipe(pip) < 0)
		ash_msg_and_raise_error("pipe call failed");
	jp = makejob(/*n,*/ 1);
#if ENABLE_PLATFORM_MINGW32
	result->fs.fpid = FS_EVALBACKCMD;
	result->fs.n = n;
	result->fs.fd[0] = pip[0];
	result->fs.fd[1] = pip[1];
	if (spawn_forkshell(jp, &result->fs, FORK_NOJOB) < 0)
		ash_msg_and_raise_error("unable to spawn shell");
#else
	if (forkshell(jp, n, FORK_NOJOB) == 0) {
		/* child */
		FORCE_INT_ON;
		close(pip[0]);
		if (pip[1] != 1) {
			/*close(1);*/
			dup2_or_raise(pip[1], 1);
			close(pip[1]);
		}
/* TODO: eflag clearing makes the following not abort:
 *  ash -c 'set -e; z=$(false;echo foo); echo $z'
 * which is what bash does (unless it is in POSIX mode).
 * dash deleted "eflag = 0" line in the commit
 *  Date: Mon, 28 Jun 2010 17:11:58 +1000
 *  [EVAL] Don't clear eflag in evalbackcmd
 * For now, preserve bash-like behavior, it seems to be somewhat more useful:
 */
		eflag = 0;
		ifsfree();
		evaltreenr(n, EV_EXIT);
		/* NOTREACHED */
	}
#endif
	/* parent */
	close(pip[1]);
	result->fd = pip[0];
	result->jp = jp;

 out:
	TRACE(("evalbackcmd done: fd=%d buf=0x%x nleft=%d jp=0x%x\n",
		result->fd, result->buf, result->nleft, result->jp));
}

/*
 * Expand stuff in backwards quotes.
 */
static void
expbackq(union node *cmd, int flag)
{
	struct backcmd in;
	int i;
	char buf[128];
	char *p;
	char *dest;
	int startloc;
	int syntax = flag & EXP_QUOTED ? DQSYNTAX : BASESYNTAX;
	struct stackmark smark;

	INT_OFF;
	startloc = expdest - (char *)stackblock();
	pushstackmark(&smark, startloc);
	evalbackcmd(cmd, &in);
	popstackmark(&smark);

	p = in.buf;
	i = in.nleft;
	if (i == 0)
		goto read;
	for (;;) {
		memtodest(p, i, syntax, flag & QUOTES_ESC);
 read:
		if (in.fd < 0)
			break;
		i = nonblock_immune_read(in.fd, buf, sizeof(buf));
		TRACE(("expbackq: read returns %d\n", i));
		if (i <= 0)
			break;
		p = buf;
	}

	free(in.buf);
	if (in.fd >= 0) {
		close(in.fd);
		back_exitstatus = waitforjob(in.jp);
	}
	INT_ON;

	/* Eat all trailing newlines */
	dest = expdest;
	for (; dest > (char *)stackblock() && (dest[-1] == '\n' ||
			(ENABLE_PLATFORM_MINGW32 && dest[-1] == '\r'));)
		STUNPUTC(dest);
	expdest = dest;

	if (!(flag & EXP_QUOTED))
		recordregion(startloc, dest - (char *)stackblock(), 0);
	TRACE(("evalbackq: size:%d:'%.*s'\n",
		(int)((dest - (char *)stackblock()) - startloc),
		(int)((dest - (char *)stackblock()) - startloc),
		stackblock() + startloc));
}

#if ENABLE_FEATURE_SH_MATH
/*
 * Expand arithmetic expression.  Backup to start of expression,
 * evaluate, place result in (backed up) result, adjust string position.
 */
static void
expari(int flag)
{
	char *p, *start;
	int begoff;
	int len;

	/* ifsfree(); */

	/*
	 * This routine is slightly over-complicated for
	 * efficiency.  Next we scan backwards looking for the
	 * start of arithmetic.
	 */
	start = stackblock();
	p = expdest - 1;
	*p = '\0';
	p--;
	while (1) {
		int esc;

		while ((unsigned char)*p != CTLARI) {
			p--;
#if DEBUG
			if (p < start) {
				ash_msg_and_raise_error("missing CTLARI (shouldn't happen)");
			}
#endif
		}

		esc = esclen(start, p);
		if (!(esc % 2)) {
			break;
		}

		p -= esc + 1;
	}

	begoff = p - start;

	removerecordregions(begoff);

	expdest = p;

	if (flag & QUOTES_ESC)
		rmescapes(p + 1, 0);

	len = cvtnum(ash_arith(p + 1));

	if (!(flag & EXP_QUOTED))
		recordregion(begoff, begoff + len, 0);
}
#endif

/* argstr needs it */
static char *evalvar(char *p, int flags);

/*
 * Perform variable and command substitution.  If EXP_FULL is set, output CTLESC
 * characters to allow for further processing.  Otherwise treat
 * $@ like $* since no splitting will be performed.
 */
static void
argstr(char *p, int flags)
{
	static const char spclchars[] ALIGN1 = {
		'=',
		':',
		CTLQUOTEMARK,
		CTLENDVAR,
		CTLESC,
		CTLVAR,
		CTLBACKQ,
#if ENABLE_FEATURE_SH_MATH
		CTLENDARI,
#endif
		'\0'
	};
	const char *reject = spclchars;
	int breakall = (flags & (EXP_WORD | EXP_QUOTED)) == EXP_WORD;
	int inquotes;
	size_t length;
	int startloc;

	if (!(flags & EXP_VARTILDE)) {
		reject += 2;
	} else if (flags & EXP_VARTILDE2) {
		reject++;
	}
	inquotes = 0;
	length = 0;
	if (flags & EXP_TILDE) {
		char *q;

		flags &= ~EXP_TILDE;
 tilde:
		q = p;
		if (*q == '~')
			p = exptilde(p, q, flags);
	}
 start:
	startloc = expdest - (char *)stackblock();
	for (;;) {
		unsigned char c;

		length += strcspn(p + length, reject);
		c = p[length];
		if (c) {
			if (!(c & 0x80)
			IF_FEATURE_SH_MATH(|| c == CTLENDARI)
			) {
				/* c == '=' || c == ':' || c == CTLENDARI */
				length++;
			}
		}
		if (length > 0) {
			int newloc;
			expdest = stack_nputstr(p, length, expdest);
			newloc = expdest - (char *)stackblock();
			if (breakall && !inquotes && newloc > startloc) {
				recordregion(startloc, newloc, 0);
			}
			startloc = newloc;
		}
		p += length + 1;
		length = 0;

		switch (c) {
		case '\0':
			goto breakloop;
		case '=':
			if (flags & EXP_VARTILDE2) {
				p--;
				continue;
			}
			flags |= EXP_VARTILDE2;
			reject++;
			/* fall through */
		case ':':
			/*
			 * sort of a hack - expand tildes in variable
			 * assignments (after the first '=' and after ':'s).
			 */
			if (*--p == '~') {
				goto tilde;
			}
			continue;
		}

		switch (c) {
		case CTLENDVAR: /* ??? */
			goto breakloop;
		case CTLQUOTEMARK:
			inquotes ^= EXP_QUOTED;
			/* "$@" syntax adherence hack */
			if (inquotes && !memcmp(p, dolatstr + 1, DOLATSTRLEN - 1)) {
				p = evalvar(p + 1, flags | inquotes) + 1;
				goto start;
			}
 addquote:
			if (flags & QUOTES_ESC) {
				p--;
				length++;
				startloc++;
			}
			break;
		case CTLESC:
			startloc++;
			length++;

			/*
			 * Quoted parameter expansion pattern: remove quote
			 * unless inside inner quotes or we have a literal
			 * backslash.
			 */
			if (((flags | inquotes) & (EXP_QPAT | EXP_QUOTED)) ==
			    EXP_QPAT && *p != '\\')
				break;

			goto addquote;
		case CTLVAR:
			TRACE(("argstr: evalvar('%s')\n", p));
			p = evalvar(p, flags | inquotes);
			TRACE(("argstr: evalvar:'%s'\n", (char *)stackblock()));
			goto start;
		case CTLBACKQ:
			expbackq(argbackq->n, flags | inquotes);
			argbackq = argbackq->next;
			goto start;
#if ENABLE_FEATURE_SH_MATH
		case CTLENDARI:
			p--;
			expari(flags | inquotes);
			goto start;
#endif
		}
	}
 breakloop: ;
}

static char *
scanleft(char *startp, char *rmesc, char *rmescend UNUSED_PARAM,
		char *pattern, int quotes, int zero)
{
	char *loc, *loc2;
	char c;

	loc = startp;
	loc2 = rmesc;
	do {
		int match;
		const char *s = loc2;

		c = *loc2;
		if (zero) {
			*loc2 = '\0';
			s = rmesc;
		}
		match = pmatch(pattern, s);

		*loc2 = c;
		if (match)
			return loc;
		if (quotes && (unsigned char)*loc == CTLESC)
			loc++;
		loc++;
		loc2++;
	} while (c);
	return NULL;
}

static char *
scanright(char *startp, char *rmesc, char *rmescend,
		char *pattern, int quotes, int match_at_start)
{
#if !ENABLE_ASH_OPTIMIZE_FOR_SIZE
	int try2optimize = match_at_start;
#endif
	int esc = 0;
	char *loc;
	char *loc2;

	/* If we called by "${v/pattern/repl}" or "${v//pattern/repl}":
	 * startp="escaped_value_of_v" rmesc="raw_value_of_v"
	 * rmescend=""(ptr to NUL in rmesc) pattern="pattern" quotes=match_at_start=1
	 * Logic:
	 * loc starts at NUL at the end of startp, loc2 starts at the end of rmesc,
	 * and on each iteration they go back two/one char until they reach the beginning.
	 * We try to find a match in "raw_value_of_v", "raw_value_of_", "raw_value_of" etc.
	 */
	/* TODO: document in what other circumstances we are called. */

	for (loc = pattern - 1, loc2 = rmescend; loc >= startp; loc2--) {
		int match;
		char c = *loc2;
		const char *s = loc2;
		if (match_at_start) {
			*loc2 = '\0';
			s = rmesc;
		}
		match = pmatch(pattern, s);
		//bb_error_msg("pmatch(pattern:'%s',s:'%s'):%d", pattern, s, match);
		*loc2 = c;
		if (match)
			return loc;
#if !ENABLE_ASH_OPTIMIZE_FOR_SIZE
		if (try2optimize) {
			/* Maybe we can optimize this:
			 * if pattern ends with unescaped *, we can avoid checking
			 * shorter strings: if "foo*" doesn't match "raw_value_of_v",
			 * it won't match truncated "raw_value_of_" strings too.
			 */
			unsigned plen = strlen(pattern);
			/* Does it end with "*"? */
			if (plen != 0 && pattern[--plen] == '*') {
				/* "xxxx*" is not escaped */
				/* "xxx\*" is escaped */
				/* "xx\\*" is not escaped */
				/* "x\\\*" is escaped */
				int slashes = 0;
				while (plen != 0 && pattern[--plen] == '\\')
					slashes++;
				if (!(slashes & 1))
					break; /* ends with unescaped "*" */
			}
			try2optimize = 0;
		}
#endif
		loc--;
		if (quotes) {
			if (--esc < 0) {
				esc = esclen(startp, loc);
			}
			if (esc % 2) {
				esc--;
				loc--;
			}
		}
	}
	return NULL;
}

static void varunset(const char *, const char *, const char *, int) NORETURN;
static void
varunset(const char *end, const char *var, const char *umsg, int varflags)
{
	const char *msg;
	const char *tail;

	tail = nullstr;
	msg = "parameter not set";
	if (umsg) {
		if ((unsigned char)*end == CTLENDVAR) {
			if (varflags & VSNUL)
				tail = " or null";
		} else {
			msg = umsg;
		}
	}
	ash_msg_and_raise_error("%.*s: %s%s", (int)(end - var - 1), var, msg, tail);
}

static const char *
subevalvar(char *p, char *varname, int strloc, int subtype,
		int startloc, int varflags, int flag)
{
	struct nodelist *saveargbackq = argbackq;
	int quotes = flag & QUOTES_ESC;
	char *startp;
	char *loc;
	char *rmesc, *rmescend;
	char *str;
	int amount, resetloc;
	IF_BASH_PATTERN_SUBST(int workloc;)
	IF_BASH_PATTERN_SUBST(char *repl = NULL;)
	int zero;
	char *(*scan)(char*, char*, char*, char*, int, int);

	//bb_error_msg("subevalvar(p:'%s',varname:'%s',strloc:%d,subtype:%d,startloc:%d,varflags:%x,quotes:%d)",
	//		p, varname, strloc, subtype, startloc, varflags, quotes);

	argstr(p, EXP_TILDE | (subtype != VSASSIGN && subtype != VSQUESTION ?
			(flag & (EXP_QUOTED | EXP_QPAT) ? EXP_QPAT : EXP_CASE) : 0)
	);
	STPUTC('\0', expdest);
	argbackq = saveargbackq;
	startp = (char *)stackblock() + startloc;

	switch (subtype) {
	case VSASSIGN:
		setvar0(varname, startp);
		amount = startp - expdest;
		STADJUST(amount, expdest);
		return startp;

	case VSQUESTION:
		varunset(p, varname, startp, varflags);
		/* NOTREACHED */

#if BASH_SUBSTR
	case VSSUBSTR: {
		int pos, len, orig_len;
		char *colon;

		loc = str = stackblock() + strloc;

# if !ENABLE_FEATURE_SH_MATH
#  define ash_arith number
# endif
		/* Read POS in ${var:POS:LEN} */
		colon = strchr(loc, ':');
		if (colon) *colon = '\0';
		pos = ash_arith(loc);
		if (colon) *colon = ':';

		/* Read LEN in ${var:POS:LEN} */
		len = str - startp - 1;
		/* *loc != '\0', guaranteed by parser */
		if (quotes) {
			char *ptr;

			/* Adjust the length by the number of escapes */
			for (ptr = startp; ptr < (str - 1); ptr++) {
				if ((unsigned char)*ptr == CTLESC) {
					len--;
					ptr++;
				}
			}
		}
		orig_len = len;
		if (*loc++ == ':') {
			/* ${var::LEN} */
			len = ash_arith(loc);
		} else {
			/* Skip POS in ${var:POS:LEN} */
			len = orig_len;
			while (*loc && *loc != ':') {
				loc++;
			}
			if (*loc++ == ':') {
				len = ash_arith(loc);
			}
		}
#  undef ash_arith

		if (pos < 0) {
			/* ${VAR:$((-n)):l} starts n chars from the end */
			pos = orig_len + pos;
		}
		if ((unsigned)pos >= orig_len) {
			/* apart from obvious ${VAR:999999:l},
			 * covers ${VAR:$((-9999999)):l} - result is ""
			 * (bash compat)
			 */
			pos = 0;
			len = 0;
		}
		if (len < 0) {
			/* ${VAR:N:-M} sets LEN to strlen()-M */
			len = (orig_len - pos) + len;
		}
		if ((unsigned)len > (orig_len - pos))
			len = orig_len - pos;

		for (str = startp; pos; str++, pos--) {
			if (quotes && (unsigned char)*str == CTLESC)
				str++;
		}
		for (loc = startp; len; len--) {
			if (quotes && (unsigned char)*str == CTLESC)
				*loc++ = *str++;
			*loc++ = *str++;
		}
		*loc = '\0';
		amount = loc - expdest;
		STADJUST(amount, expdest);
		return loc;
	}
#endif /* BASH_SUBSTR */
	}

	resetloc = expdest - (char *)stackblock();

#if BASH_PATTERN_SUBST
	/* We'll comeback here if we grow the stack while handling
	 * a VSREPLACE or VSREPLACEALL, since our pointers into the
	 * stack will need rebasing, and we'll need to remove our work
	 * areas each time
	 */
 restart:
#endif

	amount = expdest - ((char *)stackblock() + resetloc);
	STADJUST(-amount, expdest);
	startp = (char *)stackblock() + startloc;

	rmesc = startp;
	rmescend = (char *)stackblock() + strloc;
	if (quotes) {
		rmesc = rmescapes(startp, RMESCAPE_ALLOC | RMESCAPE_GROW);
		if (rmesc != startp) {
			rmescend = expdest;
			startp = (char *)stackblock() + startloc;
		}
	}
	rmescend--;
	str = (char *)stackblock() + strloc;
	/*
	 * Example: v='a\bc'; echo ${v/\\b/_\\_\z_}
	 * The result is a_\_z_c (not a\_\_z_c)!
	 *
	 * The search pattern and replace string treat backslashes differently!
	 * RMESCAPE_SLASH causes preglob to work differently on the pattern
	 * and string.  It's only used on the first call.
	 */
	preglob(str, IF_BASH_PATTERN_SUBST(
		(subtype == VSREPLACE || subtype == VSREPLACEALL) && !repl ?
			RMESCAPE_SLASH : ) 0);

#if BASH_PATTERN_SUBST
	workloc = expdest - (char *)stackblock();
	if (subtype == VSREPLACE || subtype == VSREPLACEALL) {
		int len;
		char *idx, *end;

		if (!repl) {
			repl = strchr(str, CTLESC);
			if (repl)
				*repl++ = '\0';
			else
				repl = nullstr;
		}
		//bb_error_msg("str:'%s' repl:'%s'", str, repl);

		/* If there's no pattern to match, return the expansion unmolested */
		if (str[0] == '\0')
			return NULL;

		len = 0;
		idx = startp;
		end = str - 1;
		while (idx < end) {
 try_to_match:
			loc = scanright(idx, rmesc, rmescend, str, quotes, 1);
			//bb_error_msg("scanright('%s'):'%s'", str, loc);
			if (!loc) {
				/* No match, advance */
				char *restart_detect = stackblock();
 skip_matching:
				STPUTC(*idx, expdest);
				if (quotes && (unsigned char)*idx == CTLESC) {
					idx++;
					len++;
					STPUTC(*idx, expdest);
				}
				if (stackblock() != restart_detect)
					goto restart;
				idx++;
				len++;
				rmesc++;
				/* continue; - prone to quadratic behavior, smarter code: */
				if (idx >= end)
					break;
				if (str[0] == '*') {
					/* Pattern is "*foo". If "*foo" does not match "long_string",
					 * it would never match "ong_string" etc, no point in trying.
					 */
					goto skip_matching;
				}
				goto try_to_match;
			}

			if (subtype == VSREPLACEALL) {
				while (idx < loc) {
					if (quotes && (unsigned char)*idx == CTLESC)
						idx++;
					idx++;
					rmesc++;
				}
			} else {
				idx = loc;
			}

			//bb_error_msg("repl:'%s'", repl);
			for (loc = (char*)repl; *loc; loc++) {
				char *restart_detect = stackblock();
				if (quotes && *loc == '\\') {
					STPUTC(CTLESC, expdest);
					len++;
				}
				STPUTC(*loc, expdest);
				if (stackblock() != restart_detect)
					goto restart;
				len++;
			}

			if (subtype == VSREPLACE) {
				//bb_error_msg("tail:'%s', quotes:%x", idx, quotes);
				while (*idx) {
					char *restart_detect = stackblock();
					STPUTC(*idx, expdest);
					if (stackblock() != restart_detect)
						goto restart;
					len++;
					idx++;
				}
				break;
			}
		}

		/* We've put the replaced text into a buffer at workloc, now
		 * move it to the right place and adjust the stack.
		 */
		STPUTC('\0', expdest);
		startp = (char *)stackblock() + startloc;
		memmove(startp, (char *)stackblock() + workloc, len + 1);
		//bb_error_msg("startp:'%s'", startp);
		amount = expdest - (startp + len);
		STADJUST(-amount, expdest);
		return startp;
	}
#endif /* BASH_PATTERN_SUBST */

	subtype -= VSTRIMRIGHT;
#if DEBUG
	if (subtype < 0 || subtype > 7)
		abort();
#endif
	/* zero = (subtype == VSTRIMLEFT || subtype == VSTRIMLEFTMAX) */
	zero = subtype >> 1;
	/* VSTRIMLEFT/VSTRIMRIGHTMAX -> scanleft */
	scan = (subtype & 1) ^ zero ? scanleft : scanright;

	loc = scan(startp, rmesc, rmescend, str, quotes, zero);
	if (loc) {
		if (zero) {
			memmove(startp, loc, str - loc);
			loc = startp + (str - loc) - 1;
		}
		*loc = '\0';
		amount = loc - expdest;
		STADJUST(amount, expdest);
	}
	return loc;
}

/*
 * Add the value of a specialized variable to the stack string.
 * name parameter (examples):
 * ash -c 'echo $1'      name:'1='
 * ash -c 'echo $qwe'    name:'qwe='
 * ash -c 'echo $$'      name:'$='
 * ash -c 'echo ${$}'    name:'$='
 * ash -c 'echo ${$##q}' name:'$=q'
 * ash -c 'echo ${#$}'   name:'$='
 * note: examples with bad shell syntax:
 * ash -c 'echo ${#$1}'  name:'$=1'
 * ash -c 'echo ${#1#}'  name:'1=#'
 */
static NOINLINE ssize_t
varvalue(char *name, int varflags, int flags, int *quotedp)
{
	const char *p;
	int num;
	int i;
	ssize_t len = 0;
	int sep;
	int quoted = *quotedp;
	int subtype = varflags & VSTYPE;
	int discard = subtype == VSPLUS || subtype == VSLENGTH;
	int quotes = (discard ? 0 : (flags & QUOTES_ESC)) | QUOTES_KEEPNUL;
	int syntax;

	sep = (flags & EXP_FULL) << CHAR_BIT;
	syntax = quoted ? DQSYNTAX : BASESYNTAX;

	switch (*name) {
	case '$':
		num = rootpid;
		goto numvar;
	case '?':
		num = exitstatus;
		goto numvar;
	case '#':
		num = shellparam.nparam;
		goto numvar;
	case '!':
		num = backgndpid;
		if (num == 0)
			return -1;
 numvar:
		len = cvtnum(num);
		goto check_1char_name;
	case '-':
		expdest = makestrspace(NOPTS, expdest);
		for (i = NOPTS - 1; i >= 0; i--) {
			if (optlist[i]) {
				USTPUTC(optletters(i), expdest);
				len++;
			}
		}
 check_1char_name:
#if 0
		/* handles cases similar to ${#$1} */
		if (name[2] != '\0')
			raise_error_syntax("bad substitution");
#endif
		break;
	case '@':
		if (quoted && sep)
			goto param;
		/* fall through */
	case '*': {
		char **ap;
		char sepc;

		if (quoted)
			sep = 0;
		sep |= ifsset() ? ifsval()[0] : ' ';
 param:
		sepc = sep;
		*quotedp = !sepc;
		ap = shellparam.p;
		if (!ap)
			return -1;
		while ((p = *ap++) != NULL) {
			len += strtodest(p, syntax, quotes);

			if (*ap && sep) {
				len++;
				memtodest(&sepc, 1, syntax, quotes);
			}
		}
		break;
	} /* case '*' */
	case '0':
	case '1':
	case '2':
	case '3':
	case '4':
	case '5':
	case '6':
	case '7':
	case '8':
	case '9':
		num = atoi(name); /* number(name) fails on ${N#str} etc */
		if (num < 0 || num > shellparam.nparam)
			return -1;
		p = num ? shellparam.p[num - 1] : arg0;
		goto value;
	default:
		/* NB: name has form "VAR=..." */
		p = lookupvar(name);
 value:
		if (!p)
			return -1;

		len = strtodest(p, syntax, quotes);
#if ENABLE_UNICODE_SUPPORT
		if (subtype == VSLENGTH && len > 0) {
			reinit_unicode_for_ash();
			if (unicode_status == UNICODE_ON) {
				STADJUST(-len, expdest);
				discard = 0;
				len = unicode_strlen(p);
			}
		}
#endif
		break;
	}

	if (discard)
		STADJUST(-len, expdest);
	return len;
}

/*
 * Expand a variable, and return a pointer to the next character in the
 * input string.
 */
static char *
evalvar(char *p, int flag)
{
	char varflags;
	char subtype;
	int quoted;
	char easy;
	char *var;
	int patloc;
	int startloc;
	ssize_t varlen;

	varflags = (unsigned char) *p++;
	subtype = varflags & VSTYPE;

	if (!subtype)
		raise_error_syntax("bad substitution");

	quoted = flag & EXP_QUOTED;
	var = p;
	easy = (!quoted || (*var == '@' && shellparam.nparam));
	startloc = expdest - (char *)stackblock();
	p = strchr(p, '=') + 1; //TODO: use var_end(p)?

 again:
	varlen = varvalue(var, varflags, flag, &quoted);
	if (varflags & VSNUL)
		varlen--;

	if (subtype == VSPLUS) {
		varlen = -1 - varlen;
		goto vsplus;
	}

	if (subtype == VSMINUS) {
 vsplus:
		if (varlen < 0) {
			argstr(
				p,
				flag | EXP_TILDE | EXP_WORD
			);
			goto end;
		}
		goto record;
	}

	if (subtype == VSASSIGN || subtype == VSQUESTION) {
		if (varlen >= 0)
			goto record;

		subevalvar(p, var, 0, subtype, startloc, varflags,
			   flag & ~QUOTES_ESC);
		varflags &= ~VSNUL;
		/*
		 * Remove any recorded regions beyond
		 * start of variable
		 */
		removerecordregions(startloc);
		goto again;
	}

	if (varlen < 0 && uflag)
		varunset(p, var, 0, 0);

	if (subtype == VSLENGTH) {
		cvtnum(varlen > 0 ? varlen : 0);
		goto record;
	}

	if (subtype == VSNORMAL) {
 record:
		if (!easy)
			goto end;
		recordregion(startloc, expdest - (char *)stackblock(), quoted);
		goto end;
	}

#if DEBUG
	switch (subtype) {
	case VSTRIMLEFT:
	case VSTRIMLEFTMAX:
	case VSTRIMRIGHT:
	case VSTRIMRIGHTMAX:
#if BASH_SUBSTR
	case VSSUBSTR:
#endif
#if BASH_PATTERN_SUBST
	case VSREPLACE:
	case VSREPLACEALL:
#endif
		break;
	default:
		abort();
	}
#endif

	if (varlen >= 0) {
		/*
		 * Terminate the string and start recording the pattern
		 * right after it
		 */
		STPUTC('\0', expdest);
		patloc = expdest - (char *)stackblock();
		if (NULL == subevalvar(p, /* varname: */ NULL, patloc, subtype,
				startloc, varflags, flag)) {
			int amount = expdest - (
				(char *)stackblock() + patloc - 1
			);
			STADJUST(-amount, expdest);
		}
		/* Remove any recorded regions beyond start of variable */
		removerecordregions(startloc);
		goto record;
	}

 end:
	if (subtype != VSNORMAL) {      /* skip to end of alternative */
		int nesting = 1;
		for (;;) {
			unsigned char c = *p++;
			if (c == CTLESC)
				p++;
			else if (c == CTLBACKQ) {
				if (varlen >= 0)
					argbackq = argbackq->next;
			} else if (c == CTLVAR) {
				if ((*p++ & VSTYPE) != VSNORMAL)
					nesting++;
			} else if (c == CTLENDVAR) {
				if (--nesting == 0)
					break;
			}
		}
	}
	return p;
}

/*
 * Add a file name to the list.
 */
static void
addfname(const char *name)
{
	struct strlist *sp;

	sp = stzalloc(sizeof(*sp));
	sp->text = sstrdup(name);
	*exparg.lastp = sp;
	exparg.lastp = &sp->next;
}

/* Avoid glob() (and thus, stat() et al) for words like "echo" */
static int
hasmeta(const char *p)
{
	static const char chars[] ALIGN1 = {
		'*', '?', '[', '\\', CTLQUOTEMARK, CTLESC, 0
	};

	for (;;) {
		p = strpbrk(p, chars);
		if (!p)
			break;
		switch ((unsigned char) *p) {
		case CTLQUOTEMARK:
			for (;;) {
				p++;
				if (*p == CTLQUOTEMARK)
					break;
				if (*p == CTLESC)
					p++;
				if (*p == '\0') /* huh? */
					return 0;
			}
			break;
		case '\\':
		case CTLESC:
			p++;
			if (*p == '\0')
				return 0;
			break;
		case '[':
			if (!strchr(p + 1, ']')) {
				/* It's not a properly closed [] pattern,
				 * but other metas may follow. Continue checking.
				 * my[file* _is_ globbed by bash
				 * and matches filenames like "my[file1".
				 */
				break;
			}
			/* fallthrough */
		default:
		/* case '*': */
		/* case '?': */
			return 1;
		}
		p++;
	}

	return 0;
}

/* If we want to use glob() from libc... */
#if !ENABLE_ASH_INTERNAL_GLOB

/* Add the result of glob() to the list */
static void
addglob(const glob_t *pglob)
{
	char **p = pglob->gl_pathv;

	do {
		addfname(*p);
	} while (*++p);
}
static void
expandmeta(struct strlist *str /*, int flag*/)
{
	/* TODO - EXP_REDIR */

	while (str) {
		char *p;
		glob_t pglob;
		int i;

		if (fflag)
			goto nometa;

		if (!hasmeta(str->text))
			goto nometa;

		INT_OFF;
		p = preglob(str->text, RMESCAPE_ALLOC | RMESCAPE_HEAP);
// GLOB_NOMAGIC (GNU): if no *?[ chars in pattern, return it even if no match
// GLOB_NOCHECK: if no match, return unchanged pattern (sans \* escapes?)
//
// glibc 2.24.90 glob(GLOB_NOMAGIC) does not remove backslashes used for escaping:
// if you pass it "file\?", it returns "file\?", not "file?", if no match.
// Which means you need to unescape the string, right? Not so fast:
// if there _is_ a file named "file\?" (with backslash), it is returned
// as "file\?" too (whichever pattern you used to find it, say, "file*").
// You DON'T KNOW by looking at the result whether you need to unescape it.
//
// Worse, globbing of "file\?" in a directory with two files, "file?" and "file\?",
// returns "file\?" - which is WRONG: "file\?" pattern matches "file?" file.
// Without GLOB_NOMAGIC, this works correctly ("file?" is returned as a match).
// With GLOB_NOMAGIC | GLOB_NOCHECK, this also works correctly.
//		i = glob(p, GLOB_NOMAGIC | GLOB_NOCHECK, NULL, &pglob);
//		i = glob(p, GLOB_NOMAGIC, NULL, &pglob);
		i = glob(p, 0, NULL, &pglob);
		//bb_error_msg("glob('%s'):%d '%s'...", p, i, pglob.gl_pathv ? pglob.gl_pathv[0] : "-");
		if (p != str->text)
			free(p);
		switch (i) {
		case 0:
#if 0 // glibc 2.24.90 bug? Patterns like "*/file", when match, don't set GLOB_MAGCHAR
			/* GLOB_MAGCHAR is set if *?[ chars were seen (GNU) */
			if (!(pglob.gl_flags & GLOB_MAGCHAR))
				goto nometa2;
#endif
			addglob(&pglob);
			globfree(&pglob);
			INT_ON;
			break;
		case GLOB_NOMATCH:
 //nometa2:
			globfree(&pglob);
			INT_ON;
 nometa:
			*exparg.lastp = str;
			rmescapes(str->text, 0);
			exparg.lastp = &str->next;
			break;
		default:	/* GLOB_NOSPACE */
			globfree(&pglob);
			INT_ON;
			ash_msg_and_raise_error(bb_msg_memory_exhausted);
		}
		str = str->next;
	}
}

#else
/* ENABLE_ASH_INTERNAL_GLOB: Homegrown globbing code. (dash also has both, uses homegrown one.) */

/*
 * Do metacharacter (i.e. *, ?, [...]) expansion.
 */
static void
expmeta(char *expdir, char *enddir, char *name)
{
	char *p;
	const char *cp;
	char *start;
	char *endname;
	int metaflag;
	struct stat statb;
	DIR *dirp;
	struct dirent *dp;
	int atend;
	int matchdot;
	int esc;

	metaflag = 0;
	start = name;
	for (p = name; esc = 0, *p; p += esc + 1) {
		if (*p == '*' || *p == '?')
			metaflag = 1;
		else if (*p == '[') {
			char *q = p + 1;
			if (*q == '!')
				q++;
			for (;;) {
				if (*q == '\\')
					q++;
				if (*q == '/' || *q == '\0')
					break;
				if (*++q == ']') {
					metaflag = 1;
					break;
				}
			}
		} else {
			if (*p == '\\')
				esc++;
			if (p[esc] == '/') {
				if (metaflag)
					break;
				start = p + esc + 1;
			}
		}
	}
	if (metaflag == 0) {    /* we've reached the end of the file name */
		if (enddir != expdir)
			metaflag++;
		p = name;
		do {
			if (*p == '\\')
				p++;
			*enddir++ = *p;
		} while (*p++);
		if (metaflag == 0 || lstat(expdir, &statb) >= 0)
			addfname(expdir);
		return;
	}
	endname = p;
	if (name < start) {
		p = name;
		do {
			if (*p == '\\')
				p++;
			*enddir++ = *p++;
		} while (p < start);
	}
	if (enddir == expdir) {
		cp = ".";
	} else if (enddir == expdir + 1 && *expdir == '/') {
		cp = "/";
	} else {
		cp = expdir;
		enddir[-1] = '\0';
	}
	dirp = opendir(cp);
	if (dirp == NULL)
		return;
	if (enddir != expdir)
		enddir[-1] = '/';
	if (*endname == 0) {
		atend = 1;
	} else {
		atend = 0;
		*endname = '\0';
		endname += esc + 1;
	}
	matchdot = 0;
	p = start;
	if (*p == '\\')
		p++;
	if (*p == '.')
		matchdot++;
	while (!pending_int && (dp = readdir(dirp)) != NULL) {
		if (dp->d_name[0] == '.' && !matchdot)
			continue;
		if (pmatch(start, dp->d_name)) {
			if (atend) {
				strcpy(enddir, dp->d_name);
				addfname(expdir);
			} else {
				for (p = enddir, cp = dp->d_name; (*p++ = *cp++) != '\0';)
					continue;
				p[-1] = '/';
				expmeta(expdir, p, endname);
			}
		}
	}
	closedir(dirp);
	if (!atend)
		endname[-esc - 1] = esc ? '\\' : '/';
}

static struct strlist *
msort(struct strlist *list, int len)
{
	struct strlist *p, *q = NULL;
	struct strlist **lpp;
	int half;
	int n;

	if (len <= 1)
		return list;
	half = len >> 1;
	p = list;
	for (n = half; --n >= 0;) {
		q = p;
		p = p->next;
	}
	q->next = NULL;                 /* terminate first half of list */
	q = msort(list, half);          /* sort first half of list */
	p = msort(p, len - half);               /* sort second half */
	lpp = &list;
	for (;;) {
#if ENABLE_LOCALE_SUPPORT
		if (strcoll(p->text, q->text) < 0)
#else
		if (strcmp(p->text, q->text) < 0)
#endif
						{
			*lpp = p;
			lpp = &p->next;
			p = *lpp;
			if (p == NULL) {
				*lpp = q;
				break;
			}
		} else {
			*lpp = q;
			lpp = &q->next;
			q = *lpp;
			if (q == NULL) {
				*lpp = p;
				break;
			}
		}
	}
	return list;
}

/*
 * Sort the results of file name expansion.  It calculates the number of
 * strings to sort and then calls msort (short for merge sort) to do the
 * work.
 */
static struct strlist *
expsort(struct strlist *str)
{
	int len;
	struct strlist *sp;

	len = 0;
	for (sp = str; sp; sp = sp->next)
		len++;
	return msort(str, len);
}

static void
expandmeta(struct strlist *str /*, int flag*/)
{
	/* TODO - EXP_REDIR */

	while (str) {
		char *expdir;
		struct strlist **savelastp;
		struct strlist *sp;
		char *p;

		if (fflag)
			goto nometa;
		if (!hasmeta(str->text))
			goto nometa;
		savelastp = exparg.lastp;

		INT_OFF;
		p = preglob(str->text, RMESCAPE_ALLOC | RMESCAPE_HEAP);
		{
			int i = strlen(str->text);
//BUGGY estimation of how long expanded name can be
			expdir = ckmalloc(i < 2048 ? 2048 : i+1);
		}
		expmeta(expdir, expdir, p);
		free(expdir);
		if (p != str->text)
			free(p);
		INT_ON;
		if (exparg.lastp == savelastp) {
			/*
			 * no matches
			 */
 nometa:
			*exparg.lastp = str;
			rmescapes(str->text, 0);
			exparg.lastp = &str->next;
		} else {
			*exparg.lastp = NULL;
			*savelastp = sp = expsort(*savelastp);
			while (sp->next != NULL)
				sp = sp->next;
			exparg.lastp = &sp->next;
		}
		str = str->next;
	}
}
#endif /* ENABLE_ASH_INTERNAL_GLOB */

/*
 * Perform variable substitution and command substitution on an argument,
 * placing the resulting list of arguments in arglist.  If EXP_FULL is true,
 * perform splitting and file name expansion.  When arglist is NULL, perform
 * here document expansion.
 */
static void
expandarg(union node *arg, struct arglist *arglist, int flag)
{
	struct strlist *sp;
	char *p;

	argbackq = arg->narg.backquote;
	STARTSTACKSTR(expdest);
	TRACE(("expandarg: argstr('%s',flags:%x)\n", arg->narg.text, flag));
	argstr(arg->narg.text, flag);
	p = _STPUTC('\0', expdest);
	expdest = p - 1;
	if (arglist == NULL) {
		/* here document expanded */
		goto out;
	}
	p = grabstackstr(p);
	TRACE(("expandarg: p:'%s'\n", p));
	exparg.lastp = &exparg.list;
	/*
	 * TODO - EXP_REDIR
	 */
	if (flag & EXP_FULL) {
		ifsbreakup(p, &exparg);
		*exparg.lastp = NULL;
		exparg.lastp = &exparg.list;
		expandmeta(exparg.list /*, flag*/);
	} else {
		sp = stzalloc(sizeof(*sp));
		sp->text = p;
		*exparg.lastp = sp;
		exparg.lastp = &sp->next;
	}
	*exparg.lastp = NULL;
	if (exparg.list) {
		*arglist->lastp = exparg.list;
		arglist->lastp = exparg.lastp;
	}

 out:
	ifsfree();
}

/*
 * Expand shell variables and backquotes inside a here document.
 */
static void
expandhere(union node *arg, int fd)
{
	expandarg(arg, (struct arglist *)NULL, EXP_QUOTED);
	full_write(fd, stackblock(), expdest - (char *)stackblock());
}

/*
 * Returns true if the pattern matches the string.
 */
static int
patmatch(char *pattern, const char *string)
{
	char *p = preglob(pattern, 0);
	//bb_error_msg("fnmatch(pattern:'%s',str:'%s')", p, string);
	return pmatch(p, string);
}

/*
 * See if a pattern matches in a case statement.
 */
static int
casematch(union node *pattern, char *val)
{
	struct stackmark smark;
	int result;

	setstackmark(&smark);
	argbackq = pattern->narg.backquote;
	STARTSTACKSTR(expdest);
	argstr(pattern->narg.text, EXP_TILDE | EXP_CASE);
	STACKSTRNUL(expdest);
	ifsfree();
	result = patmatch(stackblock(), val);
	popstackmark(&smark);
	return result;
}


/* ============ find_command */

struct builtincmd {
	const char *name;
	int (*builtin)(int, char **) FAST_FUNC;
	/* unsigned flags; */
};
#define IS_BUILTIN_SPECIAL(b) ((b)->name[0] & 1)
/* "regular" builtins always take precedence over commands,
 * regardless of PATH=....%builtin... position */
#define IS_BUILTIN_REGULAR(b) ((b)->name[0] & 2)
#define IS_BUILTIN_ASSIGN(b)  ((b)->name[0] & 4)

struct cmdentry {
	smallint cmdtype;       /* CMDxxx */
	union param {
		int index;
		/* index >= 0 for commands without path (slashes) */
		/* (TODO: what exactly does the value mean? PATH position?) */
		/* index == -1 for commands with slashes */
		/* index == (-2 - applet_no) for NOFORK applets */
		const struct builtincmd *cmd;
		struct funcnode *func;
	} u;
};
/* values of cmdtype */
#define CMDUNKNOWN      -1      /* no entry in table for command */
#define CMDNORMAL       0       /* command is an executable program */
#define CMDFUNCTION     1       /* command is a shell function */
#define CMDBUILTIN      2       /* command is a shell builtin */

/* action to find_command() */
#define DO_ERR          0x01    /* prints errors */
#define DO_ABS          0x02    /* checks absolute paths */
#define DO_NOFUNC       0x04    /* don't return shell functions, for command */
#define DO_ALTPATH      0x08    /* using alternate path */
#define DO_ALTBLTIN     0x20    /* %builtin in alt. path */

static void find_command(char *, struct cmdentry *, int, const char *);


/* ============ Hashing commands */

/*
 * When commands are first encountered, they are entered in a hash table.
 * This ensures that a full path search will not have to be done for them
 * on each invocation.
 *
 * We should investigate converting to a linear search, even though that
 * would make the command name "hash" a misnomer.
 */

struct tblentry {
	struct tblentry *next;  /* next entry in hash chain */
	union param param;      /* definition of builtin function */
	smallint cmdtype;       /* CMDxxx */
	char rehash;            /* if set, cd done since entry created */
	char cmdname[1];        /* name of command */
};

static struct tblentry **cmdtable;
#define INIT_G_cmdtable() do { \
	cmdtable = xzalloc(CMDTABLESIZE * sizeof(cmdtable[0])); \
} while (0)

static int builtinloc = -1;     /* index in path of %builtin, or -1 */


static void
tryexec(IF_FEATURE_SH_STANDALONE(int applet_no,) const char *cmd, char **argv, char **envp)
{
#if ENABLE_FEATURE_SH_STANDALONE
	if (applet_no >= 0) {
		if (APPLET_IS_NOEXEC(applet_no)) {
			clearenv();
			while (*envp)
				putenv(*envp++);
			popredir(/*drop:*/ 1);
			run_applet_no_and_exit(applet_no, cmd, argv);
		}
		/* re-exec ourselves with the new arguments */
		execve(bb_busybox_exec_path, argv, envp);
		/* If they called chroot or otherwise made the binary no longer
		 * executable, fall through */
	}
#endif

 repeat:
#ifdef SYSV
	do {
		execve(cmd, argv, envp);
	} while (errno == EINTR);
#else
	execve(cmd, argv, envp);
#endif
	if (cmd != bb_busybox_exec_path && errno == ENOEXEC) {
		/* Run "cmd" as a shell script:
		 * http://pubs.opengroup.org/onlinepubs/9699919799/utilities/V3_chap02.html
		 * "If the execve() function fails with ENOEXEC, the shell
		 * shall execute a command equivalent to having a shell invoked
		 * with the command name as its first operand,
		 * with any remaining arguments passed to the new shell"
		 *
		 * That is, do not use $SHELL, user's shell, or /bin/sh;
		 * just call ourselves.
		 *
		 * Note that bash reads ~80 chars of the file, and if it sees
		 * a zero byte before it sees newline, it doesn't try to
		 * interpret it, but fails with "cannot execute binary file"
		 * message and exit code 126. For one, this prevents attempts
		 * to interpret foreign ELF binaries as shell scripts.
		 */
		argv[0] = (char*) cmd;
		cmd = bb_busybox_exec_path;
		/* NB: this is only possible because all callers of shellexec()
		 * ensure that the argv[-1] slot exists!
		 */
		argv--;
		argv[0] = (char*) "ash";
		goto repeat;
	}
}

/*
 * Exec a program.  Never returns.  If you change this routine, you may
 * have to change the find_command routine as well.
 * argv[-1] must exist and be writable! See tryexec() for why.
 */
static void shellexec(char *prog, char **argv, const char *path, int idx) NORETURN;
static void shellexec(char *prog, char **argv, const char *path, int idx)
{
	char *cmdname;
	int e;
	char **envp;
	int exerrno;
	int applet_no = -1; /* used only by FEATURE_SH_STANDALONE */

	envp = listvars(VEXPORT, VUNSET, /*end:*/ NULL);
	if ((strchr(prog, '/') || (ENABLE_PLATFORM_MINGW32 && strchr(prog, '\\')))
#if ENABLE_FEATURE_SH_STANDALONE
	 || (applet_no = find_applet_by_name(prog)) >= 0
#endif
	) {
		tryexec(IF_FEATURE_SH_STANDALONE(applet_no,) prog, argv, envp);
		if (applet_no >= 0) {
			/* We tried execing ourself, but it didn't work.
			 * Maybe /proc/self/exe doesn't exist?
			 * Try $PATH search.
			 */
			goto try_PATH;
		}
		e = errno;
	} else {
 try_PATH:
		e = ENOENT;
		while ((cmdname = path_advance(&path, prog)) != NULL) {
			if (--idx < 0 && pathopt == NULL) {
				tryexec(IF_FEATURE_SH_STANDALONE(-1,) cmdname, argv, envp);
				if (errno != ENOENT && errno != ENOTDIR)
					e = errno;
			}
			stunalloc(cmdname);
		}
	}

	/* Map to POSIX errors */
	switch (e) {
	case EACCES:
		exerrno = 126;
		break;
	case ENOENT:
		exerrno = 127;
		break;
	default:
		exerrno = 2;
		break;
	}
	exitstatus = exerrno;
	TRACE(("shellexec failed for %s, errno %d, suppress_int %d\n",
		prog, e, suppress_int));
	ash_msg_and_raise(EXEXIT, "%s: %s", prog, errmsg(e, "not found"));
	/* NOTREACHED */
}

static void
printentry(struct tblentry *cmdp)
{
	int idx;
	const char *path;
	char *name;

	idx = cmdp->param.index;
	path = pathval();
	do {
		name = path_advance(&path, cmdp->cmdname);
		stunalloc(name);
	} while (--idx >= 0);
	out1fmt("%s%s\n", name, (cmdp->rehash ? "*" : nullstr));
}

/*
 * Clear out command entries.  The argument specifies the first entry in
 * PATH which has changed.
 */
static void
clearcmdentry(int firstchange)
{
	struct tblentry **tblp;
	struct tblentry **pp;
	struct tblentry *cmdp;

	INT_OFF;
	for (tblp = cmdtable; tblp < &cmdtable[CMDTABLESIZE]; tblp++) {
		pp = tblp;
		while ((cmdp = *pp) != NULL) {
			if ((cmdp->cmdtype == CMDNORMAL &&
			     cmdp->param.index >= firstchange)
			 || (cmdp->cmdtype == CMDBUILTIN &&
			     builtinloc >= firstchange)
			) {
				*pp = cmdp->next;
				free(cmdp);
			} else {
				pp = &cmdp->next;
			}
		}
	}
	INT_ON;
}

/*
 * Locate a command in the command hash table.  If "add" is nonzero,
 * add the command to the table if it is not already present.  The
 * variable "lastcmdentry" is set to point to the address of the link
 * pointing to the entry, so that delete_cmd_entry can delete the
 * entry.
 *
 * Interrupts must be off if called with add != 0.
 */
static struct tblentry **lastcmdentry;

static struct tblentry *
cmdlookup(const char *name, int add)
{
	unsigned int hashval;
	const char *p;
	struct tblentry *cmdp;
	struct tblentry **pp;

	p = name;
	hashval = (unsigned char)*p << 4;
	while (*p)
		hashval += (unsigned char)*p++;
	hashval &= 0x7FFF;
	pp = &cmdtable[hashval % CMDTABLESIZE];
	for (cmdp = *pp; cmdp; cmdp = cmdp->next) {
		if (strcmp(cmdp->cmdname, name) == 0)
			break;
		pp = &cmdp->next;
	}
	if (add && cmdp == NULL) {
		cmdp = *pp = ckzalloc(sizeof(struct tblentry)
				+ strlen(name)
				/* + 1 - already done because
				 * tblentry::cmdname is char[1] */);
		/*cmdp->next = NULL; - ckzalloc did it */
		cmdp->cmdtype = CMDUNKNOWN;
		strcpy(cmdp->cmdname, name);
	}
	lastcmdentry = pp;
	return cmdp;
}

/*
 * Delete the command entry returned on the last lookup.
 */
static void
delete_cmd_entry(void)
{
	struct tblentry *cmdp;

	INT_OFF;
	cmdp = *lastcmdentry;
	*lastcmdentry = cmdp->next;
	if (cmdp->cmdtype == CMDFUNCTION)
		freefunc(cmdp->param.func);
	free(cmdp);
	INT_ON;
}

/*
 * Add a new command entry, replacing any existing command entry for
 * the same name - except special builtins.
 */
static void
addcmdentry(char *name, struct cmdentry *entry)
{
	struct tblentry *cmdp;

	cmdp = cmdlookup(name, 1);
	if (cmdp->cmdtype == CMDFUNCTION) {
		freefunc(cmdp->param.func);
	}
	cmdp->cmdtype = entry->cmdtype;
	cmdp->param = entry->u;
	cmdp->rehash = 0;
}

static int FAST_FUNC
hashcmd(int argc UNUSED_PARAM, char **argv UNUSED_PARAM)
{
	struct tblentry **pp;
	struct tblentry *cmdp;
	int c;
	struct cmdentry entry;
	char *name;

	if (nextopt("r") != '\0') {
		clearcmdentry(0);
		return 0;
	}

	if (*argptr == NULL) {
		for (pp = cmdtable; pp < &cmdtable[CMDTABLESIZE]; pp++) {
			for (cmdp = *pp; cmdp; cmdp = cmdp->next) {
				if (cmdp->cmdtype == CMDNORMAL)
					printentry(cmdp);
			}
		}
		return 0;
	}

	c = 0;
	while ((name = *argptr) != NULL) {
		cmdp = cmdlookup(name, 0);
		if (cmdp != NULL
		 && (cmdp->cmdtype == CMDNORMAL
		     || (cmdp->cmdtype == CMDBUILTIN && builtinloc >= 0))
		) {
			delete_cmd_entry();
		}
		find_command(name, &entry, DO_ERR, pathval());
		if (entry.cmdtype == CMDUNKNOWN)
			c = 1;
		argptr++;
	}
	return c;
}

/*
 * Called when a cd is done.  Marks all commands so the next time they
 * are executed they will be rehashed.
 */
static void
hashcd(void)
{
	struct tblentry **pp;
	struct tblentry *cmdp;

	for (pp = cmdtable; pp < &cmdtable[CMDTABLESIZE]; pp++) {
		for (cmdp = *pp; cmdp; cmdp = cmdp->next) {
			if (cmdp->cmdtype == CMDNORMAL
			 || (cmdp->cmdtype == CMDBUILTIN
			     && !IS_BUILTIN_REGULAR(cmdp->param.cmd)
			     && builtinloc > 0)
			) {
				cmdp->rehash = 1;
			}
		}
	}
}

/*
 * Fix command hash table when PATH changed.
 * Called before PATH is changed.  The argument is the new value of PATH;
 * pathval() still returns the old value at this point.
 * Called with interrupts off.
 */
static void FAST_FUNC
changepath(const char *new)
{
	const char *old;
	int firstchange;
	int idx;
	int idx_bltin;

	old = pathval();
	firstchange = 9999;     /* assume no change */
	idx = 0;
	idx_bltin = -1;
	for (;;) {
		if (*old != *new) {
			firstchange = idx;
			if ((*old == '\0' && *new == ':')
			 || (*old == ':' && *new == '\0')
			) {
				firstchange++;
			}
			old = new;      /* ignore subsequent differences */
		}
		if (*new == '\0')
			break;
		if (*new == '%' && idx_bltin < 0 && prefix(new + 1, "builtin"))
			idx_bltin = idx;
		if (*new == ':')
			idx++;
		new++;
		old++;
	}
	if (builtinloc < 0 && idx_bltin >= 0)
		builtinloc = idx_bltin;             /* zap builtins */
	if (builtinloc >= 0 && idx_bltin < 0)
		firstchange = 0;
	clearcmdentry(firstchange);
	builtinloc = idx_bltin;
}
enum {
	TEOF,
	TNL,
	TREDIR,
	TWORD,
	TSEMI,
	TBACKGND,
	TAND,
	TOR,
	TPIPE,
	TLP,
	TRP,
	TENDCASE,
	TENDBQUOTE,
	TNOT,
	TCASE,
	TDO,
	TDONE,
	TELIF,
	TELSE,
	TESAC,
	TFI,
	TFOR,
#if BASH_FUNCTION
	TFUNCTION,
#endif
	TIF,
	TIN,
	TTHEN,
	TUNTIL,
	TWHILE,
	TBEGIN,
	TEND
};
typedef smallint token_id_t;

/* Nth bit indicates if token marks the end of a list */
enum {
	tokendlist = 0
	/*  0 */ | (1u << TEOF)
	/*  1 */ | (0u << TNL)
	/*  2 */ | (0u << TREDIR)
	/*  3 */ | (0u << TWORD)
	/*  4 */ | (0u << TSEMI)
	/*  5 */ | (0u << TBACKGND)
	/*  6 */ | (0u << TAND)
	/*  7 */ | (0u << TOR)
	/*  8 */ | (0u << TPIPE)
	/*  9 */ | (0u << TLP)
	/* 10 */ | (1u << TRP)
	/* 11 */ | (1u << TENDCASE)
	/* 12 */ | (1u << TENDBQUOTE)
	/* 13 */ | (0u << TNOT)
	/* 14 */ | (0u << TCASE)
	/* 15 */ | (1u << TDO)
	/* 16 */ | (1u << TDONE)
	/* 17 */ | (1u << TELIF)
	/* 18 */ | (1u << TELSE)
	/* 19 */ | (1u << TESAC)
	/* 20 */ | (1u << TFI)
	/* 21 */ | (0u << TFOR)
#if BASH_FUNCTION
	/* 22 */ | (0u << TFUNCTION)
#endif
	/* 23 */ | (0u << TIF)
	/* 24 */ | (0u << TIN)
	/* 25 */ | (1u << TTHEN)
	/* 26 */ | (0u << TUNTIL)
	/* 27 */ | (0u << TWHILE)
	/* 28 */ | (0u << TBEGIN)
	/* 29 */ | (1u << TEND)
	, /* thus far 29 bits used */
};

static const char *const tokname_array[] = {
	"end of file",
	"newline",
	"redirection",
	"word",
	";",
	"&",
	"&&",
	"||",
	"|",
	"(",
	")",
	";;",
	"`",
#define KWDOFFSET 13
	/* the following are keywords */
	"!",
	"case",
	"do",
	"done",
	"elif",
	"else",
	"esac",
	"fi",
	"for",
#if BASH_FUNCTION
	"function",
#endif
	"if",
	"in",
	"then",
	"until",
	"while",
	"{",
	"}",
};

/* Wrapper around strcmp for qsort/bsearch/... */
static int
pstrcmp(const void *a, const void *b)
{
	return strcmp((char*)a, *(char**)b);
}

static const char *const *
findkwd(const char *s)
{
	return bsearch(s, tokname_array + KWDOFFSET,
			ARRAY_SIZE(tokname_array) - KWDOFFSET,
			sizeof(tokname_array[0]), pstrcmp);
}

/*
 * Locate and print what a word is...
 */
static int
describe_command(char *command, const char *path, int describe_command_verbose)
{
	struct cmdentry entry;
#if ENABLE_ASH_ALIAS
	const struct alias *ap;
#endif

	path = path ? path : pathval();

	if (describe_command_verbose) {
		out1str(command);
	}

	/* First look at the keywords */
	if (findkwd(command)) {
		out1str(describe_command_verbose ? " is a shell keyword" : command);
		goto out;
	}

#if ENABLE_ASH_ALIAS
	/* Then look at the aliases */
	ap = lookupalias(command, 0);
	if (ap != NULL) {
		if (!describe_command_verbose) {
			out1str("alias ");
			printalias(ap);
			return 0;
		}
		out1fmt(" is an alias for %s", ap->val);
		goto out;
	}
#endif
	/* Brute force */
	find_command(command, &entry, DO_ABS, path);

	switch (entry.cmdtype) {
	case CMDNORMAL: {
		int j = entry.u.index;
		char *p;
		if (j < 0) {
			p = command;
		} else {
			do {
				p = path_advance(&path, command);
				stunalloc(p);
			} while (--j >= 0);
		}
		if (describe_command_verbose) {
			out1fmt(" is %s", p);
		} else {
			out1str(p);
		}
		break;
	}

	case CMDFUNCTION:
		if (describe_command_verbose) {
			out1str(" is a shell function");
		} else {
			out1str(command);
		}
		break;

	case CMDBUILTIN:
		if (describe_command_verbose) {
			out1fmt(" is a %sshell builtin",
				IS_BUILTIN_SPECIAL(entry.u.cmd) ?
					"special " : nullstr
			);
		} else {
			out1str(command);
		}
		break;

	default:
		if (describe_command_verbose) {
			out1str(": not found\n");
		}
		return 127;
	}
 out:
	out1str("\n");
	return 0;
}

static int FAST_FUNC
typecmd(int argc UNUSED_PARAM, char **argv)
{
	int i = 1;
	int err = 0;
	int verbose = 1;

	/* type -p ... ? (we don't bother checking for 'p') */
	if (argv[1] && argv[1][0] == '-') {
		i++;
		verbose = 0;
	}
	while (argv[i]) {
		err |= describe_command(argv[i++], NULL, verbose);
	}
	return err;
}

#if ENABLE_ASH_CMDCMD
/* Is it "command [-p] PROG ARGS" bltin, no other opts? Return ptr to "PROG" if yes */
static char **
parse_command_args(char **argv, const char **path)
{
	char *cp, c;

	for (;;) {
		cp = *++argv;
		if (!cp)
			return NULL;
		if (*cp++ != '-')
			break;
		c = *cp++;
		if (!c)
			break;
		if (c == '-' && !*cp) {
			if (!*++argv)
				return NULL;
			break;
		}
		do {
			switch (c) {
			case 'p':
				*path = bb_default_path;
				break;
			default:
				/* run 'typecmd' for other options */
				return NULL;
			}
			c = *cp++;
		} while (c);
	}
	return argv;
}

static int FAST_FUNC
commandcmd(int argc UNUSED_PARAM, char **argv UNUSED_PARAM)
{
	char *cmd;
	int c;
	enum {
		VERIFY_BRIEF = 1,
		VERIFY_VERBOSE = 2,
	} verify = 0;
	const char *path = NULL;

	/* "command [-p] PROG ARGS" (that is, without -V or -v)
	 * never reaches this function.
	 */

	while ((c = nextopt("pvV")) != '\0')
		if (c == 'V')
			verify |= VERIFY_VERBOSE;
		else if (c == 'v')
			/*verify |= VERIFY_BRIEF*/;
#if DEBUG
		else if (c != 'p')
			abort();
#endif
		else
			path = bb_default_path;

	/* Mimic bash: just "command -v" doesn't complain, it's a nop */
	cmd = *argptr;
	if (/*verify && */ cmd)
		return describe_command(cmd, path, verify /* - VERIFY_BRIEF*/);

	return 0;
}
#endif


static int funcblocksize;       /* size of structures in function */
static int funcstringsize;      /* size of strings in node */
static void *funcblock;         /* block to allocate function from */
static char *funcstring;        /* block to allocate strings from */
#if ENABLE_PLATFORM_MINGW32
static int nodeptrsize;
static char **nodeptr;
#endif

static const uint8_t nodesize[N_NUMBER] ALIGN1 = {
	[NCMD     ] = SHELL_ALIGN(sizeof(struct ncmd)),
	[NPIPE    ] = SHELL_ALIGN(sizeof(struct npipe)),
	[NREDIR   ] = SHELL_ALIGN(sizeof(struct nredir)),
	[NBACKGND ] = SHELL_ALIGN(sizeof(struct nredir)),
	[NSUBSHELL] = SHELL_ALIGN(sizeof(struct nredir)),
	[NAND     ] = SHELL_ALIGN(sizeof(struct nbinary)),
	[NOR      ] = SHELL_ALIGN(sizeof(struct nbinary)),
	[NSEMI    ] = SHELL_ALIGN(sizeof(struct nbinary)),
	[NIF      ] = SHELL_ALIGN(sizeof(struct nif)),
	[NWHILE   ] = SHELL_ALIGN(sizeof(struct nbinary)),
	[NUNTIL   ] = SHELL_ALIGN(sizeof(struct nbinary)),
	[NFOR     ] = SHELL_ALIGN(sizeof(struct nfor)),
	[NCASE    ] = SHELL_ALIGN(sizeof(struct ncase)),
	[NCLIST   ] = SHELL_ALIGN(sizeof(struct nclist)),
	[NDEFUN   ] = SHELL_ALIGN(sizeof(struct narg)),
	[NARG     ] = SHELL_ALIGN(sizeof(struct narg)),
	[NTO      ] = SHELL_ALIGN(sizeof(struct nfile)),
#if BASH_REDIR_OUTPUT
	[NTO2     ] = SHELL_ALIGN(sizeof(struct nfile)),
#endif
	[NCLOBBER ] = SHELL_ALIGN(sizeof(struct nfile)),
	[NFROM    ] = SHELL_ALIGN(sizeof(struct nfile)),
	[NFROMTO  ] = SHELL_ALIGN(sizeof(struct nfile)),
	[NAPPEND  ] = SHELL_ALIGN(sizeof(struct nfile)),
	[NTOFD    ] = SHELL_ALIGN(sizeof(struct ndup)),
	[NFROMFD  ] = SHELL_ALIGN(sizeof(struct ndup)),
	[NHERE    ] = SHELL_ALIGN(sizeof(struct nhere)),
	[NXHERE   ] = SHELL_ALIGN(sizeof(struct nhere)),
	[NNOT     ] = SHELL_ALIGN(sizeof(struct nnot)),
};

static void calcsize(union node *n);

static void
sizenodelist(struct nodelist *lp)
{
	while (lp) {
		funcblocksize += SHELL_ALIGN(sizeof(struct nodelist));
		IF_PLATFORM_MINGW32(nodeptrsize += 2);
		calcsize(lp->n);
		lp = lp->next;
	}
}

static void
calcsize(union node *n)
{
	if (n == NULL)
		return;
	funcblocksize += nodesize[n->type];
	switch (n->type) {
	case NCMD:
		calcsize(n->ncmd.redirect);
		calcsize(n->ncmd.args);
		calcsize(n->ncmd.assign);
		IF_PLATFORM_MINGW32(nodeptrsize += 3);
		break;
	case NPIPE:
		sizenodelist(n->npipe.cmdlist);
		IF_PLATFORM_MINGW32(nodeptrsize++);
		break;
	case NREDIR:
	case NBACKGND:
	case NSUBSHELL:
		calcsize(n->nredir.redirect);
		calcsize(n->nredir.n);
		IF_PLATFORM_MINGW32(nodeptrsize += 2);
		break;
	case NAND:
	case NOR:
	case NSEMI:
	case NWHILE:
	case NUNTIL:
		calcsize(n->nbinary.ch2);
		calcsize(n->nbinary.ch1);
		IF_PLATFORM_MINGW32(nodeptrsize += 2);
		break;
	case NIF:
		calcsize(n->nif.elsepart);
		calcsize(n->nif.ifpart);
		calcsize(n->nif.test);
		IF_PLATFORM_MINGW32(nodeptrsize += 3);
		break;
	case NFOR:
		funcstringsize += strlen(n->nfor.var) + 1;
		calcsize(n->nfor.body);
		calcsize(n->nfor.args);
		IF_PLATFORM_MINGW32(nodeptrsize += 3);
		break;
	case NCASE:
		calcsize(n->ncase.cases);
		calcsize(n->ncase.expr);
		IF_PLATFORM_MINGW32(nodeptrsize += 2);
		break;
	case NCLIST:
		calcsize(n->nclist.body);
		calcsize(n->nclist.pattern);
		calcsize(n->nclist.next);
		IF_PLATFORM_MINGW32(nodeptrsize += 3);
		break;
	case NDEFUN:
	case NARG:
		sizenodelist(n->narg.backquote);
		funcstringsize += strlen(n->narg.text) + 1;
		calcsize(n->narg.next);
		IF_PLATFORM_MINGW32(nodeptrsize += 3);
		break;
	case NTO:
#if BASH_REDIR_OUTPUT
	case NTO2:
#endif
	case NCLOBBER:
	case NFROM:
	case NFROMTO:
	case NAPPEND:
		calcsize(n->nfile.fname);
		calcsize(n->nfile.next);
		IF_PLATFORM_MINGW32(nodeptrsize += 2);
		break;
	case NTOFD:
	case NFROMFD:
		calcsize(n->ndup.vname);
		calcsize(n->ndup.next);
		IF_PLATFORM_MINGW32(nodeptrsize += 2);
	break;
	case NHERE:
	case NXHERE:
		calcsize(n->nhere.doc);
		calcsize(n->nhere.next);
		IF_PLATFORM_MINGW32(nodeptrsize += 2);
		break;
	case NNOT:
		calcsize(n->nnot.com);
		IF_PLATFORM_MINGW32(nodeptrsize++);
		break;
	};
}

static char *
nodeckstrdup(const char *s)
{
	char *rtn = funcstring;

	if (!s)
		return NULL;
	strcpy(funcstring, s);
	funcstring += strlen(s) + 1;
	return rtn;
}

static union node *copynode(union node *);

#if ENABLE_PLATFORM_MINGW32
# define SAVE_PTR(dst) {if (nodeptr) *nodeptr++ = (char *)&(dst);}
# define SAVE_PTR2(dst1,dst2) {if (nodeptr) { *nodeptr++ = (char *)&(dst1);*nodeptr++ = (char *)&(dst2);}}
# define SAVE_PTR3(dst1,dst2,dst3) {if (nodeptr) { *nodeptr++ = (char *)&(dst1);*nodeptr++ = (char *)&(dst2);*nodeptr++ = (char *)&(dst3);}}
# define SAVE_PTR4(dst1,dst2,dst3,dst4) {if (nodeptr) { *nodeptr++ = (char *)&(dst1);*nodeptr++ = (char *)&(dst2);*nodeptr++ = (char *)&(dst3);*nodeptr++ = (char *)&(dst4);}}
#else
# define SAVE_PTR(dst)
# define SAVE_PTR2(dst,dst2)
# define SAVE_PTR3(dst,dst2,dst3)
# define SAVE_PTR4(dst,dst2,dst3,dst4)
#endif

static struct nodelist *
copynodelist(struct nodelist *lp)
{
	struct nodelist *start;
	struct nodelist **lpp;

	lpp = &start;
	while (lp) {
		*lpp = funcblock;
		funcblock = (char *) funcblock + SHELL_ALIGN(sizeof(struct nodelist));
		(*lpp)->n = copynode(lp->n);
		SAVE_PTR2((*lpp)->n, (*lpp)->next);
		lp = lp->next;
		lpp = &(*lpp)->next;
	}
	*lpp = NULL;
	return start;
}

static union node *
copynode(union node *n)
{
	union node *new;

	if (n == NULL)
		return NULL;
	new = funcblock;
	funcblock = (char *) funcblock + nodesize[n->type];

	switch (n->type) {
	case NCMD:
		new->ncmd.redirect = copynode(n->ncmd.redirect);
		new->ncmd.args = copynode(n->ncmd.args);
		new->ncmd.assign = copynode(n->ncmd.assign);
		SAVE_PTR3(new->ncmd.redirect,new->ncmd.args, new->ncmd.assign);
		break;
	case NPIPE:
		new->npipe.cmdlist = copynodelist(n->npipe.cmdlist);
		new->npipe.pipe_backgnd = n->npipe.pipe_backgnd;
		SAVE_PTR(new->npipe.cmdlist);
		break;
	case NREDIR:
	case NBACKGND:
	case NSUBSHELL:
		new->nredir.redirect = copynode(n->nredir.redirect);
		new->nredir.n = copynode(n->nredir.n);
		SAVE_PTR2(new->nredir.redirect,new->nredir.n);
		break;
	case NAND:
	case NOR:
	case NSEMI:
	case NWHILE:
	case NUNTIL:
		new->nbinary.ch2 = copynode(n->nbinary.ch2);
		new->nbinary.ch1 = copynode(n->nbinary.ch1);
		SAVE_PTR2(new->nbinary.ch1,new->nbinary.ch2);
		break;
	case NIF:
		new->nif.elsepart = copynode(n->nif.elsepart);
		new->nif.ifpart = copynode(n->nif.ifpart);
		new->nif.test = copynode(n->nif.test);
		SAVE_PTR3(new->nif.elsepart,new->nif.ifpart,new->nif.test);
		break;
	case NFOR:
		new->nfor.var = nodeckstrdup(n->nfor.var);
		new->nfor.body = copynode(n->nfor.body);
		new->nfor.args = copynode(n->nfor.args);
		SAVE_PTR3(new->nfor.var,new->nfor.body,new->nfor.args);
		break;
	case NCASE:
		new->ncase.cases = copynode(n->ncase.cases);
		new->ncase.expr = copynode(n->ncase.expr);
		SAVE_PTR2(new->ncase.cases,new->ncase.expr);
		break;
	case NCLIST:
		new->nclist.body = copynode(n->nclist.body);
		new->nclist.pattern = copynode(n->nclist.pattern);
		new->nclist.next = copynode(n->nclist.next);
		SAVE_PTR3(new->nclist.body,new->nclist.pattern,new->nclist.next);
		break;
	case NDEFUN:
	case NARG:
		new->narg.backquote = copynodelist(n->narg.backquote);
		new->narg.text = nodeckstrdup(n->narg.text);
		new->narg.next = copynode(n->narg.next);
		SAVE_PTR3(new->narg.backquote,new->narg.text,new->narg.next);
		break;
	case NTO:
#if BASH_REDIR_OUTPUT
	case NTO2:
#endif
	case NCLOBBER:
	case NFROM:
	case NFROMTO:
	case NAPPEND:
		new->nfile.fname = copynode(n->nfile.fname);
		new->nfile.fd = n->nfile.fd;
		new->nfile.next = copynode(n->nfile.next);
		SAVE_PTR2(new->nfile.fname,new->nfile.next);
		break;
	case NTOFD:
	case NFROMFD:
		new->ndup.vname = copynode(n->ndup.vname);
		new->ndup.dupfd = n->ndup.dupfd;
		new->ndup.fd = n->ndup.fd;
		new->ndup.next = copynode(n->ndup.next);
		SAVE_PTR2(new->ndup.vname,new->ndup.next);
		break;
	case NHERE:
	case NXHERE:
		new->nhere.doc = copynode(n->nhere.doc);
		new->nhere.fd = n->nhere.fd;
		new->nhere.next = copynode(n->nhere.next);
		SAVE_PTR2(new->nhere.doc,new->nhere.next);
		break;
	case NNOT:
		new->nnot.com = copynode(n->nnot.com);
		SAVE_PTR(new->nnot.com);
		break;
	};
	new->type = n->type;
	return new;
}

/*
 * Make a copy of a parse tree.
 */
static struct funcnode *
copyfunc(union node *n)
{
	struct funcnode *f;
	size_t blocksize;

	funcblocksize = offsetof(struct funcnode, n);
	funcstringsize = 0;
	calcsize(n);
	blocksize = funcblocksize;
	f = ckmalloc(blocksize + funcstringsize);
	funcblock = (char *) f + offsetof(struct funcnode, n);
	funcstring = (char *) f + blocksize;
	IF_PLATFORM_MINGW32(nodeptr = NULL);
	copynode(n);
	f->count = 0;
	return f;
}

/*
 * Define a shell function.
 */
static void
defun(union node *func)
{
	struct cmdentry entry;

	INT_OFF;
	entry.cmdtype = CMDFUNCTION;
	entry.u.func = copyfunc(func);
	addcmdentry(func->narg.text, &entry);
	INT_ON;
}

/* Reasons for skipping commands (see comment on breakcmd routine) */
#define SKIPBREAK      (1 << 0)
#define SKIPCONT       (1 << 1)
#define SKIPFUNC       (1 << 2)
static smallint evalskip;       /* set to SKIPxxx if we are skipping commands */
static int skipcount;           /* number of levels to skip */
static int funcnest;            /* depth of function calls */
static int loopnest;            /* current loop nesting level */

/* Forward decl way out to parsing code - dotrap needs it */
static int evalstring(char *s, int flags);

/* Called to execute a trap.
 * Single callsite - at the end of evaltree().
 * If we return non-zero, evaltree raises EXEXIT exception.
 *
 * Perhaps we should avoid entering new trap handlers
 * while we are executing a trap handler. [is it a TODO?]
 */
static void
dotrap(void)
{
	uint8_t *g;
	int sig;
	uint8_t last_status;

	if (!pending_sig)
		return;

	last_status = exitstatus;
	pending_sig = 0;
	barrier();

	TRACE(("dotrap entered\n"));
	for (sig = 1, g = gotsig; sig < NSIG; sig++, g++) {
		char *p;

		if (!*g)
			continue;

		if (evalskip) {
			pending_sig = sig;
			break;
		}

		p = trap[sig];
		/* non-trapped SIGINT is handled separately by raise_interrupt,
		 * don't upset it by resetting gotsig[SIGINT-1] */
		if (sig == SIGINT && !p)
			continue;

		TRACE(("sig %d is active, will run handler '%s'\n", sig, p));
		*g = 0;
		if (!p)
			continue;
		evalstring(p, 0);
	}
	exitstatus = last_status;
	TRACE(("dotrap returns\n"));
}

/* forward declarations - evaluation is fairly recursive business... */
static int evalloop(union node *, int);
static int evalfor(union node *, int);
static int evalcase(union node *, int);
static int evalsubshell(union node *, int);
static void expredir(union node *);
static int evalpipe(union node *, int);
static int evalcommand(union node *, int);
static int evalbltin(const struct builtincmd *, int, char **, int);
static void prehash(union node *);

/*
 * Evaluate a parse tree.  The value is left in the global variable
 * exitstatus.
 */
static int
evaltree(union node *n, int flags)
{
	int checkexit = 0;
	int (*evalfn)(union node *, int);
	int status = 0;

	if (n == NULL) {
		TRACE(("evaltree(NULL) called\n"));
		goto out;
	}
	TRACE(("evaltree(%p: %d, %d) called\n", n, n->type, flags));

	dotrap();

	switch (n->type) {
	default:
#if DEBUG
		out1fmt("Node type = %d\n", n->type);
		fflush_all();
		break;
#endif
	case NNOT:
		status = !evaltree(n->nnot.com, EV_TESTED);
		goto setstatus;
	case NREDIR:
		expredir(n->nredir.redirect);
		pushredir(n->nredir.redirect);
		status = redirectsafe(n->nredir.redirect, REDIR_PUSH);
		if (!status) {
			status = evaltree(n->nredir.n, flags & EV_TESTED);
		}
		if (n->nredir.redirect)
			popredir(/*drop:*/ 0);
		goto setstatus;
	case NCMD:
		evalfn = evalcommand;
 checkexit:
		if (eflag && !(flags & EV_TESTED))
			checkexit = ~0;
		goto calleval;
	case NFOR:
		evalfn = evalfor;
		goto calleval;
	case NWHILE:
	case NUNTIL:
		evalfn = evalloop;
		goto calleval;
	case NSUBSHELL:
	case NBACKGND:
		evalfn = evalsubshell;
		goto checkexit;
	case NPIPE:
		evalfn = evalpipe;
		goto checkexit;
	case NCASE:
		evalfn = evalcase;
		goto calleval;
	case NAND:
	case NOR:
	case NSEMI: {

#if NAND + 1 != NOR
#error NAND + 1 != NOR
#endif
#if NOR + 1 != NSEMI
#error NOR + 1 != NSEMI
#endif
		unsigned is_or = n->type - NAND;
		status = evaltree(
			n->nbinary.ch1,
			(flags | ((is_or >> 1) - 1)) & EV_TESTED
		);
		if ((!status) == is_or || evalskip)
			break;
		n = n->nbinary.ch2;
 evaln:
		evalfn = evaltree;
 calleval:
		status = evalfn(n, flags);
		goto setstatus;
	}
	case NIF:
		status = evaltree(n->nif.test, EV_TESTED);
		if (evalskip)
			break;
		if (!status) {
			n = n->nif.ifpart;
			goto evaln;
		}
		if (n->nif.elsepart) {
			n = n->nif.elsepart;
			goto evaln;
		}
		status = 0;
		goto setstatus;
	case NDEFUN:
		defun(n);
		/* Not necessary. To test it:
		 * "false; f() { qwerty; }; echo $?" should print 0.
		 */
		/* status = 0; */
 setstatus:
		exitstatus = status;
		break;
	}
 out:
	/* Order of checks below is important:
	 * signal handlers trigger before exit caused by "set -e".
	 */
	dotrap();

	if (checkexit & status)
		raise_exception(EXEXIT);
	if (flags & EV_EXIT)
		raise_exception(EXEXIT);

	TRACE(("leaving evaltree (no interrupts)\n"));
	return exitstatus;
}

static int
skiploop(void)
{
	int skip = evalskip;

	switch (skip) {
	case 0:
		break;
	case SKIPBREAK:
	case SKIPCONT:
		if (--skipcount <= 0) {
			evalskip = 0;
			break;
		}
		skip = SKIPBREAK;
		break;
	}
	return skip;
}

static int
evalloop(union node *n, int flags)
{
	int skip;
	int status;

	loopnest++;
	status = 0;
	flags &= EV_TESTED;
	do {
		int i;

		i = evaltree(n->nbinary.ch1, EV_TESTED);
		skip = skiploop();
		if (skip == SKIPFUNC)
			status = i;
		if (skip)
			continue;
		if (n->type != NWHILE)
			i = !i;
		if (i != 0)
			break;
		status = evaltree(n->nbinary.ch2, flags);
		skip = skiploop();
	} while (!(skip & ~SKIPCONT));
	loopnest--;

	return status;
}

static int
evalfor(union node *n, int flags)
{
	struct arglist arglist;
	union node *argp;
	struct strlist *sp;
	struct stackmark smark;
	int status = 0;

	setstackmark(&smark);
	arglist.list = NULL;
	arglist.lastp = &arglist.list;
	for (argp = n->nfor.args; argp; argp = argp->narg.next) {
		expandarg(argp, &arglist, EXP_FULL | EXP_TILDE);
	}
	*arglist.lastp = NULL;

	loopnest++;
	flags &= EV_TESTED;
	for (sp = arglist.list; sp; sp = sp->next) {
		setvar0(n->nfor.var, sp->text);
		status = evaltree(n->nfor.body, flags);
		if (skiploop() & ~SKIPCONT)
			break;
	}
	loopnest--;
	popstackmark(&smark);

	return status;
}

static int
evalcase(union node *n, int flags)
{
	union node *cp;
	union node *patp;
	struct arglist arglist;
	struct stackmark smark;
	int status = 0;

	setstackmark(&smark);
	arglist.list = NULL;
	arglist.lastp = &arglist.list;
	expandarg(n->ncase.expr, &arglist, EXP_TILDE);
	for (cp = n->ncase.cases; cp && evalskip == 0; cp = cp->nclist.next) {
		for (patp = cp->nclist.pattern; patp; patp = patp->narg.next) {
			if (casematch(patp, arglist.list->text)) {
				/* Ensure body is non-empty as otherwise
				 * EV_EXIT may prevent us from setting the
				 * exit status.
				 */
				if (evalskip == 0 && cp->nclist.body) {
					status = evaltree(cp->nclist.body, flags);
				}
				goto out;
			}
		}
	}
 out:
	popstackmark(&smark);

	return status;
}

/*
 * Kick off a subshell to evaluate a tree.
 */
static int
evalsubshell(union node *n, int flags)
{
	IF_PLATFORM_MINGW32(struct forkshell fs;)
	struct job *jp;
	int backgnd = (n->type == NBACKGND); /* FORK_BG(1) if yes, else FORK_FG(0) */
	int status;

	expredir(n->nredir.redirect);
	if (!backgnd && (flags & EV_EXIT) && !may_have_traps)
		goto nofork;
	INT_OFF;
	if (backgnd == FORK_FG)
		get_tty_state();
	jp = makejob(/*n,*/ 1);
#if ENABLE_PLATFORM_MINGW32
	memset(&fs, 0, sizeof(fs));
	fs.fpid = FS_EVALSUBSHELL;
	fs.n = n;
	fs.flags = flags;
	if (spawn_forkshell(jp, &fs, backgnd) < 0)
		ash_msg_and_raise_error("unable to spawn shell");
	if ( 0 ) {
#else
	if (forkshell(jp, n, backgnd) == 0) {
		/* child */
		INT_ON;
		flags |= EV_EXIT;
		if (backgnd)
			flags &= ~EV_TESTED;
#endif
 nofork:
		redirect(n->nredir.redirect, 0);
		evaltreenr(n->nredir.n, flags);
		/* never returns */
	}
	/* parent */
	status = 0;
	if (backgnd == FORK_FG)
		status = waitforjob(jp);
	INT_ON;
	return status;
}

/*
 * Compute the names of the files in a redirection list.
 */
static void fixredir(union node *, const char *, int);
static void
expredir(union node *n)
{
	union node *redir;

	for (redir = n; redir; redir = redir->nfile.next) {
		struct arglist fn;

		fn.list = NULL;
		fn.lastp = &fn.list;
		switch (redir->type) {
		case NFROMTO:
		case NFROM:
		case NTO:
#if BASH_REDIR_OUTPUT
		case NTO2:
#endif
		case NCLOBBER:
		case NAPPEND:
			expandarg(redir->nfile.fname, &fn, EXP_TILDE | EXP_REDIR);
			TRACE(("expredir expanded to '%s'\n", fn.list->text));
#if BASH_REDIR_OUTPUT
 store_expfname:
#endif
#if 0
// By the design of stack allocator, the loop of this kind:
//	while true; do while true; do break; done </dev/null; done
// will look like a memory leak: ash plans to free expfname's
// of "/dev/null" as soon as it finishes running the loop
// (in this case, never).
// This "fix" is wrong:
			if (redir->nfile.expfname)
				stunalloc(redir->nfile.expfname);
// It results in corrupted state of stacked allocations.
#endif
			redir->nfile.expfname = fn.list->text;
			break;
		case NFROMFD:
		case NTOFD: /* >& */
			if (redir->ndup.vname) {
				expandarg(redir->ndup.vname, &fn, EXP_FULL | EXP_TILDE);
				if (fn.list == NULL)
					ash_msg_and_raise_error("redir error");
#if BASH_REDIR_OUTPUT
//FIXME: we used expandarg with different args!
				if (!isdigit_str9(fn.list->text)) {
					/* >&file, not >&fd */
					if (redir->nfile.fd != 1) /* 123>&file - BAD */
						ash_msg_and_raise_error("redir error");
					redir->type = NTO2;
					goto store_expfname;
				}
#endif
				fixredir(redir, fn.list->text, 1);
			}
			break;
		}
	}
}

/*
 * Evaluate a pipeline.  All the processes in the pipeline are children
 * of the process creating the pipeline.  (This differs from some versions
 * of the shell, which make the last process in a pipeline the parent
 * of all the rest.)
 */
static int
evalpipe(union node *n, int flags)
{
	IF_PLATFORM_MINGW32(struct forkshell fs;)
	struct job *jp;
	struct nodelist *lp;
	int pipelen;
	int prevfd;
	int pip[2];
	int status = 0;

	TRACE(("evalpipe(0x%lx) called\n", (long)n));
	pipelen = 0;
	for (lp = n->npipe.cmdlist; lp; lp = lp->next)
		pipelen++;
	flags |= EV_EXIT;
	INT_OFF;
	if (n->npipe.pipe_backgnd == 0)
		get_tty_state();
	jp = makejob(/*n,*/ pipelen);
	prevfd = -1;
	for (lp = n->npipe.cmdlist; lp; lp = lp->next) {
		prehash(lp->n);
		pip[1] = -1;
		if (lp->next) {
			if (pipe(pip) < 0) {
				close(prevfd);
				ash_msg_and_raise_error("pipe call failed");
			}
		}
#if ENABLE_PLATFORM_MINGW32
		memset(&fs, 0, sizeof(fs));
		fs.fpid = FS_EVALPIPE;
		fs.flags = flags;
		fs.n = lp->n;
		fs.fd[0] = pip[0];
		fs.fd[1] = pip[1];
		fs.fd[2] = prevfd;
		if (spawn_forkshell(jp, &fs, n->npipe.pipe_backgnd) < 0)
			ash_msg_and_raise_error("unable to spawn shell");
#else
		if (forkshell(jp, lp->n, n->npipe.pipe_backgnd) == 0) {
			/* child */
			INT_ON;
			if (pip[1] >= 0) {
				close(pip[0]);
			}
			if (prevfd > 0) {
				dup2(prevfd, 0);
				close(prevfd);
			}
			if (pip[1] > 1) {
				dup2(pip[1], 1);
				close(pip[1]);
			}
			evaltreenr(lp->n, flags);
			/* never returns */
		}
#endif
		/* parent */
		if (prevfd >= 0)
			close(prevfd);
		prevfd = pip[0];
		/* Don't want to trigger debugging */
		if (pip[1] != -1)
			close(pip[1]);
	}
	if (n->npipe.pipe_backgnd == 0) {
		status = waitforjob(jp);
		TRACE(("evalpipe:  job done exit status %d\n", status));
	}
	INT_ON;

	return status;
}

/*
 * Controls whether the shell is interactive or not.
 */
static void
setinteractive(int on)
{
	static smallint is_interactive;

	if (++on == is_interactive)
		return;
	is_interactive = on;
	setsignal(SIGINT);
	setsignal(SIGQUIT);
	setsignal(SIGTERM);
#if !ENABLE_FEATURE_SH_EXTRA_QUIET
	if (is_interactive > 1) {
		/* Looks like they want an interactive shell */
		static smallint did_banner;

		if (!did_banner) {
			/* note: ash and hush share this string */
			out1fmt("\n\n%s %s\n"
				IF_ASH_HELP("Enter 'help' for a list of built-in commands.\n")
				"\n",
				bb_banner,
				"built-in shell (ash)"
			);
			did_banner = 1;
		}
	}
#endif
}

static void
optschanged(void)
{
#if DEBUG
	opentrace();
#endif
	setinteractive(iflag);
	setjobctl(mflag);
#if ENABLE_FEATURE_EDITING_VI
	if (viflag)
		line_input_state->flags |= VI_MODE;
	else
		line_input_state->flags &= ~VI_MODE;
#else
	viflag = 0; /* forcibly keep the option off */
#endif
}

struct localvar_list {
	struct localvar_list *next;
	struct localvar *lv;
};

static struct localvar_list *localvar_stack;

/*
 * Called after a function returns.
 * Interrupts must be off.
 */
static void
poplocalvars(int keep)
{
	struct localvar_list *ll;
	struct localvar *lvp, *next;
	struct var *vp;

	INT_OFF;
	ll = localvar_stack;
	localvar_stack = ll->next;

	next = ll->lv;
	free(ll);

	while ((lvp = next) != NULL) {
		next = lvp->next;
		vp = lvp->vp;
		TRACE(("poplocalvar %s\n", vp ? vp->var_text : "-"));
		if (keep) {
			int bits = VSTRFIXED;

			if (lvp->flags != VUNSET) {
				if (vp->var_text == lvp->text)
					bits |= VTEXTFIXED;
				else if (!(lvp->flags & (VTEXTFIXED|VSTACK)))
					free((char*)lvp->text);
			}

			vp->flags &= ~bits;
			vp->flags |= (lvp->flags & bits);

			if ((vp->flags &
			     (VEXPORT|VREADONLY|VSTRFIXED|VUNSET)) == VUNSET)
				unsetvar(vp->var_text);
		} else if (vp == NULL) {	/* $- saved */
			memcpy(optlist, lvp->text, sizeof(optlist));
			free((char*)lvp->text);
			optschanged();
		} else if (lvp->flags == VUNSET) {
			vp->flags &= ~(VSTRFIXED|VREADONLY);
			unsetvar(vp->var_text);
		} else {
			if (vp->var_func)
				vp->var_func(var_end(lvp->text));
			if ((vp->flags & (VTEXTFIXED|VSTACK)) == 0)
				free((char*)vp->var_text);
			vp->flags = lvp->flags;
			vp->var_text = lvp->text;
		}
		free(lvp);
	}
	INT_ON;
}

/*
 * Create a new localvar environment.
 */
static struct localvar_list *
pushlocalvars(void)
{
	struct localvar_list *ll;

	INT_OFF;
	ll = ckzalloc(sizeof(*ll));
	/*ll->lv = NULL; - zalloc did it */
	ll->next = localvar_stack;
	localvar_stack = ll;
	INT_ON;

	return ll->next;
}

static void
unwindlocalvars(struct localvar_list *stop)
{
	while (localvar_stack != stop)
		poplocalvars(0);
}

static int
evalfun(struct funcnode *func, int argc, char **argv, int flags)
{
	volatile struct shparam saveparam;
	struct jmploc *volatile savehandler;
	struct jmploc jmploc;
	int e;

	saveparam = shellparam;
	savehandler = exception_handler;
	e = setjmp(jmploc.loc);
	if (e) {
		goto funcdone;
	}
	INT_OFF;
	exception_handler = &jmploc;
	shellparam.malloced = 0;
	func->count++;
	funcnest++;
	INT_ON;
	shellparam.nparam = argc - 1;
	shellparam.p = argv + 1;
#if ENABLE_ASH_GETOPTS
	shellparam.optind = 1;
	shellparam.optoff = -1;
#endif
	pushlocalvars();
	evaltree(func->n.narg.next, flags & EV_TESTED);
	poplocalvars(0);
 funcdone:
	INT_OFF;
	funcnest--;
	freefunc(func);
	freeparam(&shellparam);
	shellparam = saveparam;
	exception_handler = savehandler;
	INT_ON;
	evalskip &= ~SKIPFUNC;
	return e;
}

/*
 * Make a variable a local variable.  When a variable is made local, it's
 * value and flags are saved in a localvar structure.  The saved values
 * will be restored when the shell function returns.  We handle the name
 * "-" as a special case: it makes changes to "set +-options" local
 * (options will be restored on return from the function).
 */
static void
mklocal(char *name)
{
	struct localvar *lvp;
	struct var **vpp;
	struct var *vp;
	char *eq = strchr(name, '=');

	INT_OFF;
	/* Cater for duplicate "local". Examples:
	 * x=0; f() { local x=1; echo $x; local x; echo $x; }; f; echo $x
	 * x=0; f() { local x=1; echo $x; local x=2; echo $x; }; f; echo $x
	 */
	lvp = localvar_stack->lv;
	while (lvp) {
		if (lvp->vp && varcmp(lvp->vp->var_text, name) == 0) {
			if (eq)
				setvareq(name, 0);
			/* else:
			 * it's a duplicate "local VAR" declaration, do nothing
			 */
			goto ret;
		}
		lvp = lvp->next;
	}

	lvp = ckzalloc(sizeof(*lvp));
	if (LONE_DASH(name)) {
		char *p;
		p = ckmalloc(sizeof(optlist));
		lvp->text = memcpy(p, optlist, sizeof(optlist));
		vp = NULL;
	} else {
		vpp = hashvar(name);
		vp = *findvar(vpp, name);
		if (vp == NULL) {
			/* variable did not exist yet */
			if (eq)
				vp = setvareq(name, VSTRFIXED);
			else
				vp = setvar(name, NULL, VSTRFIXED);
			lvp->flags = VUNSET;
		} else {
			lvp->text = vp->var_text;
			lvp->flags = vp->flags;
			/* make sure neither "struct var" nor string gets freed
			 * during (un)setting:
			 */
			vp->flags |= VSTRFIXED|VTEXTFIXED;
			if (eq)
				setvareq(name, 0);
			else
				/* "local VAR" unsets VAR: */
				setvar0(name, NULL);
		}
	}
	lvp->vp = vp;
	lvp->next = localvar_stack->lv;
	localvar_stack->lv = lvp;
 ret:
	INT_ON;
}

/*
 * The "local" command.
 */
static int FAST_FUNC
localcmd(int argc UNUSED_PARAM, char **argv)
{
	char *name;

	if (!localvar_stack)
		ash_msg_and_raise_error("not in a function");

	argv = argptr;
	while ((name = *argv++) != NULL) {
		mklocal(name);
	}
	return 0;
}

static int FAST_FUNC
falsecmd(int argc UNUSED_PARAM, char **argv UNUSED_PARAM)
{
	return 1;
}

static int FAST_FUNC
truecmd(int argc UNUSED_PARAM, char **argv UNUSED_PARAM)
{
	return 0;
}

static int FAST_FUNC
execcmd(int argc UNUSED_PARAM, char **argv)
{
	optionarg = NULL;
	while (nextopt("a:") != '\0')
		/* nextopt() sets optionarg to "-a ARGV0" */;

	argv = argptr;
	if (argv[0]) {
		char *prog;

		iflag = 0;              /* exit on error */
		mflag = 0;
		optschanged();
		/* We should set up signals for "exec CMD"
		 * the same way as for "CMD" without "exec".
		 * But optschanged->setinteractive->setsignal
		 * still thought we are a root shell. Therefore, for example,
		 * SIGQUIT is still set to IGN. Fix it:
		 */
		shlvl++;
		setsignal(SIGQUIT);
		/*setsignal(SIGTERM); - unnecessary because of iflag=0 */
		/*setsignal(SIGTSTP); - unnecessary because of mflag=0 */
		/*setsignal(SIGTTOU); - unnecessary because of mflag=0 */

		prog = argv[0];
		if (optionarg)
			argv[0] = optionarg;
		shellexec(prog, argv, pathval(), 0);
		/* NOTREACHED */
	}
	return 0;
}

/*
 * The return command.
 */
static int FAST_FUNC
returncmd(int argc UNUSED_PARAM, char **argv)
{
	/*
	 * If called outside a function, do what ksh does;
	 * skip the rest of the file.
	 */
	evalskip = SKIPFUNC;
	return argv[1] ? number(argv[1]) : exitstatus;
}

/* Forward declarations for builtintab[] */
static int breakcmd(int, char **) FAST_FUNC;
static int dotcmd(int, char **) FAST_FUNC;
static int evalcmd(int, char **, int) FAST_FUNC;
static int exitcmd(int, char **) FAST_FUNC;
static int exportcmd(int, char **) FAST_FUNC;
#if ENABLE_ASH_GETOPTS
static int getoptscmd(int, char **) FAST_FUNC;
#endif
#if ENABLE_ASH_HELP
static int helpcmd(int, char **) FAST_FUNC;
#endif
#if MAX_HISTORY
static int historycmd(int, char **) FAST_FUNC;
#endif
#if ENABLE_FEATURE_SH_MATH
static int letcmd(int, char **) FAST_FUNC;
#endif
static int readcmd(int, char **) FAST_FUNC;
static int setcmd(int, char **) FAST_FUNC;
static int shiftcmd(int, char **) FAST_FUNC;
static int timescmd(int, char **) FAST_FUNC;
static int trapcmd(int, char **) FAST_FUNC;
static int umaskcmd(int, char **) FAST_FUNC;
static int unsetcmd(int, char **) FAST_FUNC;
static int ulimitcmd(int, char **) FAST_FUNC;

#define BUILTIN_NOSPEC          "0"
#define BUILTIN_SPECIAL         "1"
#define BUILTIN_REGULAR         "2"
#define BUILTIN_SPEC_REG        "3"
#define BUILTIN_ASSIGN          "4"
#define BUILTIN_SPEC_ASSG       "5"
#define BUILTIN_REG_ASSG        "6"
#define BUILTIN_SPEC_REG_ASSG   "7"

/* Stubs for calling non-FAST_FUNC's */
#if ENABLE_ASH_ECHO
static int FAST_FUNC echocmd(int argc, char **argv)   { return echo_main(argc, argv); }
#endif
#if ENABLE_ASH_PRINTF
static int FAST_FUNC printfcmd(int argc, char **argv) { return printf_main(argc, argv); }
#endif
#if ENABLE_ASH_TEST || BASH_TEST2
static int FAST_FUNC testcmd(int argc, char **argv)   { return test_main(argc, argv); }
#endif

/* Keep these in proper order since it is searched via bsearch() */
static const struct builtincmd builtintab[] = {
	{ BUILTIN_SPEC_REG      "."       , dotcmd     },
	{ BUILTIN_SPEC_REG      ":"       , truecmd    },
#if ENABLE_ASH_TEST
	{ BUILTIN_REGULAR       "["       , testcmd    },
#endif
#if BASH_TEST2
	{ BUILTIN_REGULAR       "[["      , testcmd    },
#endif
#if ENABLE_ASH_ALIAS
	{ BUILTIN_REG_ASSG      "alias"   , aliascmd   },
#endif
#if JOBS
	{ BUILTIN_REGULAR       "bg"      , fg_bgcmd   },
#endif
	{ BUILTIN_SPEC_REG      "break"   , breakcmd   },
	{ BUILTIN_REGULAR       "cd"      , cdcmd      },
	{ BUILTIN_NOSPEC        "chdir"   , cdcmd      },
#if ENABLE_ASH_CMDCMD
	{ BUILTIN_REGULAR       "command" , commandcmd },
#endif
	{ BUILTIN_SPEC_REG      "continue", breakcmd   },
#if ENABLE_ASH_ECHO
	{ BUILTIN_REGULAR       "echo"    , echocmd    },
#endif
	{ BUILTIN_SPEC_REG      "eval"    , NULL       }, /*evalcmd() has a differing prototype*/
	{ BUILTIN_SPEC_REG      "exec"    , execcmd    },
	{ BUILTIN_SPEC_REG      "exit"    , exitcmd    },
	{ BUILTIN_SPEC_REG_ASSG "export"  , exportcmd  },
	{ BUILTIN_REGULAR       "false"   , falsecmd   },
#if JOBS
	{ BUILTIN_REGULAR       "fg"      , fg_bgcmd   },
#endif
#if ENABLE_ASH_GETOPTS
	{ BUILTIN_REGULAR       "getopts" , getoptscmd },
#endif
	{ BUILTIN_NOSPEC        "hash"    , hashcmd    },
#if ENABLE_ASH_HELP
	{ BUILTIN_NOSPEC        "help"    , helpcmd    },
#endif
#if MAX_HISTORY
	{ BUILTIN_NOSPEC        "history" , historycmd },
#endif
#if JOBS
	{ BUILTIN_REGULAR       "jobs"    , jobscmd    },
	{ BUILTIN_REGULAR       "kill"    , killcmd    },
#endif
#if ENABLE_FEATURE_SH_MATH
	{ BUILTIN_NOSPEC        "let"     , letcmd     },
#endif
	{ BUILTIN_SPEC_REG_ASSG "local"   , localcmd   },
#if ENABLE_ASH_PRINTF
	{ BUILTIN_REGULAR       "printf"  , printfcmd  },
#endif
	{ BUILTIN_NOSPEC        "pwd"     , pwdcmd     },
	{ BUILTIN_REGULAR       "read"    , readcmd    },
	{ BUILTIN_SPEC_REG_ASSG "readonly", exportcmd  },
	{ BUILTIN_SPEC_REG      "return"  , returncmd  },
	{ BUILTIN_SPEC_REG      "set"     , setcmd     },
	{ BUILTIN_SPEC_REG      "shift"   , shiftcmd   },
#if BASH_SOURCE
	{ BUILTIN_SPEC_REG      "source"  , dotcmd     },
#endif
#if ENABLE_ASH_TEST
	{ BUILTIN_REGULAR       "test"    , testcmd    },
#endif
	{ BUILTIN_SPEC_REG      "times"   , timescmd   },
	{ BUILTIN_SPEC_REG      "trap"    , trapcmd    },
	{ BUILTIN_REGULAR       "true"    , truecmd    },
	{ BUILTIN_NOSPEC        "type"    , typecmd    },
	{ BUILTIN_NOSPEC        "ulimit"  , ulimitcmd  },
	{ BUILTIN_REGULAR       "umask"   , umaskcmd   },
#if ENABLE_ASH_ALIAS
	{ BUILTIN_REGULAR       "unalias" , unaliascmd },
#endif
	{ BUILTIN_SPEC_REG      "unset"   , unsetcmd   },
	{ BUILTIN_REGULAR       "wait"    , waitcmd    },
};

/* Should match the above table! */
#define COMMANDCMD (builtintab + \
	/* . : */	2 + \
	/* [ */		1 * ENABLE_ASH_TEST + \
	/* [[ */	1 * BASH_TEST2 + \
	/* alias */	1 * ENABLE_ASH_ALIAS + \
	/* bg */	1 * ENABLE_ASH_JOB_CONTROL + \
	/* break cd cddir  */	3)
#define EVALCMD (COMMANDCMD + \
	/* command */	1 * ENABLE_ASH_CMDCMD + \
	/* continue */	1 + \
	/* echo */	1 * ENABLE_ASH_ECHO + \
	0)
#define EXECCMD (EVALCMD + \
	/* eval */	1)

/*
 * Search the table of builtin commands.
 */
static int
pstrcmp1(const void *a, const void *b)
{
	return strcmp((char*)a, *(char**)b + 1);
}
static struct builtincmd *
find_builtin(const char *name)
{
	struct builtincmd *bp;

	bp = bsearch(
		name, builtintab, ARRAY_SIZE(builtintab), sizeof(builtintab[0]),
		pstrcmp1
	);
	return bp;
}

/*
 * Execute a simple command.
 */
static int
isassignment(const char *p)
{
	const char *q = endofname(p);
	if (p == q)
		return 0;
	return *q == '=';
}
static int FAST_FUNC
bltincmd(int argc UNUSED_PARAM, char **argv UNUSED_PARAM)
{
	/* Preserve exitstatus of a previous possible redirection
	 * as POSIX mandates */
	return back_exitstatus;
}

static int
evalcommand(union node *cmd, int flags)
{
	static const struct builtincmd null_bltin = {
		"\0\0", bltincmd /* why three NULs? */
	};
	struct localvar_list *localvar_stop;
	struct redirtab *redir_stop;
	struct stackmark smark;
	union node *argp;
	struct arglist arglist;
	struct arglist varlist;
	char **argv;
	int argc;
	const struct strlist *sp;
	struct cmdentry cmdentry;
	struct job *jp;
	char *lastarg;
	const char *path;
	int spclbltin;
	int status;
	char **nargv;
	smallint cmd_is_exec;

	/* First expand the arguments. */
	TRACE(("evalcommand(0x%lx, %d) called\n", (long)cmd, flags));
	setstackmark(&smark);
	localvar_stop = pushlocalvars();
	back_exitstatus = 0;

	cmdentry.cmdtype = CMDBUILTIN;
	cmdentry.u.cmd = &null_bltin;
	varlist.lastp = &varlist.list;
	*varlist.lastp = NULL;
	arglist.lastp = &arglist.list;
	*arglist.lastp = NULL;

	argc = 0;
	if (cmd->ncmd.args) {
		struct builtincmd *bcmd;
		smallint pseudovarflag;

		bcmd = find_builtin(cmd->ncmd.args->narg.text);
		pseudovarflag = bcmd && IS_BUILTIN_ASSIGN(bcmd);

		for (argp = cmd->ncmd.args; argp; argp = argp->narg.next) {
			struct strlist **spp;

			spp = arglist.lastp;
			if (pseudovarflag && isassignment(argp->narg.text))
				expandarg(argp, &arglist, EXP_VARTILDE);
			else
				expandarg(argp, &arglist, EXP_FULL | EXP_TILDE);

			for (sp = *spp; sp; sp = sp->next)
				argc++;
		}
	}

	/* Reserve one extra spot at the front for shellexec. */
	nargv = stalloc(sizeof(char *) * (argc + 2));
	argv = ++nargv;
	for (sp = arglist.list; sp; sp = sp->next) {
		TRACE(("evalcommand arg: %s\n", sp->text));
		*nargv++ = sp->text;
	}
	*nargv = NULL;

	lastarg = NULL;
	if (iflag && funcnest == 0 && argc > 0)
		lastarg = nargv[-1];

	expredir(cmd->ncmd.redirect);
	redir_stop = pushredir(cmd->ncmd.redirect);
	preverrout_fd = 2;
	status = redirectsafe(cmd->ncmd.redirect, REDIR_PUSH | REDIR_SAVEFD2);

	path = vpath.var_text;
	for (argp = cmd->ncmd.assign; argp; argp = argp->narg.next) {
		struct strlist **spp;
		char *p;

		spp = varlist.lastp;
		expandarg(argp, &varlist, EXP_VARTILDE);

		mklocal((*spp)->text);

		/*
		 * Modify the command lookup path, if a PATH= assignment
		 * is present
		 */
		p = (*spp)->text;
		if (varcmp(p, path) == 0)
			path = p;
	}

	/* Print the command if xflag is set. */
	if (xflag) {
		const char *pfx = "";

		fdprintf(preverrout_fd, "%s", expandstr(ps4val(), DQSYNTAX));

		sp = varlist.list;
		while (sp) {
			char *varval = sp->text;
			char *eq = strchrnul(varval, '=');
			if (*eq)
				eq++;
			fdprintf(preverrout_fd, "%s%.*s%s",
				pfx,
				(int)(eq - varval), varval,
				maybe_single_quote(eq)
			);
			sp = sp->next;
			pfx = " ";
		}

		sp = arglist.list;
		while (sp) {
			fdprintf(preverrout_fd, "%s%s",
				pfx,
				/* always quote if matches reserved word: */
				findkwd(sp->text)
				? single_quote(sp->text)
				: maybe_single_quote(sp->text)
			);
			sp = sp->next;
			pfx = " ";
		}
		safe_write(preverrout_fd, "\n", 1);
	}

	cmd_is_exec = 0;
	spclbltin = -1;

	/* Now locate the command. */
	if (argc) {
		int cmd_flag = DO_ERR;
#if ENABLE_ASH_CMDCMD
		const char *oldpath = path + 5;
#endif
		path += 5;
		for (;;) {
			find_command(argv[0], &cmdentry, cmd_flag, path);
			if (cmdentry.cmdtype == CMDUNKNOWN) {
				flush_stdout_stderr();
				status = 127;
				goto bail;
			}

			/* implement bltin and command here */
			if (cmdentry.cmdtype != CMDBUILTIN)
				break;
			if (spclbltin < 0)
				spclbltin = IS_BUILTIN_SPECIAL(cmdentry.u.cmd);
			if (cmdentry.u.cmd == EXECCMD)
				cmd_is_exec = 1;
#if ENABLE_ASH_CMDCMD
			if (cmdentry.u.cmd == COMMANDCMD) {
				path = oldpath;
				nargv = parse_command_args(argv, &path);
				if (!nargv)
					break;
				/* It's "command [-p] PROG ARGS" (that is, no -Vv).
				 * nargv => "PROG". path is updated if -p.
				 */
				argc -= nargv - argv;
				argv = nargv;
				cmd_flag |= DO_NOFUNC;
			} else
#endif
				break;
		}
	}

	if (status) {
 bail:
		exitstatus = status;

		/* We have a redirection error. */
		if (spclbltin > 0)
			raise_exception(EXERROR);

		goto out;
	}

	/* Execute the command. */
	switch (cmdentry.cmdtype) {
	default: {

#if ENABLE_FEATURE_SH_NOFORK
/* (1) BUG: if variables are set, we need to fork, or save/restore them
 *     around run_nofork_applet() call.
 * (2) Should this check also be done in forkshell()?
 *     (perhaps it should, so that "VAR=VAL nofork" at least avoids exec...)
 */
		/* find_command() encodes applet_no as (-2 - applet_no) */
		int applet_no = (- cmdentry.u.index - 2);
		if (applet_no >= 0 && APPLET_IS_NOFORK(applet_no)
#if ENABLE_PLATFORM_MINGW32
				/*
				 * Fork long-running nofork applets (e.g. yes) in interactive
				 * sessions.  Otherwise ctrl-c won't let the user kill them.
				 */
				&& !(iflag && long_running_applet(applet_no))
#endif
		) {
			listsetvar(varlist.list, VEXPORT|VSTACK);
			/* run <applet>_main() */
			status = run_nofork_applet(applet_no, argv);
			break;
		}
#endif
		/* Can we avoid forking off? For example, very last command
		 * in a script or a subshell does not need forking,
		 * we can just exec it.
		 */
#if ENABLE_PLATFORM_MINGW32
		if (!(flags & EV_EXIT) || trap[0]) {
			/* No, forking off a child is necessary */
			struct forkshell fs;

			INT_OFF;
			memset(&fs, 0, sizeof(fs));
			fs.fpid = FS_SHELLEXEC;
			fs.argv = argv;
			fs.string = (char*)path;
			fs.fd[0] = cmdentry.u.index;
			fs.strlist = varlist.list;
			jp = makejob(/*cmd,*/ 1);
			if (spawn_forkshell(jp, &fs, FORK_FG) < 0)
				ash_msg_and_raise_error("unable to spawn shell");
			status = waitforjob(jp);
			INT_ON;
			TRACE(("forked child exited with %d\n", exitstatus));
			break;
		}
		/* goes through to shellexec() */
#else
		if (!(flags & EV_EXIT) || may_have_traps) {
			/* No, forking off a child is necessary */
			INT_OFF;
			get_tty_state();
			jp = makejob(/*cmd,*/ 1);
			if (forkshell(jp, cmd, FORK_FG) != 0) {
				/* parent */
				status = waitforjob(jp);
				INT_ON;
				TRACE(("forked child exited with %d\n", status));
				break;
			}
			/* child */
			FORCE_INT_ON;
			/* fall through to exec'ing external program */
		}
#endif
		listsetvar(varlist.list, VEXPORT|VSTACK);
		shellexec(argv[0], argv, path, cmdentry.u.index);
		/* NOTREACHED */
	} /* default */
	case CMDBUILTIN:
		if (spclbltin > 0 || argc == 0) {
			poplocalvars(1);
			if (cmd_is_exec && argc > 1)
				listsetvar(varlist.list, VEXPORT);
		}

		/* Tight loop with builtins only:
		 * "while kill -0 $child; do true; done"
		 * will never exit even if $child died, unless we do this
		 * to reap the zombie and make kill detect that it's gone: */
		dowait(DOWAIT_NONBLOCK, NULL);

		if (evalbltin(cmdentry.u.cmd, argc, argv, flags)) {
			if (exception_type == EXERROR && spclbltin <= 0) {
				FORCE_INT_ON;
				goto readstatus;
			}
 raise:
			longjmp(exception_handler->loc, 1);
		}
		goto readstatus;

	case CMDFUNCTION:
		poplocalvars(1);
		/* See above for the rationale */
		dowait(DOWAIT_NONBLOCK, NULL);
		if (evalfun(cmdentry.u.func, argc, argv, flags))
			goto raise;
 readstatus:
		status = exitstatus;
		break;
	} /* switch */

 out:
	if (cmd->ncmd.redirect)
		popredir(/*drop:*/ cmd_is_exec);
	unwindredir(redir_stop);
	unwindlocalvars(localvar_stop);
	if (lastarg) {
		/* dsl: I think this is intended to be used to support
		 * '_' in 'vi' command mode during line editing...
		 * However I implemented that within libedit itself.
		 */
		setvar0("_", lastarg);
	}
	popstackmark(&smark);

	return status;
}

static int
evalbltin(const struct builtincmd *cmd, int argc, char **argv, int flags)
{
	char *volatile savecmdname;
	struct jmploc *volatile savehandler;
	struct jmploc jmploc;
	int status;
	int i;

	savecmdname = commandname;
	savehandler = exception_handler;
	i = setjmp(jmploc.loc);
	if (i)
		goto cmddone;
	exception_handler = &jmploc;
	commandname = argv[0];
	argptr = argv + 1;
	optptr = NULL;                  /* initialize nextopt */
	if (cmd == EVALCMD)
		status = evalcmd(argc, argv, flags);
	else
		status = (*cmd->builtin)(argc, argv);
	flush_stdout_stderr();
	status |= ferror(stdout);
	exitstatus = status;
 cmddone:
	clearerr(stdout);
	commandname = savecmdname;
	exception_handler = savehandler;

	return i;
}

static int
goodname(const char *p)
{
	return endofname(p)[0] == '\0';
}


/*
 * Search for a command.  This is called before we fork so that the
 * location of the command will be available in the parent as well as
 * the child.  The check for "goodname" is an overly conservative
 * check that the name will not be subject to expansion.
 */
static void
prehash(union node *n)
{
	struct cmdentry entry;

	if (n->type == NCMD && n->ncmd.args && goodname(n->ncmd.args->narg.text))
		find_command(n->ncmd.args->narg.text, &entry, 0, pathval());
}


/* ============ Builtin commands
 *
 * Builtin commands whose functions are closely tied to evaluation
 * are implemented here.
 */

/*
 * Handle break and continue commands.  Break, continue, and return are
 * all handled by setting the evalskip flag.  The evaluation routines
 * above all check this flag, and if it is set they start skipping
 * commands rather than executing them.  The variable skipcount is
 * the number of loops to break/continue, or the number of function
 * levels to return.  (The latter is always 1.)  It should probably
 * be an error to break out of more loops than exist, but it isn't
 * in the standard shell so we don't make it one here.
 */
static int FAST_FUNC
breakcmd(int argc UNUSED_PARAM, char **argv)
{
	int n = argv[1] ? number(argv[1]) : 1;

	if (n <= 0)
		ash_msg_and_raise_error(msg_illnum, argv[1]);
	if (n > loopnest)
		n = loopnest;
	if (n > 0) {
		evalskip = (**argv == 'c') ? SKIPCONT : SKIPBREAK;
		skipcount = n;
	}
	return 0;
}


/*
 * This implements the input routines used by the parser.
 */

enum {
	INPUT_PUSH_FILE = 1,
	INPUT_NOFILE_OK = 2,
};

static smallint checkkwd;
/* values of checkkwd variable */
#define CHKALIAS        0x1
#define CHKKWD          0x2
#define CHKNL           0x4
#define CHKEOFMARK      0x8

/*
 * Push a string back onto the input at this current parsefile level.
 * We handle aliases this way.
 */
#if !ENABLE_ASH_ALIAS
#define pushstring(s, ap) pushstring(s)
#endif
static void
pushstring(char *s, struct alias *ap)
{
	struct strpush *sp;
	int len;

	len = strlen(s);
	INT_OFF;
	if (g_parsefile->strpush) {
		sp = ckzalloc(sizeof(*sp));
		sp->prev = g_parsefile->strpush;
	} else {
		sp = &(g_parsefile->basestrpush);
	}
	g_parsefile->strpush = sp;
	sp->prev_string = g_parsefile->next_to_pgetc;
	sp->prev_left_in_line = g_parsefile->left_in_line;
	sp->unget = g_parsefile->unget;
	memcpy(sp->lastc, g_parsefile->lastc, sizeof(sp->lastc));
#if ENABLE_ASH_ALIAS
	sp->ap = ap;
	if (ap) {
		ap->flag |= ALIASINUSE;
		sp->string = s;
	}
#endif
	g_parsefile->next_to_pgetc = s;
	g_parsefile->left_in_line = len;
	g_parsefile->unget = 0;
	INT_ON;
}

static void
popstring(void)
{
	struct strpush *sp = g_parsefile->strpush;

	INT_OFF;
#if ENABLE_ASH_ALIAS
	if (sp->ap) {
		if (g_parsefile->next_to_pgetc[-1] == ' '
		 || g_parsefile->next_to_pgetc[-1] == '\t'
		) {
			checkkwd |= CHKALIAS;
		}
		if (sp->string != sp->ap->val) {
			free(sp->string);
		}
		sp->ap->flag &= ~ALIASINUSE;
		if (sp->ap->flag & ALIASDEAD) {
			unalias(sp->ap->name);
		}
	}
#endif
	g_parsefile->next_to_pgetc = sp->prev_string;
	g_parsefile->left_in_line = sp->prev_left_in_line;
	g_parsefile->unget = sp->unget;
	memcpy(g_parsefile->lastc, sp->lastc, sizeof(sp->lastc));
	g_parsefile->strpush = sp->prev;
	if (sp != &(g_parsefile->basestrpush))
		free(sp);
	INT_ON;
}

static int
preadfd(void)
{
	int nr;
	char *buf = g_parsefile->buf;

	g_parsefile->next_to_pgetc = buf;
#if ENABLE_FEATURE_EDITING
 retry:
	if (!iflag || g_parsefile->pf_fd != STDIN_FILENO)
		nr = nonblock_immune_read(g_parsefile->pf_fd, buf, IBUFSIZ - 1);
	else {
		int timeout = -1;
# if ENABLE_ASH_IDLE_TIMEOUT
		if (iflag) {
			const char *tmout_var = lookupvar("TMOUT");
			if (tmout_var) {
				timeout = atoi(tmout_var) * 1000;
				if (timeout <= 0)
					timeout = -1;
			}
		}
# endif
# if ENABLE_FEATURE_TAB_COMPLETION
		line_input_state->path_lookup = pathval();
# endif
		reinit_unicode_for_ash();
		nr = read_line_input(line_input_state, cmdedit_prompt, buf, IBUFSIZ, timeout);
		if (nr == 0) {
			/* ^C pressed, "convert" to SIGINT */
			write(STDOUT_FILENO, "^C", 2);
			if (trap[SIGINT]) {
				buf[0] = '\n';
				buf[1] = '\0';
				raise(SIGINT);
				return 1;
			}
			exitstatus = 128 + SIGINT;
			bb_putchar('\n');
			goto retry;
		}
		if (nr < 0) {
			if (errno == 0) {
				/* Ctrl+D pressed */
				nr = 0;
			}
# if ENABLE_ASH_IDLE_TIMEOUT
			else if (errno == EAGAIN && timeout > 0) {
				puts("\007timed out waiting for input: auto-logout");
				exitshell();
			}
# endif
		}
	}
#else
	nr = nonblock_immune_read(g_parsefile->pf_fd, buf, IBUFSIZ - 1);
#endif

#if 0 /* disabled: nonblock_immune_read() handles this problem */
	if (nr < 0) {
		if (parsefile->fd == 0 && errno == EWOULDBLOCK) {
			int flags = fcntl(0, F_GETFL);
			if (flags >= 0 && (flags & O_NONBLOCK)) {
				flags &= ~O_NONBLOCK;
				if (fcntl(0, F_SETFL, flags) >= 0) {
					out2str("sh: turning off NDELAY mode\n");
					goto retry;
				}
			}
		}
	}
#endif
	return nr;
}

/*
 * Refill the input buffer and return the next input character:
 *
 * 1) If a string was pushed back on the input, pop it;
 * 2) If an EOF was pushed back (g_parsefile->left_in_line < -BIGNUM)
 *    or we are reading from a string so we can't refill the buffer,
 *    return EOF.
 * 3) If there is more stuff in this buffer, use it else call read to fill it.
 * 4) Process input up to the next newline, deleting nul characters.
 */
//#define pgetc_debug(...) bb_error_msg(__VA_ARGS__)
#define pgetc_debug(...) ((void)0)
static int pgetc(void);
static int
preadbuffer(void)
{
	char *q;
	int more;

	if (g_parsefile->strpush) {
#if ENABLE_ASH_ALIAS
		if (g_parsefile->left_in_line == -1
		 && g_parsefile->strpush->ap
		 && g_parsefile->next_to_pgetc[-1] != ' '
		 && g_parsefile->next_to_pgetc[-1] != '\t'
		) {
			pgetc_debug("preadbuffer PEOA");
			return PEOA;
		}
#endif
		popstring();
		return pgetc();
	}
	/* on both branches above g_parsefile->left_in_line < 0.
	 * "pgetc" needs refilling.
	 */

	/* -90 is our -BIGNUM. Below we use -99 to mark "EOF on read",
	 * pungetc() may increment it a few times.
	 * Assuming it won't increment it to less than -90.
	 */
	if (g_parsefile->left_in_line < -90 || g_parsefile->buf == NULL) {
		pgetc_debug("preadbuffer PEOF1");
		/* even in failure keep left_in_line and next_to_pgetc
		 * in lock step, for correct multi-layer pungetc.
		 * left_in_line was decremented before preadbuffer(),
		 * must inc next_to_pgetc: */
		g_parsefile->next_to_pgetc++;
		return PEOF;
	}

	more = g_parsefile->left_in_buffer;
	if (more <= 0) {
		flush_stdout_stderr();
 again:
		more = preadfd();
		if (more <= 0) {
			/* don't try reading again */
			g_parsefile->left_in_line = -99;
			pgetc_debug("preadbuffer PEOF2");
			g_parsefile->next_to_pgetc++;
			return PEOF;
		}
	}

	/* Find out where's the end of line.
	 * Set g_parsefile->left_in_line
	 * and g_parsefile->left_in_buffer acordingly.
	 * NUL chars are deleted.
	 */
	q = g_parsefile->next_to_pgetc;
	for (;;) {
		char c;

		more--;

		c = *q;
		if (c == '\0' || (ENABLE_PLATFORM_MINGW32 && c == '\r')) {
			memmove(q, q + 1, more);
		} else {
			q++;
			if (c == '\n') {
				g_parsefile->left_in_line = q - g_parsefile->next_to_pgetc - 1;
				break;
			}
		}

		if (more <= 0) {
			g_parsefile->left_in_line = q - g_parsefile->next_to_pgetc - 1;
			if (g_parsefile->left_in_line < 0)
				goto again;
			break;
		}
	}
	g_parsefile->left_in_buffer = more;

	if (vflag) {
		char save = *q;
		*q = '\0';
		out2str(g_parsefile->next_to_pgetc);
		*q = save;
	}

	pgetc_debug("preadbuffer at %d:%p'%s'",
			g_parsefile->left_in_line,
			g_parsefile->next_to_pgetc,
			g_parsefile->next_to_pgetc);
	return (unsigned char)*g_parsefile->next_to_pgetc++;
}

static void
nlprompt(void)
{
	g_parsefile->linno++;
	setprompt_if(doprompt, 2);
}
static void
nlnoprompt(void)
{
	g_parsefile->linno++;
	needprompt = doprompt;
}

static int
pgetc(void)
{
	int c;

	pgetc_debug("pgetc at %d:%p'%s'",
			g_parsefile->left_in_line,
			g_parsefile->next_to_pgetc,
			g_parsefile->next_to_pgetc);
	if (g_parsefile->unget)
		return g_parsefile->lastc[--g_parsefile->unget];

	if (--g_parsefile->left_in_line >= 0)
		c = (unsigned char)*g_parsefile->next_to_pgetc++;
	else
		c = preadbuffer();

	g_parsefile->lastc[1] = g_parsefile->lastc[0];
	g_parsefile->lastc[0] = c;

	return c;
}

#if ENABLE_ASH_ALIAS
static int
pgetc_without_PEOA(void)
{
	int c;
	do {
		pgetc_debug("pgetc at %d:%p'%s'",
				g_parsefile->left_in_line,
				g_parsefile->next_to_pgetc,
				g_parsefile->next_to_pgetc);
		c = pgetc();
	} while (c == PEOA);
	return c;
}
#else
# define pgetc_without_PEOA() pgetc()
#endif

/*
 * Undo a call to pgetc.  Only two characters may be pushed back.
 * PEOF may be pushed back.
 */
static void
pungetc(void)
{
	g_parsefile->unget++;
}

/* This one eats backslash+newline */
static int
pgetc_eatbnl(void)
{
	int c;

	while ((c = pgetc()) == '\\') {
		if (pgetc() != '\n') {
			pungetc();
			break;
		}

		nlprompt();
	}

	return c;
}

/*
 * To handle the "." command, a stack of input files is used.  Pushfile
 * adds a new entry to the stack and popfile restores the previous level.
 */
static void
pushfile(void)
{
	struct parsefile *pf;

	pf = ckzalloc(sizeof(*pf));
	pf->prev = g_parsefile;
	pf->pf_fd = -1;
	/*pf->strpush = NULL; - ckzalloc did it */
	/*pf->basestrpush.prev = NULL;*/
	/*pf->unget = 0;*/
	g_parsefile = pf;
}

static void
popfile(void)
{
	struct parsefile *pf = g_parsefile;

	if (pf == &basepf)
		return;

	INT_OFF;
	if (pf->pf_fd >= 0)
		close(pf->pf_fd);
	free(pf->buf);
	while (pf->strpush)
		popstring();
	g_parsefile = pf->prev;
	free(pf);
	INT_ON;
}

/*
 * Return to top level.
 */
static void
popallfiles(void)
{
	while (g_parsefile != &basepf)
		popfile();
}

#if !ENABLE_PLATFORM_MINGW32
/*
 * Close the file(s) that the shell is reading commands from.  Called
 * after a fork is done.
 */
static void
closescript(void)
{
	popallfiles();
	if (g_parsefile->pf_fd > 0) {
		close(g_parsefile->pf_fd);
		g_parsefile->pf_fd = 0;
	}
}
#endif

/*
 * Like setinputfile, but takes an open file descriptor.  Call this with
 * interrupts off.
 */
static void
setinputfd(int fd, int push)
{
	if (push) {
		pushfile();
		g_parsefile->buf = NULL;
	}
	g_parsefile->pf_fd = fd;
	if (g_parsefile->buf == NULL)
		g_parsefile->buf = ckmalloc(IBUFSIZ);
	g_parsefile->left_in_buffer = 0;
	g_parsefile->left_in_line = 0;
	g_parsefile->linno = 1;
}

/*
 * Set the input to take input from a file.  If push is set, push the
 * old input onto the stack first.
 */
static int
setinputfile(const char *fname, int flags)
{
	int fd;

	INT_OFF;
	fd = open(fname, O_RDONLY);
	if (fd < 0) {
		if (flags & INPUT_NOFILE_OK)
			goto out;
		exitstatus = 127;
		ash_msg_and_raise_error("can't open '%s'", fname);
	}
	if (fd < 10)
		fd = savefd(fd);
	else
		close_on_exec_on(fd);
	setinputfd(fd, flags & INPUT_PUSH_FILE);
 out:
	INT_ON;
	return fd;
}

/*
 * Like setinputfile, but takes input from a string.
 */
static void
setinputstring(char *string)
{
	INT_OFF;
	pushfile();
	g_parsefile->next_to_pgetc = string;
	g_parsefile->left_in_line = strlen(string);
	g_parsefile->buf = NULL;
	g_parsefile->linno = 1;
	INT_ON;
}


/*
 * Routines to check for mail.
 */

#if ENABLE_ASH_MAIL

/* Hash of mtimes of mailboxes */
static unsigned mailtime_hash;
/* Set if MAIL or MAILPATH is changed. */
static smallint mail_var_path_changed;

/*
 * Print appropriate message(s) if mail has arrived.
 * If mail_var_path_changed is set,
 * then the value of MAIL has mail_var_path_changed,
 * so we just update the values.
 */
static void
chkmail(void)
{
	const char *mpath;
	char *p;
	char *q;
	unsigned new_hash;
	struct stackmark smark;
	struct stat statb;

	setstackmark(&smark);
	mpath = mpathset() ? mpathval() : mailval();
	new_hash = 0;
	for (;;) {
		p = path_advance(&mpath, nullstr);
		if (p == NULL)
			break;
		if (*p == '\0')
			continue;
		for (q = p; *q; q++)
			continue;
#if DEBUG
		if (q[-1] != '/')
			abort();
#endif
		q[-1] = '\0';                   /* delete trailing '/' */
		if (stat(p, &statb) < 0) {
			continue;
		}
		/* Very simplistic "hash": just a sum of all mtimes */
		new_hash += (unsigned)statb.st_mtime;
	}
	if (!mail_var_path_changed && mailtime_hash != new_hash) {
		if (mailtime_hash != 0)
			out2str("you have mail\n");
		mailtime_hash = new_hash;
	}
	mail_var_path_changed = 0;
	popstackmark(&smark);
}

static void FAST_FUNC
changemail(const char *val UNUSED_PARAM)
{
	mail_var_path_changed = 1;
}

#endif /* ASH_MAIL */


/* ============ ??? */

/*
 * Set the shell parameters.
 */
static void
setparam(char **argv)
{
	char **newparam;
	char **ap;
	int nparam;

	for (nparam = 0; argv[nparam]; nparam++)
		continue;
	ap = newparam = ckmalloc((nparam + 1) * sizeof(*ap));
	while (*argv) {
		*ap++ = ckstrdup(*argv++);
	}
	*ap = NULL;
	freeparam(&shellparam);
	shellparam.malloced = 1;
	shellparam.nparam = nparam;
	shellparam.p = newparam;
#if ENABLE_ASH_GETOPTS
	shellparam.optind = 1;
	shellparam.optoff = -1;
#endif
}

/*
 * Process shell options.  The global variable argptr contains a pointer
 * to the argument list; we advance it past the options.
 *
 * SUSv3 section 2.8.1 "Consequences of Shell Errors" says:
 * For a non-interactive shell, an error condition encountered
 * by a special built-in ... shall cause the shell to write a diagnostic message
 * to standard error and exit as shown in the following table:
 * Error                                           Special Built-In
 * ...
 * Utility syntax error (option or operand error)  Shall exit
 * ...
 * However, in bug 1142 (http://busybox.net/bugs/view.php?id=1142)
 * we see that bash does not do that (set "finishes" with error code 1 instead,
 * and shell continues), and people rely on this behavior!
 * Testcase:
 * set -o barfoo 2>/dev/null
 * echo $?
 *
 * Oh well. Let's mimic that.
 */
static int
plus_minus_o(char *name, int val)
{
	int i;

	if (name) {
		for (i = 0; i < NOPTS; i++) {
			if (strcmp(name, optnames(i)) == 0) {
				optlist[i] = val;
				return 0;
			}
		}
		ash_msg("illegal option %co %s", val ? '-' : '+', name);
		return 1;
	}
	for (i = 0; i < NOPTS; i++) {
		if (val) {
			out1fmt("%-16s%s\n", optnames(i), optlist[i] ? "on" : "off");
		} else {
			out1fmt("set %co %s\n", optlist[i] ? '-' : '+', optnames(i));
		}
	}
	return 0;
}
static void
setoption(int flag, int val)
{
	int i;

	for (i = 0; i < NOPTS; i++) {
		if (optletters(i) == flag) {
			optlist[i] = val;
			return;
		}
	}
	ash_msg_and_raise_error("illegal option %c%c", val ? '-' : '+', flag);
	/* NOTREACHED */
}
static int
options(int cmdline, int *login_sh)
{
	char *p;
	int val;
	int c;

	if (cmdline)
		minusc = NULL;
	while ((p = *argptr) != NULL) {
		c = *p++;
		if (c != '-' && c != '+')
			break;
		argptr++;
		val = 0; /* val = 0 if c == '+' */
		if (c == '-') {
			val = 1;
			if (p[0] == '\0' || LONE_DASH(p)) {
				if (!cmdline) {
					/* "-" means turn off -x and -v */
					if (p[0] == '\0')
						xflag = vflag = 0;
					/* "--" means reset params */
					else if (*argptr == NULL)
						setparam(argptr);
				}
				break;    /* "-" or "--" terminates options */
			}
		}
		/* first char was + or - */
		while ((c = *p++) != '\0') {
			/* bash 3.2 indeed handles -c CMD and +c CMD the same */
			if (c == 'c' && cmdline) {
				minusc = p;     /* command is after shell args */
			} else if (c == 'o') {
				if (plus_minus_o(*argptr, val)) {
					/* it already printed err message */
					return 1; /* error */
				}
				if (*argptr)
					argptr++;
			} else if (cmdline && (c == 'l')) { /* -l or +l == --login */
				if (login_sh)
					*login_sh = 1;
			/* bash does not accept +-login, we also won't */
			} else if (cmdline && val && (c == '-')) { /* long options */
				if (strcmp(p, "login") == 0) {
					if (login_sh)
						*login_sh = 1;
				}
				break;
			} else {
				setoption(c, val);
			}
		}
	}
	return 0;
}

/*
 * The shift builtin command.
 */
static int FAST_FUNC
shiftcmd(int argc UNUSED_PARAM, char **argv)
{
	int n;
	char **ap1, **ap2;

	n = 1;
	if (argv[1])
		n = number(argv[1]);
	if (n > shellparam.nparam)
		n = 0; /* bash compat, was = shellparam.nparam; */
	INT_OFF;
	shellparam.nparam -= n;
	for (ap1 = shellparam.p; --n >= 0; ap1++) {
		if (shellparam.malloced)
			free(*ap1);
	}
	ap2 = shellparam.p;
	while ((*ap2++ = *ap1++) != NULL)
		continue;
#if ENABLE_ASH_GETOPTS
	shellparam.optind = 1;
	shellparam.optoff = -1;
#endif
	INT_ON;
	return 0;
}

/*
 * POSIX requires that 'set' (but not export or readonly) output the
 * variables in lexicographic order - by the locale's collating order (sigh).
 * Maybe we could keep them in an ordered balanced binary tree
 * instead of hashed lists.
 * For now just roll 'em through qsort for printing...
 */
static int
showvars(const char *sep_prefix, int on, int off)
{
	const char *sep;
	char **ep, **epend;

	ep = listvars(on, off, &epend);
	qsort(ep, epend - ep, sizeof(char *), vpcmp);

	sep = *sep_prefix ? " " : sep_prefix;

	for (; ep < epend; ep++) {
		const char *p;
		const char *q;

		p = strchrnul(*ep, '=');
		q = nullstr;
		if (*p)
			q = single_quote(++p);
		out1fmt("%s%s%.*s%s\n", sep_prefix, sep, (int)(p - *ep), *ep, q);
	}
	return 0;
}

/*
 * The set command builtin.
 */
static int FAST_FUNC
setcmd(int argc UNUSED_PARAM, char **argv UNUSED_PARAM)
{
	int retval;

	if (!argv[1])
		return showvars(nullstr, 0, VUNSET);

	INT_OFF;
	retval = options(/*cmdline:*/ 0, NULL);
	if (retval == 0) { /* if no parse error... */
		optschanged();
		if (*argptr != NULL) {
			setparam(argptr);
		}
	}
	INT_ON;
	return retval;
}

#if ENABLE_ASH_RANDOM_SUPPORT
static void FAST_FUNC
change_random(const char *value)
{
	uint32_t t;

	if (value == NULL) {
		/* "get", generate */
		t = next_random(&random_gen);
		/* set without recursion */
		setvar(vrandom.var_text, utoa(t), VNOFUNC);
		vrandom.flags &= ~VNOFUNC;
	} else {
		/* set/reset */
		t = strtoul(value, NULL, 10);
		INIT_RANDOM_T(&random_gen, (t ? t : 1), t);
	}
}
#endif

#if ENABLE_ASH_GETOPTS
static int
getopts(char *optstr, char *optvar, char **optfirst)
{
	char *p, *q;
	char c = '?';
	int done = 0;
	char sbuf[2];
	char **optnext;
	int ind = shellparam.optind;
	int off = shellparam.optoff;

	sbuf[1] = '\0';

	shellparam.optind = -1;
	optnext = optfirst + ind - 1;

	if (ind <= 1 || off < 0 || (int)strlen(optnext[-1]) < off)
		p = NULL;
	else
		p = optnext[-1] + off;
	if (p == NULL || *p == '\0') {
		/* Current word is done, advance */
		p = *optnext;
		if (p == NULL || *p != '-' || *++p == '\0') {
 atend:
			p = NULL;
			done = 1;
			goto out;
		}
		optnext++;
		if (LONE_DASH(p))        /* check for "--" */
			goto atend;
	}

	c = *p++;
	for (q = optstr; *q != c;) {
		if (*q == '\0') {
			if (optstr[0] == ':') {
				sbuf[0] = c;
				/*sbuf[1] = '\0'; - already is */
				setvar0("OPTARG", sbuf);
			} else {
				fprintf(stderr, "Illegal option -%c\n", c);
				unsetvar("OPTARG");
			}
			c = '?';
			goto out;
		}
		if (*++q == ':')
			q++;
	}

	if (*++q == ':') {
		if (*p == '\0' && (p = *optnext) == NULL) {
			if (optstr[0] == ':') {
				sbuf[0] = c;
				/*sbuf[1] = '\0'; - already is */
				setvar0("OPTARG", sbuf);
				c = ':';
			} else {
				fprintf(stderr, "No arg for -%c option\n", c);
				unsetvar("OPTARG");
				c = '?';
			}
			goto out;
		}

		if (p == *optnext)
			optnext++;
		setvar0("OPTARG", p);
		p = NULL;
	} else
		setvar0("OPTARG", nullstr);
 out:
	ind = optnext - optfirst + 1;
	setvar("OPTIND", itoa(ind), VNOFUNC);
	sbuf[0] = c;
	/*sbuf[1] = '\0'; - already is */
	setvar0(optvar, sbuf);

	shellparam.optoff = p ? p - *(optnext - 1) : -1;
	shellparam.optind = ind;

	return done;
}

/*
 * The getopts builtin.  Shellparam.optnext points to the next argument
 * to be processed.  Shellparam.optptr points to the next character to
 * be processed in the current argument.  If shellparam.optnext is NULL,
 * then it's the first time getopts has been called.
 */
static int FAST_FUNC
getoptscmd(int argc, char **argv)
{
	char **optbase;

	if (argc < 3)
		ash_msg_and_raise_error("usage: getopts optstring var [arg]");
	if (argc == 3) {
		optbase = shellparam.p;
		if ((unsigned)shellparam.optind > shellparam.nparam + 1) {
			shellparam.optind = 1;
			shellparam.optoff = -1;
		}
	} else {
		optbase = &argv[3];
		if ((unsigned)shellparam.optind > argc - 2) {
			shellparam.optind = 1;
			shellparam.optoff = -1;
		}
	}

	return getopts(argv[1], argv[2], optbase);
}
#endif /* ASH_GETOPTS */


/* ============ Shell parser */

struct heredoc {
	struct heredoc *next;   /* next here document in list */
	union node *here;       /* redirection node */
	char *eofmark;          /* string indicating end of input */
	smallint striptabs;     /* if set, strip leading tabs */
};

static smallint tokpushback;           /* last token pushed back */
static smallint quoteflag;             /* set if (part of) last token was quoted */
static token_id_t lasttoken;           /* last token read (integer id Txxx) */
static struct heredoc *heredoclist;    /* list of here documents to read */
static char *wordtext;                 /* text of last word returned by readtoken */
static struct nodelist *backquotelist;
static union node *redirnode;
static struct heredoc *heredoc;

static const char *
tokname(char *buf, int tok)
{
	if (tok < TSEMI)
		return tokname_array[tok];
	sprintf(buf, "\"%s\"", tokname_array[tok]);
	return buf;
}

/* raise_error_unexpected_syntax:
 * Called when an unexpected token is read during the parse.  The argument
 * is the token that is expected, or -1 if more than one type of token can
 * occur at this point.
 */
static void raise_error_unexpected_syntax(int) NORETURN;
static void
raise_error_unexpected_syntax(int token)
{
	char msg[64];
	char buf[16];
	int l;

	l = sprintf(msg, "unexpected %s", tokname(buf, lasttoken));
	if (token >= 0)
		sprintf(msg + l, " (expecting %s)", tokname(buf, token));
	raise_error_syntax(msg);
	/* NOTREACHED */
}

/* parsing is heavily cross-recursive, need these forward decls */
static union node *andor(void);
static union node *pipeline(void);
static union node *parse_command(void);
static void parseheredoc(void);
static int peektoken(void);
static int readtoken(void);

static union node *
list(int nlflag)
{
	union node *n1, *n2, *n3;
	int tok;

	n1 = NULL;
	for (;;) {
		switch (peektoken()) {
		case TNL:
			if (!(nlflag & 1))
				break;
			parseheredoc();
			return n1;

		case TEOF:
			if (!n1 && (nlflag & 1))
				n1 = NODE_EOF;
			parseheredoc();
			return n1;
		}

		checkkwd = CHKNL | CHKKWD | CHKALIAS;
		if (nlflag == 2 && ((1 << peektoken()) & tokendlist))
			return n1;
		nlflag |= 2;

		n2 = andor();
		tok = readtoken();
		if (tok == TBACKGND) {
			if (n2->type == NPIPE) {
				n2->npipe.pipe_backgnd = 1;
			} else {
				if (n2->type != NREDIR) {
					n3 = stzalloc(sizeof(struct nredir));
					n3->nredir.n = n2;
					/*n3->nredir.redirect = NULL; - stzalloc did it */
					n2 = n3;
				}
				n2->type = NBACKGND;
			}
		}
		if (n1 == NULL) {
			n1 = n2;
		} else {
			n3 = stzalloc(sizeof(struct nbinary));
			n3->type = NSEMI;
			n3->nbinary.ch1 = n1;
			n3->nbinary.ch2 = n2;
			n1 = n3;
		}
		switch (tok) {
		case TNL:
		case TEOF:
			tokpushback = 1;
			/* fall through */
		case TBACKGND:
		case TSEMI:
			break;
		default:
			if ((nlflag & 1))
				raise_error_unexpected_syntax(-1);
			tokpushback = 1;
			return n1;
		}
	}
}

static union node *
andor(void)
{
	union node *n1, *n2, *n3;
	int t;

	n1 = pipeline();
	for (;;) {
		t = readtoken();
		if (t == TAND) {
			t = NAND;
		} else if (t == TOR) {
			t = NOR;
		} else {
			tokpushback = 1;
			return n1;
		}
		checkkwd = CHKNL | CHKKWD | CHKALIAS;
		n2 = pipeline();
		n3 = stzalloc(sizeof(struct nbinary));
		n3->type = t;
		n3->nbinary.ch1 = n1;
		n3->nbinary.ch2 = n2;
		n1 = n3;
	}
}

static union node *
pipeline(void)
{
	union node *n1, *n2, *pipenode;
	struct nodelist *lp, *prev;
	int negate;

	negate = 0;
	TRACE(("pipeline: entered\n"));
	if (readtoken() == TNOT) {
		negate = !negate;
		checkkwd = CHKKWD | CHKALIAS;
	} else
		tokpushback = 1;
	n1 = parse_command();
	if (readtoken() == TPIPE) {
		pipenode = stzalloc(sizeof(struct npipe));
		pipenode->type = NPIPE;
		/*pipenode->npipe.pipe_backgnd = 0; - stzalloc did it */
		lp = stzalloc(sizeof(struct nodelist));
		pipenode->npipe.cmdlist = lp;
		lp->n = n1;
		do {
			prev = lp;
			lp = stzalloc(sizeof(struct nodelist));
			checkkwd = CHKNL | CHKKWD | CHKALIAS;
			lp->n = parse_command();
			prev->next = lp;
		} while (readtoken() == TPIPE);
		lp->next = NULL;
		n1 = pipenode;
	}
	tokpushback = 1;
	if (negate) {
		n2 = stzalloc(sizeof(struct nnot));
		n2->type = NNOT;
		n2->nnot.com = n1;
		return n2;
	}
	return n1;
}

static union node *
makename(void)
{
	union node *n;

	n = stzalloc(sizeof(struct narg));
	n->type = NARG;
	/*n->narg.next = NULL; - stzalloc did it */
	n->narg.text = wordtext;
	n->narg.backquote = backquotelist;
	return n;
}

static void
fixredir(union node *n, const char *text, int err)
{
	int fd;

	TRACE(("Fix redir %s %d\n", text, err));
	if (!err)
		n->ndup.vname = NULL;

	fd = bb_strtou(text, NULL, 10);
	if (!errno && fd >= 0)
		n->ndup.dupfd = fd;
	else if (LONE_DASH(text))
		n->ndup.dupfd = -1;
	else {
		if (err)
			raise_error_syntax("bad fd number");
		n->ndup.vname = makename();
	}
}

static void
parsefname(void)
{
	union node *n = redirnode;

	if (n->type == NHERE)
		checkkwd = CHKEOFMARK;
	if (readtoken() != TWORD)
		raise_error_unexpected_syntax(-1);
	if (n->type == NHERE) {
		struct heredoc *here = heredoc;
		struct heredoc *p;

		if (quoteflag == 0)
			n->type = NXHERE;
		TRACE(("Here document %d\n", n->type));
		rmescapes(wordtext, 0);
		here->eofmark = wordtext;
		here->next = NULL;
		if (heredoclist == NULL)
			heredoclist = here;
		else {
			for (p = heredoclist; p->next; p = p->next)
				continue;
			p->next = here;
		}
	} else if (n->type == NTOFD || n->type == NFROMFD) {
		fixredir(n, wordtext, 0);
	} else {
		n->nfile.fname = makename();
	}
}

static union node *
simplecmd(void)
{
	union node *args, **app;
	union node *n = NULL;
	union node *vars, **vpp;
	union node **rpp, *redir;
	int savecheckkwd;
#if BASH_TEST2
	smallint double_brackets_flag = 0;
#endif
	IF_BASH_FUNCTION(smallint function_flag = 0;)

	args = NULL;
	app = &args;
	vars = NULL;
	vpp = &vars;
	redir = NULL;
	rpp = &redir;

	savecheckkwd = CHKALIAS;
	for (;;) {
		int t;
		checkkwd = savecheckkwd;
		t = readtoken();
		switch (t) {
#if BASH_FUNCTION
		case TFUNCTION:
			if (peektoken() != TWORD)
				raise_error_unexpected_syntax(TWORD);
			function_flag = 1;
			break;
#endif
#if BASH_TEST2
		case TAND: /* "&&" */
		case TOR: /* "||" */
			if (!double_brackets_flag) {
				tokpushback = 1;
				goto out;
			}
			wordtext = (char *) (t == TAND ? "-a" : "-o");
#endif
		case TWORD:
			n = stzalloc(sizeof(struct narg));
			n->type = NARG;
			/*n->narg.next = NULL; - stzalloc did it */
			n->narg.text = wordtext;
#if BASH_TEST2
			if (strcmp("[[", wordtext) == 0)
				double_brackets_flag = 1;
			else if (strcmp("]]", wordtext) == 0)
				double_brackets_flag = 0;
#endif
			n->narg.backquote = backquotelist;
			if (savecheckkwd && isassignment(wordtext)) {
				*vpp = n;
				vpp = &n->narg.next;
			} else {
				*app = n;
				app = &n->narg.next;
				savecheckkwd = 0;
			}
#if BASH_FUNCTION
			if (function_flag) {
				checkkwd = CHKNL | CHKKWD;
				switch (peektoken()) {
				case TBEGIN:
				case TIF:
				case TCASE:
				case TUNTIL:
				case TWHILE:
				case TFOR:
					goto do_func;
				case TLP:
					function_flag = 0;
					break;
				case TWORD:
					if (strcmp("[[", wordtext) == 0)
						goto do_func;
					/* fall through */
				default:
					raise_error_unexpected_syntax(-1);
				}
			}
#endif
			break;
		case TREDIR:
			*rpp = n = redirnode;
			rpp = &n->nfile.next;
			parsefname();   /* read name of redirection file */
			break;
		case TLP:
 IF_BASH_FUNCTION(do_func:)
			if (args && app == &args->narg.next
			 && !vars && !redir
			) {
				struct builtincmd *bcmd;
				const char *name;

				/* We have a function */
				if (IF_BASH_FUNCTION(!function_flag &&) readtoken() != TRP)
					raise_error_unexpected_syntax(TRP);
				name = n->narg.text;
				if (!goodname(name)
				 || ((bcmd = find_builtin(name)) && IS_BUILTIN_SPECIAL(bcmd))
				) {
					raise_error_syntax("bad function name");
				}
				n->type = NDEFUN;
				checkkwd = CHKNL | CHKKWD | CHKALIAS;
				n->narg.next = parse_command();
				return n;
			}
			IF_BASH_FUNCTION(function_flag = 0;)
			/* fall through */
		default:
			tokpushback = 1;
			goto out;
		}
	}
 out:
	*app = NULL;
	*vpp = NULL;
	*rpp = NULL;
	n = stzalloc(sizeof(struct ncmd));
	n->type = NCMD;
	n->ncmd.args = args;
	n->ncmd.assign = vars;
	n->ncmd.redirect = redir;
	return n;
}

static union node *
parse_command(void)
{
	union node *n1, *n2;
	union node *ap, **app;
	union node *cp, **cpp;
	union node *redir, **rpp;
	union node **rpp2;
	int t;

	redir = NULL;
	rpp2 = &redir;

	switch (readtoken()) {
	default:
		raise_error_unexpected_syntax(-1);
		/* NOTREACHED */
	case TIF:
		n1 = stzalloc(sizeof(struct nif));
		n1->type = NIF;
		n1->nif.test = list(0);
		if (readtoken() != TTHEN)
			raise_error_unexpected_syntax(TTHEN);
		n1->nif.ifpart = list(0);
		n2 = n1;
		while (readtoken() == TELIF) {
			n2->nif.elsepart = stzalloc(sizeof(struct nif));
			n2 = n2->nif.elsepart;
			n2->type = NIF;
			n2->nif.test = list(0);
			if (readtoken() != TTHEN)
				raise_error_unexpected_syntax(TTHEN);
			n2->nif.ifpart = list(0);
		}
		if (lasttoken == TELSE)
			n2->nif.elsepart = list(0);
		else {
			n2->nif.elsepart = NULL;
			tokpushback = 1;
		}
		t = TFI;
		break;
	case TWHILE:
	case TUNTIL: {
		int got;
		n1 = stzalloc(sizeof(struct nbinary));
		n1->type = (lasttoken == TWHILE) ? NWHILE : NUNTIL;
		n1->nbinary.ch1 = list(0);
		got = readtoken();
		if (got != TDO) {
			TRACE(("expecting DO got '%s' %s\n", tokname_array[got],
					got == TWORD ? wordtext : ""));
			raise_error_unexpected_syntax(TDO);
		}
		n1->nbinary.ch2 = list(0);
		t = TDONE;
		break;
	}
	case TFOR:
		if (readtoken() != TWORD || quoteflag || !goodname(wordtext))
			raise_error_syntax("bad for loop variable");
		n1 = stzalloc(sizeof(struct nfor));
		n1->type = NFOR;
		n1->nfor.var = wordtext;
		checkkwd = CHKNL | CHKKWD | CHKALIAS;
		if (readtoken() == TIN) {
			app = &ap;
			while (readtoken() == TWORD) {
				n2 = stzalloc(sizeof(struct narg));
				n2->type = NARG;
				/*n2->narg.next = NULL; - stzalloc did it */
				n2->narg.text = wordtext;
				n2->narg.backquote = backquotelist;
				*app = n2;
				app = &n2->narg.next;
			}
			*app = NULL;
			n1->nfor.args = ap;
			if (lasttoken != TNL && lasttoken != TSEMI)
				raise_error_unexpected_syntax(-1);
		} else {
			n2 = stzalloc(sizeof(struct narg));
			n2->type = NARG;
			/*n2->narg.next = NULL; - stzalloc did it */
			n2->narg.text = (char *)dolatstr;
			/*n2->narg.backquote = NULL;*/
			n1->nfor.args = n2;
			/*
			 * Newline or semicolon here is optional (but note
			 * that the original Bourne shell only allowed NL).
			 */
			if (lasttoken != TSEMI)
				tokpushback = 1;
		}
		checkkwd = CHKNL | CHKKWD | CHKALIAS;
		if (readtoken() != TDO)
			raise_error_unexpected_syntax(TDO);
		n1->nfor.body = list(0);
		t = TDONE;
		break;
	case TCASE:
		n1 = stzalloc(sizeof(struct ncase));
		n1->type = NCASE;
		if (readtoken() != TWORD)
			raise_error_unexpected_syntax(TWORD);
		n1->ncase.expr = n2 = stzalloc(sizeof(struct narg));
		n2->type = NARG;
		/*n2->narg.next = NULL; - stzalloc did it */
		n2->narg.text = wordtext;
		n2->narg.backquote = backquotelist;
		checkkwd = CHKNL | CHKKWD | CHKALIAS;
		if (readtoken() != TIN)
			raise_error_unexpected_syntax(TIN);
		cpp = &n1->ncase.cases;
 next_case:
		checkkwd = CHKNL | CHKKWD;
		t = readtoken();
		while (t != TESAC) {
			if (lasttoken == TLP)
				readtoken();
			*cpp = cp = stzalloc(sizeof(struct nclist));
			cp->type = NCLIST;
			app = &cp->nclist.pattern;
			for (;;) {
				*app = ap = stzalloc(sizeof(struct narg));
				ap->type = NARG;
				/*ap->narg.next = NULL; - stzalloc did it */
				ap->narg.text = wordtext;
				ap->narg.backquote = backquotelist;
				if (readtoken() != TPIPE)
					break;
				app = &ap->narg.next;
				readtoken();
			}
			//ap->narg.next = NULL;
			if (lasttoken != TRP)
				raise_error_unexpected_syntax(TRP);
			cp->nclist.body = list(2);

			cpp = &cp->nclist.next;

			checkkwd = CHKNL | CHKKWD;
			t = readtoken();
			if (t != TESAC) {
				if (t != TENDCASE)
					raise_error_unexpected_syntax(TENDCASE);
				goto next_case;
			}
		}
		*cpp = NULL;
		goto redir;
	case TLP:
		n1 = stzalloc(sizeof(struct nredir));
		n1->type = NSUBSHELL;
		n1->nredir.n = list(0);
		/*n1->nredir.redirect = NULL; - stzalloc did it */
		t = TRP;
		break;
	case TBEGIN:
		n1 = list(0);
		t = TEND;
		break;
	IF_BASH_FUNCTION(case TFUNCTION:)
	case TWORD:
	case TREDIR:
		tokpushback = 1;
		return simplecmd();
	}

	if (readtoken() != t)
		raise_error_unexpected_syntax(t);

 redir:
	/* Now check for redirection which may follow command */
	checkkwd = CHKKWD | CHKALIAS;
	rpp = rpp2;
	while (readtoken() == TREDIR) {
		*rpp = n2 = redirnode;
		rpp = &n2->nfile.next;
		parsefname();
	}
	tokpushback = 1;
	*rpp = NULL;
	if (redir) {
		if (n1->type != NSUBSHELL) {
			n2 = stzalloc(sizeof(struct nredir));
			n2->type = NREDIR;
			n2->nredir.n = n1;
			n1 = n2;
		}
		n1->nredir.redirect = redir;
	}
	return n1;
}

#if BASH_DOLLAR_SQUOTE
static int
decode_dollar_squote(void)
{
	static const char C_escapes[] ALIGN1 = "nrbtfav""x\\01234567";
	int c, cnt;
	char *p;
	char buf[4];

	c = pgetc();
	p = strchr(C_escapes, c);
	if (p) {
		buf[0] = c;
		p = buf;
		cnt = 3;
		if ((unsigned char)(c - '0') <= 7) { /* \ooo */
			do {
				c = pgetc();
				*++p = c;
			} while ((unsigned char)(c - '0') <= 7 && --cnt);
			pungetc();
		} else if (c == 'x') { /* \xHH */
			do {
				c = pgetc();
				*++p = c;
			} while (isxdigit(c) && --cnt);
			pungetc();
			if (cnt == 3) { /* \x but next char is "bad" */
				c = 'x';
				goto unrecognized;
			}
		} else { /* simple seq like \\ or \t */
			p++;
		}
		*p = '\0';
		p = buf;
		c = bb_process_escape_sequence((void*)&p);
	} else { /* unrecognized "\z": print both chars unless ' or " */
		if (c != '\'' && c != '"') {
 unrecognized:
			c |= 0x100; /* "please encode \, then me" */
		}
	}
	return c;
}
#endif

/* Used by expandstr to get here-doc like behaviour. */
#define FAKEEOFMARK ((char*)(uintptr_t)1)

static ALWAYS_INLINE int
realeofmark(const char *eofmark)
{
	return eofmark && eofmark != FAKEEOFMARK;
}

/*
 * If eofmark is NULL, read a word or a redirection symbol.  If eofmark
 * is not NULL, read a here document.  In the latter case, eofmark is the
 * word which marks the end of the document and striptabs is true if
 * leading tabs should be stripped from the document.  The argument c
 * is the first character of the input token or document.
 *
 * Because C does not have internal subroutines, I have simulated them
 * using goto's to implement the subroutine linkage.  The following macros
 * will run code that appears at the end of readtoken1.
 */
#define CHECKEND()      {goto checkend; checkend_return:;}
#define PARSEREDIR()    {goto parseredir; parseredir_return:;}
#define PARSESUB()      {goto parsesub; parsesub_return:;}
#define PARSEBACKQOLD() {oldstyle = 1; goto parsebackq; parsebackq_oldreturn:;}
#define PARSEBACKQNEW() {oldstyle = 0; goto parsebackq; parsebackq_newreturn:;}
#define PARSEARITH()    {goto parsearith; parsearith_return:;}
static int
readtoken1(int c, int syntax, char *eofmark, int striptabs)
{
	/* NB: syntax parameter fits into smallint */
	/* c parameter is an unsigned char or PEOF or PEOA */
	char *out;
	size_t len;
	struct nodelist *bqlist;
	smallint quotef;
	smallint dblquote;
	smallint oldstyle;
	IF_FEATURE_SH_MATH(smallint prevsyntax;) /* syntax before arithmetic */
	smallint pssyntax;   /* we are expanding a prompt string */
	int varnest;         /* levels of variables expansion */
	IF_FEATURE_SH_MATH(int arinest;)    /* levels of arithmetic expansion */
	IF_FEATURE_SH_MATH(int parenlevel;) /* levels of parens in arithmetic */
	int dqvarnest;       /* levels of variables expansion within double quotes */

	IF_BASH_DOLLAR_SQUOTE(smallint bash_dollar_squote = 0;)

	startlinno = g_parsefile->linno;
	bqlist = NULL;
	quotef = 0;
	IF_FEATURE_SH_MATH(prevsyntax = 0;)
#if ENABLE_ASH_EXPAND_PRMT
	pssyntax = (syntax == PSSYNTAX);
	if (pssyntax)
		syntax = DQSYNTAX;
#else
	pssyntax = 0; /* constant */
#endif
	dblquote = (syntax == DQSYNTAX);
	varnest = 0;
	IF_FEATURE_SH_MATH(arinest = 0;)
	IF_FEATURE_SH_MATH(parenlevel = 0;)
	dqvarnest = 0;

	STARTSTACKSTR(out);
 loop:
	/* For each line, until end of word */
	CHECKEND();     /* set c to PEOF if at end of here document */
	for (;;) {      /* until end of line or end of word */
		CHECKSTRSPACE(4, out);  /* permit 4 calls to USTPUTC */
		switch (SIT(c, syntax)) {
		case CNL:       /* '\n' */
			if (syntax == BASESYNTAX)
				goto endword;   /* exit outer loop */
			USTPUTC(c, out);
			nlprompt();
			c = pgetc();
			goto loop;              /* continue outer loop */
		case CWORD:
			USTPUTC(c, out);
			break;
		case CCTL:
#if BASH_DOLLAR_SQUOTE
			if (c == '\\' && bash_dollar_squote) {
				c = decode_dollar_squote();
				if (c == '\0') {
					/* skip $'\000', $'\x00' (like bash) */
					break;
				}
				if (c & 0x100) {
					/* Unknown escape. Encode as '\z' */
					c = (unsigned char)c;
					if (eofmark == NULL || dblquote)
						USTPUTC(CTLESC, out);
					USTPUTC('\\', out);
				}
			}
#endif
			if (eofmark == NULL || dblquote)
				USTPUTC(CTLESC, out);
			USTPUTC(c, out);
			break;
		case CBACK:     /* backslash */
			c = pgetc_without_PEOA();
			if (c == PEOF) {
				USTPUTC(CTLESC, out);
				USTPUTC('\\', out);
				pungetc();
			} else if (c == '\n') {
				nlprompt();
			} else {
				if (pssyntax && c == '$') {
					USTPUTC(CTLESC, out);
					USTPUTC('\\', out);
				}
				/* Backslash is retained if we are in "str" and next char isn't special */
				if (dblquote
				 && c != '\\'
				 && c != '`'
				 && c != '$'
				 && (c != '"' || eofmark != NULL)
				) {
					USTPUTC('\\', out);
				}
				USTPUTC(CTLESC, out);
				USTPUTC(c, out);
				quotef = 1;
			}
			break;
		case CSQUOTE:
			syntax = SQSYNTAX;
 quotemark:
			if (eofmark == NULL) {
				USTPUTC(CTLQUOTEMARK, out);
			}
			break;
		case CDQUOTE:
			syntax = DQSYNTAX;
			dblquote = 1;
			goto quotemark;
		case CENDQUOTE:
			IF_BASH_DOLLAR_SQUOTE(bash_dollar_squote = 0;)
			if (eofmark != NULL && varnest == 0) {
				USTPUTC(c, out);
			} else {
				if (dqvarnest == 0) {
					syntax = BASESYNTAX;
					dblquote = 0;
				}
				quotef = 1;
				goto quotemark;
			}
			break;
		case CVAR:      /* '$' */
			PARSESUB();             /* parse substitution */
			break;
		case CENDVAR:   /* '}' */
			if (varnest > 0) {
				varnest--;
				if (dqvarnest > 0) {
					dqvarnest--;
				}
				c = CTLENDVAR;
			}
			USTPUTC(c, out);
			break;
#if ENABLE_FEATURE_SH_MATH
		case CLP:       /* '(' in arithmetic */
			parenlevel++;
			USTPUTC(c, out);
			break;
		case CRP:       /* ')' in arithmetic */
			if (parenlevel > 0) {
				parenlevel--;
			} else {
				if (pgetc_eatbnl() == ')') {
					c = CTLENDARI;
					if (--arinest == 0) {
						syntax = prevsyntax;
					}
				} else {
					/*
					 * unbalanced parens
					 * (don't 2nd guess - no error)
					 */
					pungetc();
				}
			}
			USTPUTC(c, out);
			break;
#endif
		case CBQUOTE:   /* '`' */
			PARSEBACKQOLD();
			break;
		case CENDFILE:
			goto endword;           /* exit outer loop */
		case CIGN:
			break;
		default:
			if (varnest == 0) {
#if BASH_REDIR_OUTPUT
				if (c == '&') {
//Can't call pgetc_eatbnl() here, this requires three-deep pungetc()
					if (pgetc() == '>')
						c = 0x100 + '>'; /* flag &> */
					pungetc();
				}
#endif
				goto endword;   /* exit outer loop */
			}
			IF_ASH_ALIAS(if (c != PEOA))
				USTPUTC(c, out);
		}
		c = pgetc();
	} /* for (;;) */
 endword:

#if ENABLE_FEATURE_SH_MATH
	if (syntax == ARISYNTAX)
		raise_error_syntax("missing '))'");
#endif
	if (syntax != BASESYNTAX && eofmark == NULL)
		raise_error_syntax("unterminated quoted string");
	if (varnest != 0) {
		startlinno = g_parsefile->linno;
		/* { */
		raise_error_syntax("missing '}'");
	}
	USTPUTC('\0', out);
	len = out - (char *)stackblock();
	out = stackblock();
	if (eofmark == NULL) {
		if ((c == '>' || c == '<' IF_BASH_REDIR_OUTPUT( || c == 0x100 + '>'))
		 && quotef == 0
		) {
			if (isdigit_str9(out)) {
				PARSEREDIR(); /* passed as params: out, c */
				lasttoken = TREDIR;
				return lasttoken;
			}
			/* else: non-number X seen, interpret it
			 * as "NNNX>file" = "NNNX >file" */
		}
		pungetc();
	}
	quoteflag = quotef;
	backquotelist = bqlist;
	grabstackblock(len);
	wordtext = out;
	lasttoken = TWORD;
	return lasttoken;
/* end of readtoken routine */

/*
 * Check to see whether we are at the end of the here document.  When this
 * is called, c is set to the first character of the next input line.  If
 * we are at the end of the here document, this routine sets the c to PEOF.
 */
checkend: {
	if (realeofmark(eofmark)) {
		int markloc;
		char *p;

#if ENABLE_ASH_ALIAS
		if (c == PEOA)
			c = pgetc_without_PEOA();
#endif
		if (striptabs) {
			while (c == '\t') {
				c = pgetc_without_PEOA();
			}
		}

		markloc = out - (char *)stackblock();
		for (p = eofmark; STPUTC(c, out), *p; p++) {
			if (c != *p)
				goto more_heredoc;

			c = pgetc_without_PEOA();
		}

		if (c == '\n' || c == PEOF) {
			c = PEOF;
			g_parsefile->linno++;
			needprompt = doprompt;
		} else {
			int len_here;

 more_heredoc:
			p = (char *)stackblock() + markloc + 1;
			len_here = out - p;

			if (len_here) {
				len_here -= (c >= PEOF);
				c = p[-1];

				if (len_here) {
					char *str;

					str = alloca(len_here + 1);
					*(char *)mempcpy(str, p, len_here) = '\0';

					pushstring(str, NULL);
				}
			}
		}

		STADJUST((char *)stackblock() + markloc - out, out);
	}
	goto checkend_return;
}

/*
 * Parse a redirection operator.  The variable "out" points to a string
 * specifying the fd to be redirected.  The variable "c" contains the
 * first character of the redirection operator.
 */
parseredir: {
	/* out is already checked to be a valid number or "" */
	int fd = (*out == '\0' ? -1 : atoi(out));
	union node *np;

	np = stzalloc(sizeof(struct nfile));
	if (c == '>') {
		np->nfile.fd = 1;
		c = pgetc();
		if (c == '>')
			np->type = NAPPEND;
		else if (c == '|')
			np->type = NCLOBBER;
		else if (c == '&')
			np->type = NTOFD;
			/* it also can be NTO2 (>&file), but we can't figure it out yet */
		else {
			np->type = NTO;
			pungetc();
		}
	}
#if BASH_REDIR_OUTPUT
	else if (c == 0x100 + '>') { /* this flags &> redirection */
		np->nfile.fd = 1;
		pgetc(); /* this is '>', no need to check */
		np->type = NTO2;
	}
#endif
	else { /* c == '<' */
		/*np->nfile.fd = 0; - stzalloc did it */
		c = pgetc();
		switch (c) {
		case '<':
			if (sizeof(struct nfile) != sizeof(struct nhere)) {
				np = stzalloc(sizeof(struct nhere));
				/*np->nfile.fd = 0; - stzalloc did it */
			}
			np->type = NHERE;
			heredoc = stzalloc(sizeof(struct heredoc));
			heredoc->here = np;
			c = pgetc();
			if (c == '-') {
				heredoc->striptabs = 1;
			} else {
				/*heredoc->striptabs = 0; - stzalloc did it */
				pungetc();
			}
			break;

		case '&':
			np->type = NFROMFD;
			break;

		case '>':
			np->type = NFROMTO;
			break;

		default:
			np->type = NFROM;
			pungetc();
			break;
		}
	}
	if (fd >= 0)
		np->nfile.fd = fd;
	redirnode = np;
	goto parseredir_return;
}

/*
 * Parse a substitution.  At this point, we have read the dollar sign
 * and nothing else.
 */

/* is_special(c) evaluates to 1 for c in "!#$*-0123456789?@"; 0 otherwise
 * (assuming ascii char codes, as the original implementation did) */
#define is_special(c) \
	(((unsigned)(c) - 33 < 32) \
			&& ((0xc1ff920dU >> ((unsigned)(c) - 33)) & 1))
parsesub: {
	unsigned char subtype;
	int typeloc;

	c = pgetc_eatbnl();
	if ((checkkwd & CHKEOFMARK)
	 || c > 255 /* PEOA or PEOF */
	 || (c != '(' && c != '{' && !is_name(c) && !is_special(c))
	) {
#if BASH_DOLLAR_SQUOTE
		if (syntax != DQSYNTAX && c == '\'')
			bash_dollar_squote = 1;
		else
#endif
			USTPUTC('$', out);
		pungetc();
	} else if (c == '(') {
		/* $(command) or $((arith)) */
		if (pgetc_eatbnl() == '(') {
#if ENABLE_FEATURE_SH_MATH
			PARSEARITH();
#else
			raise_error_syntax("support for $((arith)) is disabled");
#endif
		} else {
			pungetc();
			PARSEBACKQNEW();
		}
	} else {
		/* $VAR, $<specialchar>, ${...}, or PEOA/PEOF */
		USTPUTC(CTLVAR, out);
		typeloc = out - (char *)stackblock();
		STADJUST(1, out);
		subtype = VSNORMAL;
		if (c == '{') {
			c = pgetc_eatbnl();
			subtype = 0;
		}
 varname:
		if (is_name(c)) {
			/* $[{[#]]NAME[}] */
			do {
				STPUTC(c, out);
				c = pgetc_eatbnl();
			} while (is_in_name(c));
		} else if (isdigit(c)) {
			/* $[{[#]]NUM[}] */
			do {
				STPUTC(c, out);
				c = pgetc_eatbnl();
			} while (isdigit(c));
		} else if (is_special(c)) {
			/* $[{[#]]<specialchar>[}] */
			int cc = c;

			c = pgetc_eatbnl();
			if (!subtype && cc == '#') {
				subtype = VSLENGTH;
				if (c == '_' || isalnum(c))
					goto varname;
				cc = c;
				c = pgetc_eatbnl();
				if (cc == '}' || c != '}') {
					pungetc();
					subtype = 0;
					c = cc;
					cc = '#';
				}
			}
			USTPUTC(cc, out);
		} else {
			goto badsub;
		}
		if (c != '}' && subtype == VSLENGTH) {
			/* ${#VAR didn't end with } */
			goto badsub;
		}

		if (subtype == 0) {
			static const char types[] ALIGN1 = "}-+?=";
			/* ${VAR...} but not $VAR or ${#VAR} */
			/* c == first char after VAR */
			switch (c) {
			case ':':
				c = pgetc_eatbnl();
#if BASH_SUBSTR
				/* This check is only needed to not misinterpret
				 * ${VAR:-WORD}, ${VAR:+WORD}, ${VAR:=WORD}, ${VAR:?WORD}
				 * constructs.
				 */
				if (!strchr(types, c)) {
					subtype = VSSUBSTR;
					pungetc();
					break; /* "goto badsub" is bigger (!) */
				}
#endif
				subtype = VSNUL;
				/*FALLTHROUGH*/
			default: {
				const char *p = strchr(types, c);
				if (p == NULL)
					break;
				subtype |= p - types + VSNORMAL;
				break;
			}
			case '%':
			case '#': {
				int cc = c;
				subtype = (c == '#' ? VSTRIMLEFT : VSTRIMRIGHT);
				c = pgetc_eatbnl();
				if (c != cc)
					goto badsub;
				subtype++;
				break;
			}
#if BASH_PATTERN_SUBST
			case '/':
				/* ${v/[/]pattern/repl} */
//TODO: encode pattern and repl separately.
// Currently ${v/$var_with_slash/repl} is horribly broken
				subtype = VSREPLACE;
				c = pgetc_eatbnl();
				if (c != '/')
					goto badsub;
				subtype++; /* VSREPLACEALL */
				break;
#endif
			}
		} else {
 badsub:
			pungetc();
		}
		((unsigned char *)stackblock())[typeloc] = subtype;
		if (subtype != VSNORMAL) {
			varnest++;
			if (dblquote)
				dqvarnest++;
		}
		STPUTC('=', out);
	}
	goto parsesub_return;
}

/*
 * Called to parse command substitutions.  Newstyle is set if the command
 * is enclosed inside $(...); nlpp is a pointer to the head of the linked
 * list of commands (passed by reference), and savelen is the number of
 * characters on the top of the stack which must be preserved.
 */
parsebackq: {
	struct nodelist **nlpp;
	union node *n;
	char *str;
	size_t savelen;
	smallint saveprompt = 0;

	str = NULL;
	savelen = out - (char *)stackblock();
	if (savelen > 0) {
		/*
		 * FIXME: this can allocate very large block on stack and SEGV.
		 * Example:
		 * echo "..<100kbytes>..`true` $(true) `true` ..."
		 * allocates 100kb for every command subst. With about
		 * a hundred command substitutions stack overflows.
		 * With larger prepended string, SEGV happens sooner.
		 */
		str = alloca(savelen);
		memcpy(str, stackblock(), savelen);
	}

	if (oldstyle) {
		/* We must read until the closing backquote, giving special
		 * treatment to some slashes, and then push the string and
		 * reread it as input, interpreting it normally.
		 */
		char *pout;
		size_t psavelen;
		char *pstr;

		STARTSTACKSTR(pout);
		for (;;) {
			int pc;

			setprompt_if(needprompt, 2);
			pc = pgetc();
			switch (pc) {
			case '`':
				goto done;

			case '\\':
				pc = pgetc();
				if (pc == '\n') {
					nlprompt();
					/*
					 * If eating a newline, avoid putting
					 * the newline into the new character
					 * stream (via the STPUTC after the
					 * switch).
					 */
					continue;
				}
				if (pc != '\\' && pc != '`' && pc != '$'
				 && (!dblquote || pc != '"')
				) {
					STPUTC('\\', pout);
				}
				if (pc <= 255 /* not PEOA or PEOF */) {
					break;
				}
				/* fall through */

			case PEOF:
			IF_ASH_ALIAS(case PEOA:)
				startlinno = g_parsefile->linno;
				raise_error_syntax("EOF in backquote substitution");

			case '\n':
				nlnoprompt();
				break;

			default:
				break;
			}
			STPUTC(pc, pout);
		}
 done:
		STPUTC('\0', pout);
		psavelen = pout - (char *)stackblock();
		if (psavelen > 0) {
			pstr = grabstackstr(pout);
			setinputstring(pstr);
		}
	}
	nlpp = &bqlist;
	while (*nlpp)
		nlpp = &(*nlpp)->next;
	*nlpp = stzalloc(sizeof(**nlpp));
	/* (*nlpp)->next = NULL; - stzalloc did it */

	if (oldstyle) {
		saveprompt = doprompt;
		doprompt = 0;
	}

	n = list(2);

	if (oldstyle)
		doprompt = saveprompt;
	else if (readtoken() != TRP)
		raise_error_unexpected_syntax(TRP);

	(*nlpp)->n = n;
	if (oldstyle) {
		/*
		 * Start reading from old file again, ignoring any pushed back
		 * tokens left from the backquote parsing
		 */
		popfile();
		tokpushback = 0;
	}
	while (stackblocksize() <= savelen)
		growstackblock();
	STARTSTACKSTR(out);
	if (str) {
		memcpy(out, str, savelen);
		STADJUST(savelen, out);
	}
	USTPUTC(CTLBACKQ, out);
	if (oldstyle)
		goto parsebackq_oldreturn;
	goto parsebackq_newreturn;
}

#if ENABLE_FEATURE_SH_MATH
/*
 * Parse an arithmetic expansion (indicate start of one and set state)
 */
parsearith: {
	if (++arinest == 1) {
		prevsyntax = syntax;
		syntax = ARISYNTAX;
	}
	USTPUTC(CTLARI, out);
	goto parsearith_return;
}
#endif
} /* end of readtoken */

/*
 * Read the next input token.
 * If the token is a word, we set backquotelist to the list of cmds in
 *      backquotes.  We set quoteflag to true if any part of the word was
 *      quoted.
 * If the token is TREDIR, then we set redirnode to a structure containing
 *      the redirection.
 * In all cases, the variable startlinno is set to the number of the line
 *      on which the token starts.
 *
 * [Change comment:  here documents and internal procedures]
 * [Readtoken shouldn't have any arguments.  Perhaps we should make the
 *  word parsing code into a separate routine.  In this case, readtoken
 *  doesn't need to have any internal procedures, but parseword does.
 *  We could also make parseoperator in essence the main routine, and
 *  have parseword (readtoken1?) handle both words and redirection.]
 */
#define NEW_xxreadtoken
#ifdef NEW_xxreadtoken
/* singles must be first! */
static const char xxreadtoken_chars[7] ALIGN1 = {
	'\n', '(', ')', /* singles */
	'&', '|', ';',  /* doubles */
	0
};

#define xxreadtoken_singles 3
#define xxreadtoken_doubles 3

static const char xxreadtoken_tokens[] ALIGN1 = {
	TNL, TLP, TRP,          /* only single occurrence allowed */
	TBACKGND, TPIPE, TSEMI, /* if single occurrence */
	TEOF,                   /* corresponds to trailing nul */
	TAND, TOR, TENDCASE     /* if double occurrence */
};

static int
xxreadtoken(void)
{
	int c;

	if (tokpushback) {
		tokpushback = 0;
		return lasttoken;
	}
	setprompt_if(needprompt, 2);
	startlinno = g_parsefile->linno;
	for (;;) {                      /* until token or start of word found */
		c = pgetc();
		if (c == ' ' || c == '\t' IF_ASH_ALIAS( || c == PEOA))
			continue;

		if (c == '#') {
			while ((c = pgetc()) != '\n' && c != PEOF)
				continue;
			pungetc();
		} else if (c == '\\') {
			if (pgetc() != '\n') {
				pungetc();
				break; /* return readtoken1(...) */
			}
			nlprompt();
		} else {
			const char *p;

			p = xxreadtoken_chars + sizeof(xxreadtoken_chars) - 1;
			if (c != PEOF) {
				if (c == '\n') {
					nlnoprompt();
				}

				p = strchr(xxreadtoken_chars, c);
				if (p == NULL)
					break; /* return readtoken1(...) */

				if ((int)(p - xxreadtoken_chars) >= xxreadtoken_singles) {
					int cc = pgetc();
					if (cc == c) {    /* double occurrence? */
						p += xxreadtoken_doubles + 1;
					} else {
						pungetc();
#if BASH_REDIR_OUTPUT
						if (c == '&' && cc == '>') /* &> */
							break; /* return readtoken1(...) */
#endif
					}
				}
			}
			lasttoken = xxreadtoken_tokens[p - xxreadtoken_chars];
			return lasttoken;
		}
	} /* for (;;) */

	return readtoken1(c, BASESYNTAX, (char *) NULL, 0);
}
#else /* old xxreadtoken */
#define RETURN(token)   return lasttoken = token
static int
xxreadtoken(void)
{
	int c;

	if (tokpushback) {
		tokpushback = 0;
		return lasttoken;
	}
	setprompt_if(needprompt, 2);
	startlinno = g_parsefile->linno;
	for (;;) {      /* until token or start of word found */
		c = pgetc();
		switch (c) {
		case ' ': case '\t':
		IF_ASH_ALIAS(case PEOA:)
			continue;
		case '#':
			while ((c = pgetc()) != '\n' && c != PEOF)
				continue;
			pungetc();
			continue;
		case '\\':
			if (pgetc() == '\n') {
				nlprompt();
				continue;
			}
			pungetc();
			goto breakloop;
		case '\n':
			nlnoprompt();
			RETURN(TNL);
		case PEOF:
			RETURN(TEOF);
		case '&':
			if (pgetc() == '&')
				RETURN(TAND);
			pungetc();
			RETURN(TBACKGND);
		case '|':
			if (pgetc() == '|')
				RETURN(TOR);
			pungetc();
			RETURN(TPIPE);
		case ';':
			if (pgetc() == ';')
				RETURN(TENDCASE);
			pungetc();
			RETURN(TSEMI);
		case '(':
			RETURN(TLP);
		case ')':
			RETURN(TRP);
		default:
			goto breakloop;
		}
	}
 breakloop:
	return readtoken1(c, BASESYNTAX, (char *)NULL, 0);
#undef RETURN
}
#endif /* old xxreadtoken */

static int
readtoken(void)
{
	int t;
	int kwd = checkkwd;
#if DEBUG
	smallint alreadyseen = tokpushback;
#endif

#if ENABLE_ASH_ALIAS
 top:
#endif

	t = xxreadtoken();

	/*
	 * eat newlines
	 */
	if (kwd & CHKNL) {
		while (t == TNL) {
			parseheredoc();
			t = xxreadtoken();
		}
	}

	if (t != TWORD || quoteflag) {
		goto out;
	}

	/*
	 * check for keywords
	 */
	if (kwd & CHKKWD) {
		const char *const *pp;

		pp = findkwd(wordtext);
		if (pp) {
			lasttoken = t = pp - tokname_array;
			TRACE(("keyword '%s' recognized\n", tokname_array[t]));
			goto out;
		}
	}

	if (checkkwd & CHKALIAS) {
#if ENABLE_ASH_ALIAS
		struct alias *ap;
		ap = lookupalias(wordtext, 1);
		if (ap != NULL) {
			if (*ap->val) {
				pushstring(ap->val, ap);
			}
			goto top;
		}
#endif
	}
 out:
	checkkwd = 0;
#if DEBUG
	if (!alreadyseen)
		TRACE(("token '%s' %s\n", tokname_array[t], t == TWORD ? wordtext : ""));
	else
		TRACE(("reread token '%s' %s\n", tokname_array[t], t == TWORD ? wordtext : ""));
#endif
	return t;
}

static int
peektoken(void)
{
	int t;

	t = readtoken();
	tokpushback = 1;
	return t;
}

/*
 * Read and parse a command.  Returns NODE_EOF on end of file.
 * (NULL is a valid parse tree indicating a blank line.)
 */
static union node *
parsecmd(int interact)
{
	tokpushback = 0;
	checkkwd = 0;
	heredoclist = 0;
	doprompt = interact;
	setprompt_if(doprompt, doprompt);
	needprompt = 0;
	return list(1);
}

/*
 * Input any here documents.
 */
static void
parseheredoc(void)
{
	struct heredoc *here;
	union node *n;

	here = heredoclist;
	heredoclist = NULL;

	while (here) {
		setprompt_if(needprompt, 2);
		readtoken1(pgetc(), here->here->type == NHERE ? SQSYNTAX : DQSYNTAX,
				here->eofmark, here->striptabs);
		n = stzalloc(sizeof(struct narg));
		n->narg.type = NARG;
		/*n->narg.next = NULL; - stzalloc did it */
		n->narg.text = wordtext;
		n->narg.backquote = backquotelist;
		here->here->nhere.doc = n;
		here = here->next;
	}
}


static const char *
expandstr(const char *ps, int syntax_type)
{
	union node n;
	int saveprompt;

	/* XXX Fix (char *) cast. */
	setinputstring((char *)ps);

	saveprompt = doprompt;
	doprompt = 0;
	readtoken1(pgetc(), syntax_type, FAKEEOFMARK, 0);
	doprompt = saveprompt;

	popfile();

	n.narg.type = NARG;
	n.narg.next = NULL;
	n.narg.text = wordtext;
	n.narg.backquote = backquotelist;

	expandarg(&n, NULL, EXP_QUOTED);
	return stackblock();
}

static inline int
parser_eof(void)
{
	return tokpushback && lasttoken == TEOF;
}

/*
 * Execute a command or commands contained in a string.
 */
static int
evalstring(char *s, int flags)
{
	struct jmploc *volatile savehandler;
	struct jmploc jmploc;
	int ex;

	union node *n;
	struct stackmark smark;
	int status;

	s = sstrdup(s);
	setinputstring(s);
	setstackmark(&smark);

	status = 0;
	/* On exception inside execution loop, we must popfile().
	 * Try interactively:
	 *	readonly a=a
	 *	command eval "a=b"  # throws "is read only" error
	 * "command BLTIN" is not supposed to abort (even in non-interactive use).
	 * But if we skip popfile(), we hit EOF in eval's string, and exit.
	 */
	savehandler = exception_handler;
	ex = setjmp(jmploc.loc);
	if (ex)
		goto out;
	exception_handler = &jmploc;

	while ((n = parsecmd(0)) != NODE_EOF) {
		int i;

		i = evaltree(n, flags & ~(parser_eof() ? 0 : EV_EXIT));
		if (n)
			status = i;
		popstackmark(&smark);
		if (evalskip)
			break;
	}
 out:
	popstackmark(&smark);
	popfile();
	stunalloc(s);

	exception_handler = savehandler;
	if (ex)
                longjmp(exception_handler->loc, ex);

	return status;
}

/*
 * The eval command.
 */
static int FAST_FUNC
evalcmd(int argc UNUSED_PARAM, char **argv, int flags)
{
	char *p;
	char *concat;

	if (argv[1]) {
		p = argv[1];
		argv += 2;
		if (argv[0]) {
			STARTSTACKSTR(concat);
			for (;;) {
				concat = stack_putstr(p, concat);
				p = *argv++;
				if (p == NULL)
					break;
				STPUTC(' ', concat);
			}
			STPUTC('\0', concat);
			p = grabstackstr(concat);
		}
		return evalstring(p, flags & EV_TESTED);
	}
	return 0;
}

/*
 * Read and execute commands.
 * "Top" is nonzero for the top level command loop;
 * it turns on prompting if the shell is interactive.
 */
static int
cmdloop(int top)
{
	union node *n;
	struct stackmark smark;
	int inter;
	int status = 0;
	int numeof = 0;

	TRACE(("cmdloop(%d) called\n", top));
	for (;;) {
		int skip;

		setstackmark(&smark);
#if JOBS
		if (doing_jobctl)
			showjobs(SHOW_CHANGED|SHOW_STDERR);
#endif
		inter = 0;
		if (iflag && top) {
			inter++;
			chkmail();
		}
		n = parsecmd(inter);
#if DEBUG
		if (DEBUG > 2 && debug && (n != NODE_EOF))
			showtree(n);
#endif
		if (n == NODE_EOF) {
			if (!top || numeof >= 50)
				break;
			if (!stoppedjobs()) {
				if (!Iflag)
					break;
				out2str("\nUse \"exit\" to leave shell.\n");
			}
			numeof++;
		} else if (nflag == 0) {
			int i;

			/* job_warning can only be 2,1,0. Here 2->1, 1/0->0 */
			job_warning >>= 1;
			numeof = 0;
			i = evaltree(n, 0);
			if (n)
				status = i;
		}
		popstackmark(&smark);
		skip = evalskip;

		if (skip) {
			evalskip &= ~SKIPFUNC;
			break;
		}
	}
	return status;
}

/*
 * Take commands from a file.  To be compatible we should do a path
 * search for the file, which is necessary to find sub-commands.
 */
static char *
find_dot_file(char *name)
{
	char *fullname;
	const char *path = pathval();
	struct stat statb;

	/* don't try this for absolute or relative paths */
	if (strchr(name, '/') || (ENABLE_PLATFORM_MINGW32 && strchr(name, '\\')))
		return name;

	while ((fullname = path_advance(&path, name)) != NULL) {
		if ((stat(fullname, &statb) == 0) && S_ISREG(statb.st_mode)) {
			/*
			 * Don't bother freeing here, since it will
			 * be freed by the caller.
			 */
			return fullname;
		}
		if (fullname != name)
			stunalloc(fullname);
	}

	/* not found in the PATH */
	ash_msg_and_raise_error("%s: not found", name);
	/* NOTREACHED */
}

static int FAST_FUNC
dotcmd(int argc_ UNUSED_PARAM, char **argv_ UNUSED_PARAM)
{
	/* "false; . empty_file; echo $?" should print 0, not 1: */
	int status = 0;
	char *fullname;
	char **argv;
	char *args_need_save;
	volatile struct shparam saveparam;

//???
//	struct strlist *sp;
//	for (sp = cmdenviron; sp; sp = sp->next)
//		setvareq(ckstrdup(sp->text), VSTRFIXED | VTEXTFIXED);

	nextopt(nullstr); /* handle possible "--" */
	argv = argptr;

	if (!argv[0]) {
		/* bash says: "bash: .: filename argument required" */
		return 2; /* bash compat */
	}

	/* This aborts if file isn't found, which is POSIXly correct.
	 * bash returns exitcode 1 instead.
	 */
	fullname = find_dot_file(argv[0]);
	argv++;
	args_need_save = argv[0];
	if (args_need_save) { /* ". FILE ARGS", and ARGS are not empty */
		int argc;
		saveparam = shellparam;
		shellparam.malloced = 0;
		argc = 1;
		while (argv[argc])
			argc++;
		shellparam.nparam = argc;
		shellparam.p = argv;
	};

	/* This aborts if file can't be opened, which is POSIXly correct.
	 * bash returns exitcode 1 instead.
	 */
	setinputfile(fullname, INPUT_PUSH_FILE);
	commandname = fullname;
	status = cmdloop(0);
	popfile();

	if (args_need_save) {
		freeparam(&shellparam);
		shellparam = saveparam;
	};

	return status;
}

static int FAST_FUNC
exitcmd(int argc UNUSED_PARAM, char **argv)
{
	if (stoppedjobs())
		return 0;
	if (argv[1])
		exitstatus = number(argv[1]);
	raise_exception(EXEXIT);
	/* NOTREACHED */
}

/*
 * Read a file containing shell functions.
 */
static void
readcmdfile(char *name)
{
	setinputfile(name, INPUT_PUSH_FILE);
	cmdloop(0);
	popfile();
}


/* ============ find_command inplementation */

/*
 * Resolve a command name.  If you change this routine, you may have to
 * change the shellexec routine as well.
 */
static void
find_command(char *name, struct cmdentry *entry, int act, const char *path)
{
	struct tblentry *cmdp;
	int idx;
	int prev;
	char *fullname IF_PLATFORM_MINGW32(= NULL);
	struct stat statb;
	int e;
	int updatetbl;
	IF_PLATFORM_MINGW32(int len;)
	struct builtincmd *bcmd;

	/* If name contains a slash, don't use PATH or hash table */
	if (strchr(name, '/') || (ENABLE_PLATFORM_MINGW32 && strchr(name, '\\'))) {
		entry->u.index = -1;
		if (act & DO_ABS) {
			while (stat(name, &statb) < 0
#if ENABLE_PLATFORM_MINGW32
				&& (fullname=file_is_win32_executable(name)) == NULL
#endif
				) {
#ifdef SYSV
				if (errno == EINTR)
					continue;
#endif
				entry->cmdtype = CMDUNKNOWN;
				return;
			}
#if ENABLE_PLATFORM_MINGW32
			free(fullname);
#endif
		}
		entry->cmdtype = CMDNORMAL;
		return;
	}

/* #if ENABLE_FEATURE_SH_STANDALONE... moved after builtin check */

	updatetbl = (path == pathval());
	if (!updatetbl) {
		act |= DO_ALTPATH;
		if (strstr(path, "%builtin") != NULL)
			act |= DO_ALTBLTIN;
	}

	/* If name is in the table, check answer will be ok */
	cmdp = cmdlookup(name, 0);
	if (cmdp != NULL) {
		int bit;

		switch (cmdp->cmdtype) {
		default:
#if DEBUG
			abort();
#endif
		case CMDNORMAL:
			bit = DO_ALTPATH;
			break;
		case CMDFUNCTION:
			bit = DO_NOFUNC;
			break;
		case CMDBUILTIN:
			bit = DO_ALTBLTIN;
			break;
		}
		if (act & bit) {
			updatetbl = 0;
			cmdp = NULL;
		} else if (cmdp->rehash == 0)
			/* if not invalidated by cd, we're done */
			goto success;
	}

	/* If %builtin not in path, check for builtin next */
	bcmd = find_builtin(name);
	if (bcmd) {
		if (IS_BUILTIN_REGULAR(bcmd))
			goto builtin_success;
		if (act & DO_ALTPATH) {
			if (!(act & DO_ALTBLTIN))
				goto builtin_success;
		} else if (builtinloc <= 0) {
			goto builtin_success;
		}
	}

#if ENABLE_FEATURE_SH_STANDALONE
	{
		int applet_no = find_applet_by_name(name);
		if (applet_no >= 0) {
			entry->cmdtype = CMDNORMAL;
			entry->u.index = -2 - applet_no;
			return;
		}
	}
#endif

	/* We have to search path. */
	prev = -1;              /* where to start */
	if (cmdp && cmdp->rehash) {     /* doing a rehash */
		if (cmdp->cmdtype == CMDBUILTIN)
			prev = builtinloc;
		else
			prev = cmdp->param.index;
	}

	e = ENOENT;
	idx = -1;
 loop:
	while ((fullname = path_advance(&path, name)) != NULL) {
		stunalloc(fullname);
		/* NB: code below will still use fullname
		 * despite it being "unallocated" */
		idx++;
		if (pathopt) {
			if (prefix(pathopt, "builtin")) {
				if (bcmd)
					goto builtin_success;
				continue;
			}
			if ((act & DO_NOFUNC)
			 || !prefix(pathopt, "func")
			) {     /* ignore unimplemented options */
				continue;
			}
		}
		/* if rehash, don't redo absolute path names */
		if (is_absolute_path(fullname) && idx <= prev) {
			if (idx < prev)
				continue;
			TRACE(("searchexec \"%s\": no change\n", name));
			goto success;
		}
#if ENABLE_PLATFORM_MINGW32
		len = strlen(fullname);
		if (len > 4 &&
		    (!strcasecmp(fullname+len-4, ".exe") ||
		     !strcasecmp(fullname+len-4, ".com"))) {
			if (stat(fullname, &statb) < 0) {
				if (errno != ENOENT && errno != ENOTDIR)
					e = errno;
				goto loop;
			}
		}
		else {
			/* path_advance() has reserved space for .exe */
			memcpy(fullname+len, ".exe", 5);
			if (stat(fullname, &statb) < 0) {
				if (errno != ENOENT && errno != ENOTDIR)
					e = errno;
				memcpy(fullname+len, ".com", 5);
				if (stat(fullname, &statb) < 0) {
					if (errno != ENOENT && errno != ENOTDIR)
						e = errno;
					fullname[len] = '\0';
					if (stat(fullname, &statb) < 0) {
						if (errno != ENOENT && errno != ENOTDIR)
							e = errno;
						goto loop;
					}
					if (!file_is_executable(fullname)) {
						e = ENOEXEC;
						goto loop;
					}
				}
			}
			fullname[len] = '\0';
		}
#else
		while (stat(fullname, &statb) < 0) {
#ifdef SYSV
			if (errno == EINTR)
				continue;
#endif
			if (errno != ENOENT && errno != ENOTDIR)
				e = errno;
			goto loop;
		}
#endif
		e = EACCES;     /* if we fail, this will be the error */
		if (!S_ISREG(statb.st_mode))
			continue;
		if (pathopt) {          /* this is a %func directory */
			stalloc(strlen(fullname) + 1);
			/* NB: stalloc will return space pointed by fullname
			 * (because we don't have any intervening allocations
			 * between stunalloc above and this stalloc) */
			readcmdfile(fullname);
			cmdp = cmdlookup(name, 0);
			if (cmdp == NULL || cmdp->cmdtype != CMDFUNCTION)
				ash_msg_and_raise_error("%s not defined in %s", name, fullname);
			stunalloc(fullname);
			goto success;
		}
		TRACE(("searchexec \"%s\" returns \"%s\"\n", name, fullname));
		if (!updatetbl) {
			entry->cmdtype = CMDNORMAL;
			entry->u.index = idx;
			return;
		}
		INT_OFF;
		cmdp = cmdlookup(name, 1);
		cmdp->cmdtype = CMDNORMAL;
		cmdp->param.index = idx;
		INT_ON;
		goto success;
	}

	/* We failed.  If there was an entry for this command, delete it */
	if (cmdp && updatetbl)
		delete_cmd_entry();
	if (act & DO_ERR)
		ash_msg("%s: %s", name, errmsg(e, "not found"));
	entry->cmdtype = CMDUNKNOWN;
	return;

 builtin_success:
	if (!updatetbl) {
		entry->cmdtype = CMDBUILTIN;
		entry->u.cmd = bcmd;
		return;
	}
	INT_OFF;
	cmdp = cmdlookup(name, 1);
	cmdp->cmdtype = CMDBUILTIN;
	cmdp->param.cmd = bcmd;
	INT_ON;
 success:
	cmdp->rehash = 0;
	entry->cmdtype = cmdp->cmdtype;
	entry->u = cmdp->param;
}


/*
 * The trap builtin.
 */
static int FAST_FUNC
trapcmd(int argc UNUSED_PARAM, char **argv UNUSED_PARAM)
{
	char *action;
	char **ap;
	int signo, exitcode;

	nextopt(nullstr);
	ap = argptr;
	if (!*ap) {
		for (signo = 0; signo < NSIG; signo++) {
			char *tr = trap_ptr[signo];
			if (tr) {
				/* note: bash adds "SIG", but only if invoked
				 * as "bash". If called as "sh", or if set -o posix,
				 * then it prints short signal names.
				 * We are printing short names: */
				out1fmt("trap -- %s %s\n",
						single_quote(tr),
						get_signame(signo));
		/* trap_ptr != trap only if we are in special-cased `trap` code.
		 * In this case, we will exit very soon, no need to free(). */
				/* if (trap_ptr != trap && tp[0]) */
				/*	free(tr); */
			}
		}
		/*
		if (trap_ptr != trap) {
			free(trap_ptr);
			trap_ptr = trap;
		}
		*/
		return 0;
	}

	/* Why the second check?
	 * "trap NUM [sig2]..." is the same as "trap - NUM [sig2]..."
	 * In this case, NUM is signal no, not an action.
	 */
	action = NULL;
	if (ap[1] && !is_number(ap[0]))
		action = *ap++;

	exitcode = 0;
	while (*ap) {
		signo = get_signum(*ap);
		if (signo < 0) {
			/* Mimic bash message exactly */
			ash_msg("%s: invalid signal specification", *ap);
			exitcode = 1;
			goto next;
		}
		INT_OFF;
		if (action) {
			if (LONE_DASH(action))
				action = NULL;
			else {
				if (action[0]) /* not NULL and not "" and not "-" */
					may_have_traps = 1;
				action = ckstrdup(action);
			}
		}
		free(trap[signo]);
		trap[signo] = action;
		if (signo != 0)
			setsignal(signo);
		INT_ON;
 next:
		ap++;
	}
	return exitcode;
}


/* ============ Builtins */

#if ENABLE_ASH_HELP
static int FAST_FUNC
helpcmd(int argc UNUSED_PARAM, char **argv UNUSED_PARAM)
{
	unsigned col;
	unsigned i;

	out1fmt(
		"Built-in commands:\n"
		"------------------\n");
	for (col = 0, i = 0; i < ARRAY_SIZE(builtintab); i++) {
		col += out1fmt("%c%s", ((col == 0) ? '\t' : ' '),
					builtintab[i].name + 1);
		if (col > 60) {
			out1fmt("\n");
			col = 0;
		}
	}
# if ENABLE_FEATURE_SH_STANDALONE
	{
		const char *a = applet_names;
		while (*a) {
			col += out1fmt("%c%s", ((col == 0) ? '\t' : ' '), a);
			if (col > 60) {
				out1fmt("\n");
				col = 0;
			}
			while (*a++ != '\0')
				continue;
		}
	}
# endif
	newline_and_flush(stdout);
	return EXIT_SUCCESS;
}
#endif

#if MAX_HISTORY
static int FAST_FUNC
historycmd(int argc UNUSED_PARAM, char **argv UNUSED_PARAM)
{
	show_history(line_input_state);
	return EXIT_SUCCESS;
}
#endif

/*
 * The export and readonly commands.
 */
static int FAST_FUNC
exportcmd(int argc UNUSED_PARAM, char **argv)
{
	struct var *vp;
	char *name;
	const char *p;
	char **aptr;
	char opt;
	int flag;
	int flag_off;

	/* "readonly" in bash accepts, but ignores -n.
	 * We do the same: it saves a conditional in nextopt's param.
	 */
	flag_off = 0;
	while ((opt = nextopt("np")) != '\0') {
		if (opt == 'n')
			flag_off = VEXPORT;
	}
	flag = VEXPORT;
	if (argv[0][0] == 'r') {
		flag = VREADONLY;
		flag_off = 0; /* readonly ignores -n */
	}
	flag_off = ~flag_off;

	/*if (opt_p_not_specified) - bash doesn't check this. Try "export -p NAME" */
	{
		aptr = argptr;
		name = *aptr;
		if (name) {
			do {
				p = strchr(name, '=');
				if (p != NULL) {
					p++;
				} else {
					vp = *findvar(hashvar(name), name);
					if (vp) {
						vp->flags = ((vp->flags | flag) & flag_off);
						continue;
					}
				}
				setvar(name, p, (flag & flag_off));
			} while ((name = *++aptr) != NULL);
			return 0;
		}
	}

	/* No arguments. Show the list of exported or readonly vars.
	 * -n is ignored.
	 */
	showvars(argv[0], flag, 0);
	return 0;
}

/*
 * Delete a function if it exists.
 */
static void
unsetfunc(const char *name)
{
	struct tblentry *cmdp;

	cmdp = cmdlookup(name, 0);
	if (cmdp != NULL && cmdp->cmdtype == CMDFUNCTION)
		delete_cmd_entry();
}

/*
 * The unset builtin command.  We unset the function before we unset the
 * variable to allow a function to be unset when there is a readonly variable
 * with the same name.
 */
static int FAST_FUNC
unsetcmd(int argc UNUSED_PARAM, char **argv UNUSED_PARAM)
{
	char **ap;
	int i;
	int flag = 0;

	while ((i = nextopt("vf")) != 0) {
		flag = i;
	}

	for (ap = argptr; *ap; ap++) {
		if (flag != 'f') {
			unsetvar(*ap);
			continue;
		}
		if (flag != 'v')
			unsetfunc(*ap);
	}
	return 0;
}

static const unsigned char timescmd_str[] ALIGN1 = {
	' ',  offsetof(struct tms, tms_utime),
	'\n', offsetof(struct tms, tms_stime),
	' ',  offsetof(struct tms, tms_cutime),
	'\n', offsetof(struct tms, tms_cstime),
	0
};
static int FAST_FUNC
timescmd(int argc UNUSED_PARAM, char **argv UNUSED_PARAM)
{
	unsigned long clk_tck, s, t;
	const unsigned char *p;
	struct tms buf;

	clk_tck = bb_clk_tck();
	times(&buf);

	p = timescmd_str;
	do {
		t = *(clock_t *)(((char *) &buf) + p[1]);
		s = t / clk_tck;
		t = t % clk_tck;
		out1fmt("%lum%lu.%03lus%c",
			s / 60, s % 60,
			(t * 1000) / clk_tck,
			p[0]);
		p += 2;
	} while (*p);

	return 0;
}

#if ENABLE_FEATURE_SH_MATH
/*
 * The let builtin. Partially stolen from GNU Bash, the Bourne Again SHell.
 * Copyright (C) 1987, 1989, 1991 Free Software Foundation, Inc.
 *
 * Copyright (C) 2003 Vladimir Oleynik <dzo@simtreas.ru>
 */
static int FAST_FUNC
letcmd(int argc UNUSED_PARAM, char **argv)
{
	arith_t i;

	argv++;
	if (!*argv)
		ash_msg_and_raise_error("expression expected");
	do {
		i = ash_arith(*argv);
	} while (*++argv);

	return !i;
}
#endif

/*
 * The read builtin. Options:
 *      -r              Do not interpret '\' specially
 *      -s              Turn off echo (tty only)
 *      -n NCHARS       Read NCHARS max
 *      -p PROMPT       Display PROMPT on stderr (if input is from tty)
 *      -t SECONDS      Timeout after SECONDS (tty or pipe only)
 *      -u FD           Read from given FD instead of fd 0
 * This uses unbuffered input, which may be avoidable in some cases.
 * TODO: bash also has:
 *      -a ARRAY        Read into array[0],[1],etc
 *      -d DELIM        End on DELIM char, not newline
 *      -e              Use line editing (tty only)
 */
static int FAST_FUNC
readcmd(int argc UNUSED_PARAM, char **argv UNUSED_PARAM)
{
	char *opt_n = NULL;
	char *opt_p = NULL;
	char *opt_t = NULL;
	char *opt_u = NULL;
	int read_flags = 0;
	const char *r;
	int i;

	while ((i = nextopt("p:u:rt:n:s")) != '\0') {
		switch (i) {
		case 'p':
			opt_p = optionarg;
			break;
		case 'n':
			opt_n = optionarg;
			break;
		case 's':
			read_flags |= BUILTIN_READ_SILENT;
			break;
		case 't':
			opt_t = optionarg;
			break;
		case 'r':
			read_flags |= BUILTIN_READ_RAW;
			break;
		case 'u':
			opt_u = optionarg;
			break;
		default:
			break;
		}
	}

	/* "read -s" needs to save/restore termios, can't allow ^C
	 * to jump out of it.
	 */
 again:
	INT_OFF;
	r = shell_builtin_read(setvar0,
		argptr,
		bltinlookup("IFS"), /* can be NULL */
		read_flags,
		opt_n,
		opt_p,
		opt_t,
		opt_u
	);
	INT_ON;

	if ((uintptr_t)r == 1 && errno == EINTR) {
		/* to get SIGCHLD: sleep 1 & read x; echo $x */
		if (pending_sig == 0)
			goto again;
	}

	if ((uintptr_t)r > 1)
		ash_msg_and_raise_error(r);

	return (uintptr_t)r;
}

static int FAST_FUNC
umaskcmd(int argc UNUSED_PARAM, char **argv UNUSED_PARAM)
{
	static const char permuser[3] ALIGN1 = "ogu";

	mode_t mask;
	int symbolic_mode = 0;

	while (nextopt("S") != '\0') {
		symbolic_mode = 1;
	}

	INT_OFF;
	mask = umask(0);
	umask(mask);
	INT_ON;

	if (*argptr == NULL) {
		if (symbolic_mode) {
			char buf[sizeof(",u=rwx,g=rwx,o=rwx")];
			char *p = buf;
			int i;

			i = 2;
			for (;;) {
				*p++ = ',';
				*p++ = permuser[i];
				*p++ = '=';
				/* mask is 0..0uuugggooo. i=2 selects uuu bits */
				if (!(mask & 0400)) *p++ = 'r';
				if (!(mask & 0200)) *p++ = 'w';
				if (!(mask & 0100)) *p++ = 'x';
				mask <<= 3;
				if (--i < 0)
					break;
			}
			*p = '\0';
			puts(buf + 1);
		} else {
			out1fmt("%04o\n", mask);
		}
	} else {
		char *modestr = *argptr;
                /* numeric umasks are taken as-is */
                /* symbolic umasks are inverted: "umask a=rx" calls umask(222) */
		if (!isdigit(modestr[0]))
			mask ^= 0777;
		mask = bb_parse_mode(modestr, mask);
		if ((unsigned)mask > 0777) {
			ash_msg_and_raise_error("illegal mode: %s", modestr);
		}
		if (!isdigit(modestr[0]))
			mask ^= 0777;
		umask(mask);
	}
	return 0;
}

static int FAST_FUNC
ulimitcmd(int argc UNUSED_PARAM, char **argv)
{
	return shell_builtin_ulimit(argv);
}

/* ============ main() and helpers */

/*
 * Called to exit the shell.
 */
static void
exitshell(void)
{
	struct jmploc loc;
	char *p;
	int status;

#if ENABLE_FEATURE_EDITING_SAVE_ON_EXIT
	save_history(line_input_state);
#endif
	status = exitstatus;
	TRACE(("pid %d, exitshell(%d)\n", getpid(), status));
	if (setjmp(loc.loc)) {
		if (exception_type == EXEXIT)
			status = exitstatus;
		goto out;
	}
	exception_handler = &loc;
	p = trap[0];
	if (p) {
		trap[0] = NULL;
		evalskip = 0;
		evalstring(p, 0);
		/*free(p); - we'll exit soon */
	}
 out:
	/* dash wraps setjobctl(0) in "if (setjmp(loc.loc) == 0) {...}".
	 * our setjobctl(0) does not panic if tcsetpgrp fails inside it.
	 */
	setjobctl(0);
	flush_stdout_stderr();
	_exit(status);
	/* NOTREACHED */
}

static void
#if ENABLE_PLATFORM_MINGW32
init(int xp)
#else
init(void)
#endif
{
	/* we will never free this */
	basepf.next_to_pgetc = basepf.buf = ckmalloc(IBUFSIZ);

	sigmode[SIGCHLD - 1] = S_DFL;
	setsignal(SIGCHLD);

	/* bash re-enables SIGHUP which is SIG_IGNed on entry.
	 * Try: "trap '' HUP; bash; echo RET" and type "kill -HUP $$"
	 */
	signal(SIGHUP, SIG_DFL);

	{
		char **envp;
		const char *p;
		struct stat st1, st2;

		initvar();

#if ENABLE_PLATFORM_MINGW32
		/*
		 * case insensitive env names from Windows world
		 *
		 * Some standard env names such as PATH is named Path and so on
		 * ash itself is case sensitive, so "Path" will confuse it, as
		 * MSVC getenv() is case insensitive.
		 *
		 * We may end up having both Path and PATH. Then Path will be chosen
		 * because it appears first.
		 */
		for (envp = environ; envp && *envp; envp++) {
			if (strncasecmp(*envp, "PATH=", 5) == 0 &&
			    strncmp(*envp, "PATH=", 5) != 0) {
				break;
			}
		}

		if (envp && *envp) {
			/*
			 * If we get here it's because the environment contains a path
			 * variable called something other than PATH.  This suggests we
			 * haven't been invoked from an earlier instance of BusyBox.
			 */
			char *start, *end, *s;
			struct passwd *pw;

			for (envp = environ; envp && *envp; envp++) {
				if (!(end=strchr(*envp, '=')))
					continue;

				/* make all variable names uppercase */
				for (start = *envp;start < end;start++)
					*start = toupper(*start);

				/* skip conversion of variables known to cause problems */
				if ( strncmp(*envp, "SYSTEMROOT=", 11) == 0 ||
						strncmp(*envp, "COMSPEC=", 8) == 0 ) {
					continue;
				}

				/* convert backslashes to forward slashes in value */
				if (!xp) {
					for ( s=end+1; *s; ++s ) {
						if ( *s == '\\' ) {
							*s = '/';
						}
					}
				}

				/* check for invalid characters in name */
				for (start = *envp;start < end;start++) {
					if (!isdigit(*start) && !isalpha(*start) && *start != '_') {
						break;
					}
				}

				if (start != end) {
					/*
					 * Make a copy of the variable, replacing invalid
					 * characters in the name with underscores.
					 */
					char *var = xstrdup(*envp);

					for (start = var;*start != '=';start++) {
						if (!isdigit(*start) && !isalpha(*start)) {
							*start = '_';
						}
					}
					setvareq(var, VEXPORT|VNOSAVE);
				}
			}

			/* some initialisation normally performed at login */
			pw = xgetpwuid(getuid());
			setup_environment(pw->pw_shell,
						SETUP_ENV_CHANGEENV|SETUP_ENV_NO_CHDIR, pw);
		}
#endif
		for (envp = environ; envp && *envp; envp++) {
			p = endofname(*envp);
			if (p != *envp && *p == '=') {
				setvareq(*envp, VEXPORT|VTEXTFIXED);
			}
		}

		setvareq((char*)defoptindvar, VTEXTFIXED);

		setvar0("PPID", utoa(getppid()));
#if BASH_SHLVL_VAR
		p = lookupvar("SHLVL");
		setvar("SHLVL", utoa((p ? atoi(p) : 0) + 1), VEXPORT);
#endif
#if BASH_HOSTNAME_VAR
		if (!lookupvar("HOSTNAME")) {
			struct utsname uts;
			uname(&uts);
			setvar0("HOSTNAME", uts.nodename);
		}
#endif
		p = lookupvar("PWD");
		if (p) {
			if (p[0] != '/' || stat(p, &st1) || stat(".", &st2)
			 || st1.st_dev != st2.st_dev || st1.st_ino != st2.st_ino
			) {
				p = NULL;
			}
		}
		setpwd(p, 0);
	}
}


//usage:#define ash_trivial_usage
//usage:	"[-/+OPTIONS] [-/+o OPT]... [-c 'SCRIPT' [ARG0 [ARGS]] / FILE [ARGS]]"
//usage:#define ash_full_usage "\n\n"
//usage:	"Unix shell interpreter"

/*
 * Process the shell command line arguments.
 */
static int
procargs(char **argv)
{
	int i;
	const char *xminusc;
	char **xargv;
	int login_sh;

	xargv = argv;
	login_sh = xargv[0] && xargv[0][0] == '-';
	arg0 = xargv[0];
	/* if (xargv[0]) - mmm, this is always true! */
		xargv++;
	for (i = 0; i < NOPTS; i++)
		optlist[i] = 2;
	argptr = xargv;
	if (options(/*cmdline:*/ 1, &login_sh)) {
		/* it already printed err message */
		raise_exception(EXERROR);
	}
	xargv = argptr;
	xminusc = minusc;
	if (*xargv == NULL) {
		if (xminusc)
			ash_msg_and_raise_error(bb_msg_requires_arg, "-c");
		sflag = 1;
	}
	if (iflag == 2 && sflag == 1 && isatty(0) && isatty(1))
		iflag = 1;
	if (mflag == 2)
		mflag = iflag;
	for (i = 0; i < NOPTS; i++)
		if (optlist[i] == 2)
			optlist[i] = 0;
#if DEBUG == 2
	debug = 1;
#endif
	/* POSIX 1003.2: first arg after "-c CMD" is $0, remainder $1... */
	if (xminusc) {
		minusc = *xargv++;
		if (*xargv)
			goto setarg0;
	} else if (!sflag) {
		setinputfile(*xargv, 0);
 setarg0:
		arg0 = *xargv++;
		commandname = arg0;
	}

	shellparam.p = xargv;
#if ENABLE_ASH_GETOPTS
	shellparam.optind = 1;
	shellparam.optoff = -1;
#endif
	/* assert(shellparam.malloced == 0 && shellparam.nparam == 0); */
	while (*xargv) {
		shellparam.nparam++;
		xargv++;
	}
	optschanged();

	return login_sh;
}

/*
 * Read /etc/profile, ~/.profile, $ENV.
 */
static void
read_profile(const char *name)
{
	name = expandstr(name, DQSYNTAX);
	if (setinputfile(name, INPUT_PUSH_FILE | INPUT_NOFILE_OK) < 0)
		return;
	cmdloop(0);
	popfile();
}

/*
 * This routine is called when an error or an interrupt occurs in an
 * interactive shell and control is returned to the main command loop.
 * (In dash, this function is auto-generated by build machinery).
 */
static void
reset(void)
{
	/* from eval.c: */
	evalskip = 0;
	loopnest = 0;

	/* from expand.c: */
	ifsfree();

	/* from input.c: */
	g_parsefile->left_in_buffer = 0;
	g_parsefile->left_in_line = 0;      /* clear input buffer */
	popallfiles();

	/* from redir.c: */
	unwindredir(NULL);

	/* from var.c: */
	unwindlocalvars(NULL);
}

#if PROFILE
static short profile_buf[16384];
extern int etext();
#endif

/*
 * Main routine.  We initialize things, parse the arguments, execute
 * profiles if we're a login shell, and then call cmdloop to execute
 * commands.  The setjmp call sets up the location to jump to when an
 * exception occurs.  When an exception occurs the variable "state"
 * is used to figure out how far we had gotten.
 */
int ash_main(int argc, char **argv) MAIN_EXTERNALLY_VISIBLE;
int ash_main(int argc UNUSED_PARAM, char **argv)
{
	volatile smallint state;
	struct jmploc jmploc;
	struct stackmark smark;
	int login_sh;

	/* Initialize global data */
	INIT_G_misc();
	INIT_G_memstack();
	INIT_G_var();
#if ENABLE_ASH_ALIAS
	INIT_G_alias();
#endif
	INIT_G_cmdtable();

#if PROFILE
	monitor(4, etext, profile_buf, sizeof(profile_buf), 50);
#endif

#if ENABLE_FEATURE_EDITING
	line_input_state = new_line_input_t(FOR_SHELL | WITH_PATH_LOOKUP);
#endif
	state = 0;
	if (setjmp(jmploc.loc)) {
		smallint e;
		smallint s;

		reset();

		e = exception_type;
		s = state;
		if (e == EXEXIT || s == 0 || iflag == 0 || shlvl) {
			exitshell();
		}
		if (e == EXINT) {
			newline_and_flush(stderr);
		}

		popstackmark(&smark);
		FORCE_INT_ON; /* enable interrupts */
		if (s == 1)
			goto state1;
		if (s == 2)
			goto state2;
		if (s == 3)
			goto state3;
		goto state4;
	}
	exception_handler = &jmploc;
	rootpid = getpid();

	init(IF_PLATFORM_MINGW32(argc >= 2 && strcmp(argv[1], "-X") == 0));
	setstackmark(&smark);
<<<<<<< HEAD

#if ENABLE_PLATFORM_MINGW32
	hSIGINT = CreateEvent(NULL, TRUE, FALSE, NULL);
	SetConsoleCtrlHandler(ctrl_handler, TRUE);
	if (argc == 3 && !strcmp(argv[1], "--forkshell")) {
		forkshell_init(argv[2]);

		/* NOTREACHED */
		bb_error_msg_and_die("subshell ended unexpectedly");
	}
#endif
	procargs(argv);
=======
	login_sh = procargs(argv);
>>>>>>> ec05df13
#if DEBUG
	TRACE(("Shell args: "));
	trace_puts_args(argv);
#endif

<<<<<<< HEAD
#if ENABLE_ASH_NOCONSOLE
	if ( noconsole ) {
		DWORD dummy;

		if ( GetConsoleProcessList(&dummy, 1) == 1 ) {
			ShowWindow(GetConsoleWindow(), SW_HIDE);
		}
	}
#endif

	if (argv[0] && argv[0][0] == '-')
		isloginsh = 1;
	if (isloginsh) {
=======
	if (login_sh) {
>>>>>>> ec05df13
		const char *hp;

#if ENABLE_PLATFORM_MINGW32
		chdir(xgetpwuid(getuid())->pw_dir);
		setpwd(NULL, 0);
#endif

		state = 1;
		read_profile("/etc/profile");
 state1:
		state = 2;
		hp = lookupvar("HOME");
		if (hp)
			read_profile("$HOME/.profile");
	}
 state2:
	state = 3;
	if (
#ifndef linux
	 getuid() == geteuid() && getgid() == getegid() &&
#endif
	 iflag
	) {
		const char *shinit = lookupvar("ENV");
		if (shinit != NULL && *shinit != '\0')
			read_profile(shinit);
	}
	popstackmark(&smark);
 state3:
	state = 4;
	if (minusc) {
		/* evalstring pushes parsefile stack.
		 * Ensure we don't falsely claim that 0 (stdin)
		 * is one of stacked source fds.
		 * Testcase: ash -c 'exec 1>&0' must not complain. */
		// if (!sflag) g_parsefile->pf_fd = -1;
		// ^^ not necessary since now we special-case fd 0
		// in save_fd_on_redirect()
		evalstring(minusc, sflag ? 0 : EV_EXIT);
	}

	if (sflag || minusc == NULL) {
#if MAX_HISTORY > 0 && ENABLE_FEATURE_EDITING_SAVEHISTORY
		if (iflag) {
			const char *hp = lookupvar("HISTFILE");
			if (!hp) {
				hp = lookupvar("HOME");
				if (hp) {
					INT_OFF;
					hp = concat_path_file(hp, ".ash_history");
					setvar0("HISTFILE", hp);
					free((char*)hp);
					INT_ON;
					hp = lookupvar("HISTFILE");
				}
			}
			if (hp)
				line_input_state->hist_file = hp;
# if ENABLE_FEATURE_SH_HISTFILESIZE
			hp = lookupvar("HISTFILESIZE");
			line_input_state->max_history = size_from_HISTFILESIZE(hp);
# endif
		}
#endif
 state4: /* XXX ??? - why isn't this before the "if" statement */
		cmdloop(1);
	}
#if PROFILE
	monitor(0);
#endif
#ifdef GPROF
	{
		extern void _mcleanup(void);
		_mcleanup();
	}
#endif
	TRACE(("End of main reached\n"));
	exitshell();
	/* NOTREACHED */
}

#if ENABLE_PLATFORM_MINGW32
static void
forkshell_openhere(struct forkshell *fs)
{
	union node *redir = fs->n;
	int pip[2];

	pip[0] = fs->fd[0];
	pip[1] = fs->fd[1];

	TRACE(("ash: subshell: %s\n",__PRETTY_FUNCTION__));

	close(pip[0]);
	ignoresig(SIGINT);  //signal(SIGINT, SIG_IGN);
	ignoresig(SIGQUIT); //signal(SIGQUIT, SIG_IGN);
	ignoresig(SIGHUP);  //signal(SIGHUP, SIG_IGN);
	ignoresig(SIGTSTP); //signal(SIGTSTP, SIG_IGN);
	signal(SIGPIPE, SIG_DFL);
	if (redir->type == NHERE) {
		size_t len = strlen(redir->nhere.doc->narg.text);
		full_write(pip[1], redir->nhere.doc->narg.text, len);
	} else /* NXHERE */
		expandhere(redir->nhere.doc, pip[1]);
	_exit(EXIT_SUCCESS);
}

static void
forkshell_evalbackcmd(struct forkshell *fs)
{
	union node *n = fs->n;
	int pip[2] = {fs->fd[0], fs->fd[1]};

	FORCE_INT_ON;
	close(pip[0]);
	if (pip[1] != 1) {
		/*close(1);*/
		dup2_or_raise(pip[1], 1);
		close(pip[1]);
	}
	eflag = 0;
	evaltree(n, EV_EXIT); /* actually evaltreenr... */
	/* NOTREACHED */
}

static void
forkshell_evalsubshell(struct forkshell *fs)
{
	union node *n = fs->n;
	int flags = fs->flags;

	TRACE(("ash: subshell: %s\n",__PRETTY_FUNCTION__));
	INT_ON;
	flags |= EV_EXIT;
	expredir(n->nredir.redirect);
	redirect(n->nredir.redirect, 0);
	evaltreenr(n->nredir.n, flags);
	/* never returns */
}

static void
forkshell_evalpipe(struct forkshell *fs)
{
	union node *n = fs->n;
	int flags = fs->flags;
	int prevfd = fs->fd[2];
	int pip[2] = {fs->fd[0], fs->fd[1]};

	TRACE(("ash: subshell: %s\n",__PRETTY_FUNCTION__));
	INT_ON;
	if (pip[1] >= 0) {
		close(pip[0]);
	}
	if (prevfd > 0) {
		dup2(prevfd, 0);
		close(prevfd);
	}
	if (pip[1] > 1) {
		dup2(pip[1], 1);
		close(pip[1]);
	}
	evaltreenr(n, flags);
}

static void
forkshell_shellexec(struct forkshell *fs)
{
	int idx = fs->fd[0];
	struct strlist *varlist = fs->strlist;
	char **argv = fs->argv;
	char *path = fs->string;

	FORCE_INT_ON;
	listsetvar(varlist, VEXPORT|VSTACK);
	shellexec(argv[0], argv, path, idx);
}

static void
forkshell_child(struct forkshell *fs)
{
	switch ( fs->fpid ) {
	case FS_OPENHERE:
		forkshell_openhere(fs);
		break;
	case FS_EVALBACKCMD:
		forkshell_evalbackcmd(fs);
		break;
	case FS_EVALSUBSHELL:
		forkshell_evalsubshell(fs);
		break;
	case FS_EVALPIPE:
		forkshell_evalpipe(fs);
		break;
	case FS_SHELLEXEC:
		forkshell_shellexec(fs);
		break;
	}
}

/*
 * Reset the pointers to the builtin environment variables in the hash
 * table to point to varinit rather than the bogus copy created during
 * forkshell_prepare.
 */
static void
reinitvar(void)
{
	struct var *vp;
	struct var *end;
	struct var **vpp;
	struct var **old;

	vp = varinit;
	end = vp + ARRAY_SIZE(varinit);
	do {
		vpp = hashvar(vp->var_text);
		if ( (old=findvar(vpp, vp->var_text)) != NULL ) {
			vp->next = (*old)->next;
			*old = vp;
		}
	} while (++vp < end);
}

/* FIXME: should consider running forkparent() and forkchild() */
static int
spawn_forkshell(struct job *jp, struct forkshell *fs, int mode)
{
	struct forkshell *new;
	char buf[16];
	const char *argv[] = { "sh", "--forkshell", NULL, NULL };
	intptr_t ret;

	new = forkshell_prepare(fs);
	sprintf(buf, "%x", (unsigned int)new->hMapFile);
	argv[2] = buf;
	ret = mingw_spawn_proc(argv);
	CloseHandle(new->hMapFile);
	UnmapViewOfFile(new);
	if (ret == -1) {
		free(jp);
		return -1;
	}
	forkparent(jp, fs->node, mode, (HANDLE)ret);
	return ret == -1 ? -1 : 0;
}

/*
 * forkshell_prepare() and friends
 *
 * The sequence is as follows:
 * - funcblocksize, funcstringsize, nodeptrsize are initialized
 * - forkshell_size(fs) is called to calculate the exact memory needed
 * - a new struct is allocated
 * - funcblock, funcstring, nodeptr are initialized from the new block
 * - forkshell_copy(fs) is called to copy recursively everything over
 *   it will record all pointers along the way, to nodeptr
 *
 * When this memory is mapped elsewhere, pointer fixup will be needed
 */
#define SLIST_SIZE_BEGIN(name,type) \
static void \
name(type *p) \
{ \
	while (p) { \
		funcblocksize += sizeof(type);
		/* do something here with p */
#define SLIST_SIZE_END() \
		nodeptrsize++; \
		p = p->next; \
	} \
}

#define SLIST_COPY_BEGIN(name,type) \
static type * \
name(type *vp) \
{ \
	type *start; \
	type **vpp; \
	vpp = &start; \
	while (vp) { \
		*vpp = funcblock; \
		funcblock = (char *) funcblock + sizeof(type);
		/* do something here with vpp and vp */
#define SLIST_COPY_END() \
		SAVE_PTR((*vpp)->next); \
		vp = vp->next; \
		vpp = &(*vpp)->next; \
	} \
	*vpp = NULL; \
	return start; \
}

/*
 * struct var
 */
SLIST_SIZE_BEGIN(var_size,struct var)
funcstringsize += strlen(p->var_text) + 1;
nodeptrsize++; /* p->text */
SLIST_SIZE_END()

SLIST_COPY_BEGIN(var_copy,struct var)
(*vpp)->var_text = nodeckstrdup(vp->var_text);
(*vpp)->flags = vp->flags;
/*
 * The only place that can set struct var#func is varinit[],
 * which will be fixed by forkshell_init()
 */
(*vpp)->var_func = NULL;
SAVE_PTR((*vpp)->var_text);
SLIST_COPY_END()

/*
 * struct strlist
 */
SLIST_SIZE_BEGIN(strlist_size,struct strlist)
funcstringsize += strlen(p->text) + 1;
nodeptrsize++; /* p->text */
SLIST_SIZE_END()

SLIST_COPY_BEGIN(strlist_copy,struct strlist)
(*vpp)->text = nodeckstrdup(vp->text);
SAVE_PTR((*vpp)->text);
SLIST_COPY_END()

/*
 * struct tblentry
 */
static void
tblentry_size(struct tblentry *tep)
{
	while (tep) {
		funcblocksize += sizeof(struct tblentry) + strlen(tep->cmdname) + 1;
		/* CMDBUILTIN, e->param.cmd needs no pointer relocation */
		if (tep->cmdtype == CMDFUNCTION) {
			funcblocksize += offsetof(struct funcnode, n);
			calcsize(&tep->param.func->n);
			nodeptrsize++; /* tep->param.func */
		}
		nodeptrsize++;	/* tep->next */
		tep = tep->next;
	}
}

static struct tblentry *
tblentry_copy(struct tblentry *tep)
{
	struct tblentry *start;
	struct tblentry **newp;
	int size;

	newp = &start;
	while (tep) {
		*newp = funcblock;
		size = sizeof(struct tblentry) + strlen(tep->cmdname) + 1;

		funcblock = (char *) funcblock + size;
		memcpy(*newp, tep, size);
		switch (tep->cmdtype) {
		case CMDBUILTIN:
			/* No pointer saving, this field must be fixed by forkshell_init() */
			(*newp)->param.cmd = (const struct builtincmd *)(tep->param.cmd - builtintab);
			break;
		case CMDFUNCTION:
			(*newp)->param.func = funcblock;
			funcblock = (char *) funcblock + offsetof(struct funcnode, n);
			copynode(&tep->param.func->n);
			SAVE_PTR((*newp)->param.func);
			break;
		default:
			break;
		}
		SAVE_PTR((*newp)->next);
		tep = tep->next;
		newp = &(*newp)->next;
	}
	*newp = NULL;
	return start;
}

static void
cmdtable_size(struct tblentry **cmdtablep)
{
	int i;
	nodeptrsize += CMDTABLESIZE;
	funcblocksize += sizeof(struct tblentry *)*CMDTABLESIZE;
	for (i = 0; i < CMDTABLESIZE; i++)
		tblentry_size(cmdtablep[i]);
}

static struct tblentry **
cmdtable_copy(struct tblentry **cmdtablep)
{
	struct tblentry **new = funcblock;
	int i;

	funcblock = (char *) funcblock + sizeof(struct tblentry *)*CMDTABLESIZE;
	for (i = 0; i < CMDTABLESIZE; i++) {
		new[i] = tblentry_copy(cmdtablep[i]);
		SAVE_PTR(new[i]);
	}
	return new;
}

/*
 * char **
 */
static void
argv_size(char **p)
{
	while (p && *p) {
		funcblocksize += sizeof(char *);
		funcstringsize += strlen(*p)+1;
		nodeptrsize++;
		p++;
	}
	funcblocksize += sizeof(char *);
}

static char **
argv_copy(char **p)
{
	char **new, **start = funcblock;

	while (p && *p) {
		new = funcblock;
		funcblock = (char *) funcblock + sizeof(char *);
		*new = nodeckstrdup(*p);
		SAVE_PTR(*new);
		p++;
		new++;
	}
	new = funcblock;
	funcblock = (char *) funcblock + sizeof(char *);
	*new = NULL;
	return start;
}

/*
 * struct redirtab
 */
static void
redirtab_size(struct redirtab *rdtp)
{
	while (rdtp) {
		funcblocksize += sizeof(*rdtp)+sizeof(rdtp->two_fd[0])*rdtp->pair_count;
		rdtp = rdtp->next;
		nodeptrsize++; /* rdtp->next */
	}
}

static struct redirtab *
redirtab_copy(struct redirtab *rdtp)
{
	struct redirtab *start;
	struct redirtab **vpp;

	vpp = &start;
	while (rdtp) {
		int size = sizeof(*rdtp)+sizeof(rdtp->two_fd[0])*rdtp->pair_count;
		*vpp = funcblock;
		funcblock = (char *) funcblock + size;
		memcpy(*vpp, rdtp, size);
		SAVE_PTR((*vpp)->next);
		rdtp = rdtp->next;
		vpp = &(*vpp)->next;
	}
	*vpp = NULL;
	return start;
}

#undef shellparam
#undef redirlist
#undef varinit
#undef vartab
static void
globals_var_size(struct globals_var *gvp)
{
	int i;

	funcblocksize += sizeof(struct globals_var);
	argv_size(gvp->shellparam.p);
	redirtab_size(gvp->redirlist);
	for (i = 0; i < VTABSIZE; i++)
		var_size(gvp->vartab[i]);
	for (i = 0; i < ARRAY_SIZE(varinit_data); i++)
		var_size(gvp->varinit+i);
	nodeptrsize += 2 + VTABSIZE; /* gvp->redirlist, gvp->shellparam.p, vartab  */
}

#undef preverrout_fd
static struct globals_var *
globals_var_copy(struct globals_var *gvp)
{
	int i;
	struct globals_var *new;

	new = funcblock;
	funcblock = (char *) funcblock + sizeof(struct globals_var);

	/* shparam */
	memcpy(&new->shellparam, &gvp->shellparam, sizeof(struct shparam));
	new->shellparam.malloced = 0;
	new->shellparam.p = argv_copy(gvp->shellparam.p);
	SAVE_PTR(new->shellparam.p);

	new->redirlist = redirtab_copy(gvp->redirlist);
	SAVE_PTR(new->redirlist);

	new->preverrout_fd = gvp->preverrout_fd;
	for (i = 0; i < VTABSIZE; i++) {
		new->vartab[i] = var_copy(gvp->vartab[i]);
		SAVE_PTR(new->vartab[i]);
	}

	/* Can't use var_copy because varinit is already allocated */
	for (i = 0; i < ARRAY_SIZE(varinit_data); i++) {
		new->varinit[i].next = NULL;
		new->varinit[i].var_text = nodeckstrdup(gvp->varinit[i].var_text);
		SAVE_PTR(new->varinit[i].var_text);
		new->varinit[i].flags = gvp->varinit[i].flags;
		new->varinit[i].var_func = gvp->varinit[i].var_func;
	}
	return new;
}

#undef minusc
#undef curdir
#undef physdir
#undef arg0
#undef nullstr
static void
globals_misc_size(struct globals_misc *p)
{
	funcblocksize += sizeof(struct globals_misc);
	funcstringsize += p->minusc ? strlen(p->minusc) + 1 : 1;
	if (p->curdir != p->nullstr)
		funcstringsize += strlen(p->curdir) + 1;
	if (p->physdir != p->nullstr)
		funcstringsize += strlen(p->physdir) + 1;
	funcstringsize += strlen(p->arg0) + 1;
	nodeptrsize += 4;	/* minusc, curdir, physdir, arg0 */
}

static struct globals_misc *
globals_misc_copy(struct globals_misc *p)
{
	struct globals_misc *new = funcblock;

	funcblock = (char *) funcblock + sizeof(struct globals_misc);
	memcpy(new, p, sizeof(struct globals_misc));

	new->minusc = nodeckstrdup(p->minusc);
	new->curdir = p->curdir != p->nullstr ? nodeckstrdup(p->curdir) : new->nullstr;
	new->physdir = p->physdir != p->nullstr ? nodeckstrdup(p->physdir) : new->nullstr;
	new->arg0 = nodeckstrdup(p->arg0);
	SAVE_PTR4(new->minusc, new->curdir, new->physdir, new->arg0);
	return new;
}

static void
forkshell_size(struct forkshell *fs)
{
	funcblocksize += sizeof(struct forkshell);
	globals_var_size(fs->gvp);
	globals_misc_size(fs->gmp);
	cmdtable_size(fs->cmdtable);
	/* optlist_transfer(sending, fd); */
	/* misc_transfer(sending, fd); */

	calcsize(fs->n);
	argv_size(fs->argv);
	funcstringsize += (fs->string ? strlen(fs->string) : 0) + 1;
	strlist_size(fs->strlist);

	nodeptrsize += 7; /* gvp, gmp, cmdtable, n, argv, string, strlist */
}

static struct forkshell *
forkshell_copy(struct forkshell *fs)
{
	struct forkshell *new;

	new = funcblock;
	funcblock = (char *) funcblock + sizeof(struct forkshell);

	memcpy(new, fs, sizeof(struct forkshell)); /* non-pointer stuff */
	new->gvp = globals_var_copy(fs->gvp);
	new->gmp = globals_misc_copy(fs->gmp);
	new->cmdtable = cmdtable_copy(fs->cmdtable);
	SAVE_PTR3(new->gvp, new->gmp, new->cmdtable);

	new->n = copynode(fs->n);
	new->argv = argv_copy(fs->argv);
	new->string = nodeckstrdup(fs->string);
	new->strlist = strlist_copy(fs->strlist);
	SAVE_PTR4(new->n, new->argv, new->string, new->strlist);
	return new;
}

static struct forkshell *
forkshell_prepare(struct forkshell *fs)
{
	struct forkshell *new;
	int size, nodeptr_offset;
	HANDLE h;
	SECURITY_ATTRIBUTES sa;

	/* Calculate size of "new" */
	fs->gvp = ash_ptr_to_globals_var;
	fs->gmp = ash_ptr_to_globals_misc;
	fs->cmdtable = cmdtable;

	nodeptrsize = 1;	/* NULL terminated */
	funcblocksize = 0;
	funcstringsize = 0;
	forkshell_size(fs);
	size = funcblocksize + funcstringsize + nodeptrsize*sizeof(char *);

	/* Allocate, initialize pointers */
	memset(&sa, 0, sizeof(sa));
	sa.nLength = sizeof(sa);
	sa.lpSecurityDescriptor = NULL;
	sa.bInheritHandle = TRUE;
	h = CreateFileMapping(INVALID_HANDLE_VALUE, &sa, PAGE_READWRITE, 0, size, NULL);
	new = (struct forkshell *)MapViewOfFile(h, FILE_MAP_WRITE, 0,0, 0);
	/* new = ckmalloc(size); */
	funcblock = new;
	funcstring = (char *) funcblock + funcblocksize;
	nodeptr = (char **)((char *)funcstring + funcstringsize);
	nodeptr_offset = (char *)nodeptr - (char *)new;

	/* Now pack them all */
	forkshell_copy(fs);

	/* Finish it up */
	*nodeptr = NULL;
	new->size = size;
	new->nodeptr_offset = nodeptr_offset;
	new->old_base = new;
	new->hMapFile = h;
	return new;
}

#undef exception_handler
#undef trap
#undef trap_ptr
static void *sticky_mem_start, *sticky_mem_end;
static void
forkshell_init(const char *idstr)
{
	struct forkshell *fs;
	int map_handle;
	HANDLE h;
	struct globals_var **gvpp;
	struct globals_misc **gmpp;
	int i;
	char **ptr;

	if (sscanf(idstr, "%x", &map_handle) != 1)
		bb_error_msg_and_die("invalid forkshell ID");

	h = (HANDLE)map_handle;
	fs = (struct forkshell *)MapViewOfFile(h, FILE_MAP_WRITE, 0,0, 0);
	if (!fs)
		bb_error_msg_and_die("Invalid forkshell memory");

	/* this memory can't be freed */
	sticky_mem_start = fs;
	sticky_mem_end = (char *) fs + fs->size;

	/* pointer fixup */
	nodeptr = (char **)((char *)fs + fs->nodeptr_offset);
	for ( i=0; nodeptr[i]; ++i ) {
		ptr = (char **)((char *)fs + (nodeptr[i] - (char *)fs->old_base));
		if (*ptr)
			*ptr = (char *)fs + (*ptr - (char *)fs->old_base);
	}

	/* Now fix up stuff that can't be transferred */
	for (i = 0; i < ARRAY_SIZE(varinit_data); i++)
		fs->gvp->varinit[i].var_func = varinit_data[i].var_func;
	for (i = 0; i < CMDTABLESIZE; i++) {
		struct tblentry *e = fs->cmdtable[i];
		while (e) {
			if (e->cmdtype == CMDBUILTIN)
				e->param.cmd = builtintab + (int)e->param.cmd;
			e = e->next;
		}
	}
	fs->gmp->exception_handler = ash_ptr_to_globals_misc->exception_handler;
	for (i = 0; i < NSIG; i++)
		fs->gmp->trap[i] = ash_ptr_to_globals_misc->trap[i];
	fs->gmp->trap_ptr = ash_ptr_to_globals_misc->trap_ptr;

	/* Switch global variables */
	gvpp = (struct globals_var **)&ash_ptr_to_globals_var;
	*gvpp = fs->gvp;
	gmpp = (struct globals_misc **)&ash_ptr_to_globals_misc;
	*gmpp = fs->gmp;
	cmdtable = fs->cmdtable;

	CLEAR_RANDOM_T(&random_gen); /* or else $RANDOM repeats in child */

	reinitvar();

	forkshell_child(fs);
}

#undef free
static void
sticky_free(void *base)
{
	if (base >= sticky_mem_start && base < sticky_mem_end)
		return;
	free(base);
}
#endif

/*-
 * Copyright (c) 1989, 1991, 1993, 1994
 *      The Regents of the University of California.  All rights reserved.
 *
 * This code is derived from software contributed to Berkeley by
 * Kenneth Almquist.
 *
 * Redistribution and use in source and binary forms, with or without
 * modification, are permitted provided that the following conditions
 * are met:
 * 1. Redistributions of source code must retain the above copyright
 *    notice, this list of conditions and the following disclaimer.
 * 2. Redistributions in binary form must reproduce the above copyright
 *    notice, this list of conditions and the following disclaimer in the
 *    documentation and/or other materials provided with the distribution.
 * 3. Neither the name of the University nor the names of its contributors
 *    may be used to endorse or promote products derived from this software
 *    without specific prior written permission.
 *
 * THIS SOFTWARE IS PROVIDED BY THE REGENTS AND CONTRIBUTORS ``AS IS'' AND
 * ANY EXPRESS OR IMPLIED WARRANTIES, INCLUDING, BUT NOT LIMITED TO, THE
 * IMPLIED WARRANTIES OF MERCHANTABILITY AND FITNESS FOR A PARTICULAR PURPOSE
 * ARE DISCLAIMED.  IN NO EVENT SHALL THE REGENTS OR CONTRIBUTORS BE LIABLE
 * FOR ANY DIRECT, INDIRECT, INCIDENTAL, SPECIAL, EXEMPLARY, OR CONSEQUENTIAL
 * DAMAGES (INCLUDING, BUT NOT LIMITED TO, PROCUREMENT OF SUBSTITUTE GOODS
 * OR SERVICES; LOSS OF USE, DATA, OR PROFITS; OR BUSINESS INTERRUPTION)
 * HOWEVER CAUSED AND ON ANY THEORY OF LIABILITY, WHETHER IN CONTRACT, STRICT
 * LIABILITY, OR TORT (INCLUDING NEGLIGENCE OR OTHERWISE) ARISING IN ANY WAY
 * OUT OF THE USE OF THIS SOFTWARE, EVEN IF ADVISED OF THE POSSIBILITY OF
 * SUCH DAMAGE.
 */<|MERGE_RESOLUTION|>--- conflicted
+++ resolved
@@ -14392,11 +14392,11 @@
 
 	init(IF_PLATFORM_MINGW32(argc >= 2 && strcmp(argv[1], "-X") == 0));
 	setstackmark(&smark);
-<<<<<<< HEAD
 
 #if ENABLE_PLATFORM_MINGW32
 	hSIGINT = CreateEvent(NULL, TRUE, FALSE, NULL);
 	SetConsoleCtrlHandler(ctrl_handler, TRUE);
+
 	if (argc == 3 && !strcmp(argv[1], "--forkshell")) {
 		forkshell_init(argv[2]);
 
@@ -14404,16 +14404,12 @@
 		bb_error_msg_and_die("subshell ended unexpectedly");
 	}
 #endif
-	procargs(argv);
-=======
 	login_sh = procargs(argv);
->>>>>>> ec05df13
 #if DEBUG
 	TRACE(("Shell args: "));
 	trace_puts_args(argv);
 #endif
 
-<<<<<<< HEAD
 #if ENABLE_ASH_NOCONSOLE
 	if ( noconsole ) {
 		DWORD dummy;
@@ -14424,12 +14420,7 @@
 	}
 #endif
 
-	if (argv[0] && argv[0][0] == '-')
-		isloginsh = 1;
-	if (isloginsh) {
-=======
 	if (login_sh) {
->>>>>>> ec05df13
 		const char *hp;
 
 #if ENABLE_PLATFORM_MINGW32
