/* vi: set sw=4 ts=4: */
/*
 * ash shell port for busybox
 *
 * This code is derived from software contributed to Berkeley by
 * Kenneth Almquist.
 *
 * Original BSD copyright notice is retained at the end of this file.
 *
 * Copyright (c) 1989, 1991, 1993, 1994
 *      The Regents of the University of California.  All rights reserved.
 *
 * Copyright (c) 1997-2005 Herbert Xu <herbert@gondor.apana.org.au>
 * was re-ported from NetBSD and debianized.
 *
 * Licensed under GPLv2 or later, see file LICENSE in this source tree.
 */
<<<<<<< HEAD

/*
 * MinGW notes
 *
 * - Environment variables from Windows will all be turned to uppercase.
 * - PATH accepts both ; and : as separator, but can't be mixed
 * - command without ".exe" extension is still understood as executable
 * - shell scripts on the path are detected by the presence of '#!';
 *   the path to the interpreter is ignored, PATH is searched to find it
 * - both / and \ are supported in PATH. Usually you must use /
 * - trap/job does not work
 * - /dev/null is supported for redirection
 * - fake $PPID
 */

/*
 * The following should be set to reflect the type of system you have:
 *      JOBS -> 1 if you have Berkeley job control, 0 otherwise.
 *      define SYSV if you are running under System V.
 *      define DEBUG=1 to compile in debugging ('set -o debug' to turn on)
 *      define DEBUG=2 to compile in and turn on debugging.
 *
 * When debugging is on (DEBUG is 1 and "set -o debug" was executed),
 * debugging info will be written to ./trace and a quit signal
 * will generate a core dump.
 */
#define DEBUG 0
/* Tweak debug output verbosity here */
#define DEBUG_TIME 0
#define DEBUG_PID 1
#define DEBUG_SIG 1
#define DEBUG_INTONOFF 0

#define PROFILE 0

#define JOBS ENABLE_ASH_JOB_CONTROL

#include <setjmp.h>
#include <fnmatch.h>
#include <sys/times.h>
#include <sys/utsname.h> /* for setting $HOSTNAME */

#include "busybox.h" /* for applet_names */

#if defined(__ANDROID_API__) && __ANDROID_API__ <= 24
/* Bionic at least up to version 24 has no glob() */
# undef  ENABLE_ASH_INTERNAL_GLOB
# define ENABLE_ASH_INTERNAL_GLOB 1
#endif

#if !ENABLE_ASH_INTERNAL_GLOB
# include <glob.h>
#endif

#include "unicode.h"
#include "shell_common.h"
#if ENABLE_SH_MATH_SUPPORT
# include "math.h"
#endif
#if ENABLE_ASH_RANDOM_SUPPORT
# include "random.h"
#else
# define CLEAR_RANDOM_T(rnd) ((void)0)
#endif

#include "NUM_APPLETS.h"
#if NUM_APPLETS == 1
/* STANDALONE does not make sense, and won't compile */
# undef CONFIG_FEATURE_SH_STANDALONE
# undef ENABLE_FEATURE_SH_STANDALONE
# undef IF_FEATURE_SH_STANDALONE
# undef IF_NOT_FEATURE_SH_STANDALONE
# define ENABLE_FEATURE_SH_STANDALONE 0
# define IF_FEATURE_SH_STANDALONE(...)
# define IF_NOT_FEATURE_SH_STANDALONE(...) __VA_ARGS__
#endif

#ifndef PIPE_BUF
# define PIPE_BUF 4096           /* amount of buffering in a pipe */
#endif

#if !ENABLE_PLATFORM_MINGW32
# define is_absolute_path(path) ((path)[0] == '/')
#endif

#if !BB_MMU
# error "Do not even bother, ash will not run on NOMMU machine"
#endif

=======
>>>>>>> c6725b0a
//config:config ASH
//config:	bool "ash"
//config:	default y
//config:	depends on !NOMMU
//config:	help
//config:	  Tha 'ash' shell adds about 60k in the default configuration and is
//config:	  the most complete and most pedantically correct shell included with
//config:	  busybox. This shell is actually a derivative of the Debian 'dash'
//config:	  shell (by Herbert Xu), which was created by porting the 'ash' shell
//config:	  (written by Kenneth Almquist) from NetBSD.
//config:
//config:config ASH_OPTIMIZE_FOR_SIZE
//config:	bool "Optimize for size instead of speed"
//config:	default y
//config:	depends on ASH || SH_IS_ASH || BASH_IS_ASH
//config:	help
//config:	  Compile ash for reduced size at the price of speed.
//config:
//config:config ASH_INTERNAL_GLOB
//config:	bool "Use internal glob() implementation"
//config:	default y	# Y is bigger, but because of uclibc glob() bug, let Y be default for now
//config:	depends on ASH || SH_IS_ASH || BASH_IS_ASH
//config:	help
//config:	  Do not use glob() function from libc, use internal implementation.
//config:	  Use this if you are getting "glob.h: No such file or directory"
//config:	  or similar build errors.
//config:
//config:config ASH_RANDOM_SUPPORT
//config:	bool "Pseudorandom generator and $RANDOM variable"
//config:	default y
//config:	depends on ASH || SH_IS_ASH || BASH_IS_ASH
//config:	help
//config:	  Enable pseudorandom generator and dynamic variable "$RANDOM".
//config:	  Each read of "$RANDOM" will generate a new pseudorandom value.
//config:	  You can reset the generator by using a specified start value.
//config:	  After "unset RANDOM" the generator will switch off and this
//config:	  variable will no longer have special treatment.
//config:
//config:config ASH_EXPAND_PRMT
//config:	bool "Expand prompt string"
//config:	default y
//config:	depends on ASH || SH_IS_ASH || BASH_IS_ASH
//config:	help
//config:	  "PS#" may contain volatile content, such as backquote commands.
//config:	  This option recreates the prompt string from the environment
//config:	  variable each time it is displayed.
//config:
//config:config ASH_BASH_COMPAT
//config:	bool "bash-compatible extensions"
//config:	default y
//config:	depends on ASH || SH_IS_ASH || BASH_IS_ASH
//config:	help
//config:	  Enable bash-compatible extensions.
//config:
//config:config ASH_IDLE_TIMEOUT
//config:	bool "Idle timeout variable"
//config:	default n
//config:	depends on ASH || SH_IS_ASH || BASH_IS_ASH
//config:	help
//config:	  Enables bash-like auto-logout after $TMOUT seconds of idle time.
//config:
//config:config ASH_JOB_CONTROL
//config:	bool "Job control"
//config:	default y
//config:	depends on ASH || SH_IS_ASH || BASH_IS_ASH
//config:	help
//config:	  Enable job control in the ash shell.
//config:
//config:config ASH_ALIAS
//config:	bool "Alias support"
//config:	default y
//config:	depends on ASH || SH_IS_ASH || BASH_IS_ASH
//config:	help
//config:	  Enable alias support in the ash shell.
//config:
//config:config ASH_GETOPTS
//config:	bool "Builtin getopt to parse positional parameters"
//config:	default y
//config:	depends on ASH || SH_IS_ASH || BASH_IS_ASH
//config:	help
//config:	  Enable support for getopts builtin in ash.
//config:
//config:config ASH_BUILTIN_ECHO
//config:	bool "Builtin version of 'echo'"
//config:	default y
//config:	depends on ASH || SH_IS_ASH || BASH_IS_ASH
//config:	help
//config:	  Enable support for echo builtin in ash.
//config:
//config:config ASH_BUILTIN_PRINTF
//config:	bool "Builtin version of 'printf'"
//config:	default y
//config:	depends on ASH || SH_IS_ASH || BASH_IS_ASH
//config:	help
//config:	  Enable support for printf builtin in ash.
//config:
//config:config ASH_BUILTIN_TEST
//config:	bool "Builtin version of 'test'"
//config:	default y
//config:	depends on ASH || SH_IS_ASH || BASH_IS_ASH
//config:	help
//config:	  Enable support for test builtin in ash.
//config:
//config:config ASH_HELP
//config:	bool "help builtin"
//config:	default y
//config:	depends on ASH || SH_IS_ASH || BASH_IS_ASH
//config:	help
//config:	  Enable help builtin in ash.
//config:
//config:config ASH_CMDCMD
//config:	bool "'command' command to override shell builtins"
//config:	default y
//config:	depends on ASH || SH_IS_ASH || BASH_IS_ASH
//config:	help
//config:	  Enable support for the ash 'command' builtin, which allows
//config:	  you to run the specified command with the specified arguments,
//config:	  even when there is an ash builtin command with the same name.
//config:
//config:config ASH_MAIL
//config:	bool "Check for new mail on interactive shells"
//config:	default y
//config:	depends on ASH || SH_IS_ASH || BASH_IS_ASH
//config:	help
//config:	  Enable "check for new mail" function in the ash shell.

//applet:IF_ASH(APPLET(ash, BB_DIR_BIN, BB_SUID_DROP))
//applet:IF_SH_IS_ASH(APPLET_ODDNAME(sh, ash, BB_DIR_BIN, BB_SUID_DROP, ash))
//applet:IF_BASH_IS_ASH(APPLET_ODDNAME(bash, ash, BB_DIR_BIN, BB_SUID_DROP, ash))

//kbuild:lib-$(CONFIG_ASH) += ash.o ash_ptr_hack.o shell_common.o
//kbuild:lib-$(CONFIG_SH_IS_ASH) += ash.o ash_ptr_hack.o shell_common.o
//kbuild:lib-$(CONFIG_BASH_IS_ASH) += ash.o ash_ptr_hack.o shell_common.o
//kbuild:lib-$(CONFIG_ASH_RANDOM_SUPPORT) += random.o

<<<<<<< HEAD
#if ENABLE_PLATFORM_MINGW32
union node;
struct strlist;
struct job;

struct forkshell {
	/* filled by forkshell_copy() */
	struct globals_var *gvp;
	struct globals_misc *gmp;
	struct tblentry **cmdtable;
	/* struct alias **atab; */
	/* struct parsefile *g_parsefile; */
	HANDLE hMapFile;
	void *old_base;
	int nodeptr_offset;
	int size;

	/* type of forkshell */
	int fpid;

	/* optional data, used by forkshell_child */
	int flags;
	int fd[10];
	union node *n;
	char **argv;
	char *string;
	struct strlist *strlist;
};

enum {
	FS_OPENHERE,
	FS_EVALBACKCMD,
	FS_EVALSUBSHELL,
	FS_EVALPIPE,
	FS_SHELLEXEC
};

static struct forkshell* forkshell_prepare(struct forkshell *fs);
static void forkshell_init(const char *idstr);
static void forkshell_child(struct forkshell *fs);
static void sticky_free(void *p);
#define free(p) sticky_free(p)
static int spawn_forkshell(struct job *jp, struct forkshell *fs, int mode);
#endif
=======
/*
 * The following should be set to reflect the type of system you have:
 *      JOBS -> 1 if you have Berkeley job control, 0 otherwise.
 *      define SYSV if you are running under System V.
 *      define DEBUG=1 to compile in debugging ('set -o debug' to turn on)
 *      define DEBUG=2 to compile in and turn on debugging.
 *
 * When debugging is on (DEBUG is 1 and "set -o debug" was executed),
 * debugging info will be written to ./trace and a quit signal
 * will generate a core dump.
 */
#define DEBUG 0
/* Tweak debug output verbosity here */
#define DEBUG_TIME 0
#define DEBUG_PID 1
#define DEBUG_SIG 1
#define DEBUG_INTONOFF 0

#define PROFILE 0

#define JOBS ENABLE_ASH_JOB_CONTROL

#include <setjmp.h>
#include <fnmatch.h>
#include <sys/times.h>
#include <sys/utsname.h> /* for setting $HOSTNAME */

#include "busybox.h" /* for applet_names */

#if defined(__ANDROID_API__) && __ANDROID_API__ <= 24
/* Bionic at least up to version 24 has no glob() */
# undef  ENABLE_ASH_INTERNAL_GLOB
# define ENABLE_ASH_INTERNAL_GLOB 1
#endif

#if !ENABLE_ASH_INTERNAL_GLOB && defined(__UCLIBC__)
# error uClibc glob() is buggy, use ASH_INTERNAL_GLOB.
# error The bug is: for "$PWD"/<pattern> ash will escape e.g. dashes in "$PWD"
# error with backslash, even ones which do not need to be: "/a-b" -> "/a\-b"
# error glob() should unbackslash them and match. uClibc does not unbackslash,
# error fails to match dirname, subsequently not expanding <pattern> in it.
// Testcase:
// if (glob("/etc/polkit\\-1", 0, NULL, &pglob)) - this returns 0 on uclibc, no bug
// if (glob("/etc/polkit\\-1/*", 0, NULL, &pglob)) printf("uclibc bug!\n");
#endif

#if !ENABLE_ASH_INTERNAL_GLOB
# include <glob.h>
#endif

#include "unicode.h"
#include "shell_common.h"
#if ENABLE_FEATURE_SH_MATH
# include "math.h"
#endif
#if ENABLE_ASH_RANDOM_SUPPORT
# include "random.h"
#else
# define CLEAR_RANDOM_T(rnd) ((void)0)
#endif

#include "NUM_APPLETS.h"
#if NUM_APPLETS == 1
/* STANDALONE does not make sense, and won't compile */
# undef CONFIG_FEATURE_SH_STANDALONE
# undef ENABLE_FEATURE_SH_STANDALONE
# undef IF_FEATURE_SH_STANDALONE
# undef IF_NOT_FEATURE_SH_STANDALONE
# define ENABLE_FEATURE_SH_STANDALONE 0
# define IF_FEATURE_SH_STANDALONE(...)
# define IF_NOT_FEATURE_SH_STANDALONE(...) __VA_ARGS__
#endif

#ifndef PIPE_BUF
# define PIPE_BUF 4096           /* amount of buffering in a pipe */
#endif

#if !BB_MMU
# error "Do not even bother, ash will not run on NOMMU machine"
#endif

>>>>>>> c6725b0a

/* ============ Hash table sizes. Configurable. */

#define VTABSIZE 39
#define ATABSIZE 39
#define CMDTABLESIZE 31         /* should be prime */


/* ============ Shell options */

static const char *const optletters_optnames[] = {
	"e"   "errexit",
	"f"   "noglob",
	"I"   "ignoreeof",
	"i"   "interactive",
	"m"   "monitor",
	"n"   "noexec",
	"s"   "stdin",
	"x"   "xtrace",
	"v"   "verbose",
	"C"   "noclobber",
	"a"   "allexport",
	"b"   "notify",
	"u"   "nounset",
	"\0"  "vi"
#if ENABLE_ASH_BASH_COMPAT
	,"\0"  "pipefail"
#endif
#if DEBUG
	,"\0"  "nolog"
	,"\0"  "debug"
#endif
#if ENABLE_PLATFORM_MINGW32
	,"\0"  "noconsole"
	,"X"   "winxp"
#endif
};

#define optletters(n)  optletters_optnames[n][0]
#define optnames(n)   (optletters_optnames[n] + 1)

enum { NOPTS = ARRAY_SIZE(optletters_optnames) };


/* ============ Misc data */

#define msg_illnum "Illegal number: %s"

/*
 * We enclose jmp_buf in a structure so that we can declare pointers to
 * jump locations.  The global variable handler contains the location to
 * jump to when an exception occurs, and the global variable exception_type
 * contains a code identifying the exception.  To implement nested
 * exception handlers, the user should save the value of handler on entry
 * to an inner scope, set handler to point to a jmploc structure for the
 * inner scope, and restore handler on exit from the scope.
 */
struct jmploc {
	jmp_buf loc;
};

struct globals_misc {
	uint8_t exitstatus;     /* exit status of last command */
	uint8_t back_exitstatus;/* exit status of backquoted command */
	smallint job_warning;   /* user was warned about stopped jobs (can be 2, 1 or 0). */
	int rootpid;            /* pid of main shell */
	/* shell level: 0 for the main shell, 1 for its children, and so on */
	int shlvl;
#define rootshell (!shlvl)
	char *minusc;  /* argument to -c option */

	char *curdir; // = nullstr;     /* current working directory */
	char *physdir; // = nullstr;    /* physical working directory */

	char *arg0; /* value of $0 */

	struct jmploc *exception_handler;

	volatile int suppress_int; /* counter */
	volatile /*sig_atomic_t*/ smallint pending_int; /* 1 = got SIGINT */
	volatile /*sig_atomic_t*/ smallint got_sigchld; /* 1 = got SIGCHLD */
	volatile /*sig_atomic_t*/ smallint pending_sig;	/* last pending signal */
	smallint exception_type; /* kind of exception (0..5) */
	/* exceptions */
#define EXINT 0         /* SIGINT received */
#define EXERROR 1       /* a generic error */
#define EXEXIT 4        /* exit the shell */

	smallint isloginsh;
	char nullstr[1];        /* zero length string */

	char optlist[NOPTS];
#define eflag optlist[0]
#define fflag optlist[1]
#define Iflag optlist[2]
#define iflag optlist[3]
#define mflag optlist[4]
#define nflag optlist[5]
#define sflag optlist[6]
#define xflag optlist[7]
#define vflag optlist[8]
#define Cflag optlist[9]
#define aflag optlist[10]
#define bflag optlist[11]
#define uflag optlist[12]
#define viflag optlist[13]
#if ENABLE_ASH_BASH_COMPAT
# define pipefail optlist[14]
#else
# define pipefail 0
#endif
#if DEBUG
# define nolog optlist[14 + ENABLE_ASH_BASH_COMPAT]
# define debug optlist[15 + ENABLE_ASH_BASH_COMPAT]
#endif
#if ENABLE_PLATFORM_MINGW32
# define noconsole optlist[14 + ENABLE_ASH_BASH_COMPAT + 2*DEBUG]
# define winxp optlist[15 + ENABLE_ASH_BASH_COMPAT + 2*DEBUG]
#endif

	/* trap handler commands */
	/*
	 * Sigmode records the current value of the signal handlers for the various
	 * modes.  A value of zero means that the current handler is not known.
	 * S_HARD_IGN indicates that the signal was ignored on entry to the shell.
	 */
	char sigmode[NSIG - 1];
#define S_DFL      1            /* default signal handling (SIG_DFL) */
#define S_CATCH    2            /* signal is caught */
#define S_IGN      3            /* signal is ignored (SIG_IGN) */
#define S_HARD_IGN 4            /* signal is ignored permanently */

	/* indicates specified signal received */
	uint8_t gotsig[NSIG - 1]; /* offset by 1: "signal" 0 is meaningless */
	uint8_t may_have_traps; /* 0: definitely no traps are set, 1: some traps may be set */
	char *trap[NSIG];
	char **trap_ptr;        /* used only by "trap hack" */

	/* Rarely referenced stuff */
#if ENABLE_ASH_RANDOM_SUPPORT
	random_t random_gen;
#endif
	pid_t backgndpid;        /* pid of last background process */
};
extern struct globals_misc *const ash_ptr_to_globals_misc;
#define G_misc (*ash_ptr_to_globals_misc)
#define exitstatus        (G_misc.exitstatus )
#define back_exitstatus   (G_misc.back_exitstatus )
#define job_warning       (G_misc.job_warning)
#define rootpid     (G_misc.rootpid    )
#define shlvl       (G_misc.shlvl      )
#define minusc      (G_misc.minusc     )
#define curdir      (G_misc.curdir     )
#define physdir     (G_misc.physdir    )
#define arg0        (G_misc.arg0       )
#define exception_handler (G_misc.exception_handler)
#define exception_type    (G_misc.exception_type   )
#define suppress_int      (G_misc.suppress_int     )
#define pending_int       (G_misc.pending_int      )
#define got_sigchld       (G_misc.got_sigchld      )
#define pending_sig       (G_misc.pending_sig      )
#define isloginsh   (G_misc.isloginsh  )
#define nullstr     (G_misc.nullstr    )
#define optlist     (G_misc.optlist    )
#define sigmode     (G_misc.sigmode    )
#define gotsig      (G_misc.gotsig     )
#define may_have_traps    (G_misc.may_have_traps   )
#define trap        (G_misc.trap       )
#define trap_ptr    (G_misc.trap_ptr   )
#define random_gen  (G_misc.random_gen )
#define backgndpid  (G_misc.backgndpid )
#define INIT_G_misc() do { \
	(*(struct globals_misc**)&ash_ptr_to_globals_misc) = xzalloc(sizeof(G_misc)); \
	barrier(); \
	curdir = nullstr; \
	physdir = nullstr; \
	trap_ptr = trap; \
} while (0)


/* ============ DEBUG */
#if DEBUG
static void trace_printf(const char *fmt, ...);
static void trace_vprintf(const char *fmt, va_list va);
# define TRACE(param)    trace_printf param
# define TRACEV(param)   trace_vprintf param
# define close(fd) do { \
	int dfd = (fd); \
	if (close(dfd) < 0) \
		bb_error_msg("bug on %d: closing %d(0x%x)", \
			__LINE__, dfd, dfd); \
} while (0)
#else
# define TRACE(param)
# define TRACEV(param)
#endif


/* ============ Utility functions */
#define is_name(c)      ((c) == '_' || isalpha((unsigned char)(c)))
#define is_in_name(c)   ((c) == '_' || isalnum((unsigned char)(c)))

static int
isdigit_str9(const char *str)
{
	int maxlen = 9 + 1; /* max 9 digits: 999999999 */
	while (--maxlen && isdigit(*str))
		str++;
	return (*str == '\0');
}

static const char *
var_end(const char *var)
{
	while (*var)
		if (*var++ == '=')
			break;
	return var;
}


/* ============ Interrupts / exceptions */

static void exitshell(void) NORETURN;

/*
 * These macros allow the user to suspend the handling of interrupt signals
 * over a period of time.  This is similar to SIGHOLD or to sigblock, but
 * much more efficient and portable.  (But hacking the kernel is so much
 * more fun than worrying about efficiency and portability. :-))
 */
#if DEBUG_INTONOFF
# define INT_OFF do { \
	TRACE(("%s:%d INT_OFF(%d)\n", __func__, __LINE__, suppress_int)); \
	suppress_int++; \
	barrier(); \
} while (0)
#else
# define INT_OFF do { \
	suppress_int++; \
	barrier(); \
} while (0)
#endif

/*
 * Called to raise an exception.  Since C doesn't include exceptions, we
 * just do a longjmp to the exception handler.  The type of exception is
 * stored in the global variable "exception_type".
 */
static void raise_exception(int) NORETURN;
static void
raise_exception(int e)
{
#if DEBUG
	if (exception_handler == NULL)
		abort();
#endif
	INT_OFF;
	exception_type = e;
	longjmp(exception_handler->loc, 1);
}
#if DEBUG
#define raise_exception(e) do { \
	TRACE(("raising exception %d on line %d\n", (e), __LINE__)); \
	raise_exception(e); \
} while (0)
#endif

/*
 * Called when a SIGINT is received.  (If the user specifies
 * that SIGINT is to be trapped or ignored using the trap builtin, then
 * this routine is not called.)  Suppressint is nonzero when interrupts
 * are held using the INT_OFF macro.  (The test for iflag is just
 * defensive programming.)
 */
static void raise_interrupt(void) NORETURN;
static void
raise_interrupt(void)
{
	pending_int = 0;
	/* Signal is not automatically unmasked after it is raised,
	 * do it ourself - unmask all signals */
	sigprocmask_allsigs(SIG_UNBLOCK);
	/* pending_sig = 0; - now done in signal_handler() */

	if (!(rootshell && iflag)) {
		/* Kill ourself with SIGINT */
		signal(SIGINT, SIG_DFL);
		raise(SIGINT);
	}
	/* bash: ^C even on empty command line sets $? */
	exitstatus = SIGINT + 128;
	raise_exception(EXINT);
	/* NOTREACHED */
}
#if DEBUG
#define raise_interrupt() do { \
	TRACE(("raising interrupt on line %d\n", __LINE__)); \
	raise_interrupt(); \
} while (0)
#endif

static IF_ASH_OPTIMIZE_FOR_SIZE(inline) void
int_on(void)
{
	barrier();
	if (--suppress_int == 0 && pending_int) {
		raise_interrupt();
	}
}
#if DEBUG_INTONOFF
# define INT_ON do { \
	TRACE(("%s:%d INT_ON(%d)\n", __func__, __LINE__, suppress_int-1)); \
	int_on(); \
} while (0)
#else
# define INT_ON int_on()
#endif
static IF_ASH_OPTIMIZE_FOR_SIZE(inline) void
force_int_on(void)
{
	barrier();
	suppress_int = 0;
	if (pending_int)
		raise_interrupt();
}
#define FORCE_INT_ON force_int_on()

#define SAVE_INT(v) ((v) = suppress_int)

#define RESTORE_INT(v) do { \
	barrier(); \
	suppress_int = (v); \
	if (suppress_int == 0 && pending_int) \
		raise_interrupt(); \
} while (0)


/* ============ Stdout/stderr output */

static void
outstr(const char *p, FILE *file)
{
	INT_OFF;
	fputs(p, file);
	INT_ON;
}

static void
flush_stdout_stderr(void)
{
	INT_OFF;
	fflush_all();
	INT_ON;
}

/* Was called outcslow(c,FILE*), but c was always '\n' */
static void
newline_and_flush(FILE *dest)
{
	INT_OFF;
	putc('\n', dest);
	fflush(dest);
	INT_ON;
}

static int out1fmt(const char *, ...) __attribute__((__format__(__printf__,1,2)));
static int
out1fmt(const char *fmt, ...)
{
	va_list ap;
	int r;

	INT_OFF;
	va_start(ap, fmt);
	r = vprintf(fmt, ap);
	va_end(ap);
	INT_ON;
	return r;
}

static int fmtstr(char *, size_t, const char *, ...) __attribute__((__format__(__printf__,3,4)));
static int
fmtstr(char *outbuf, size_t length, const char *fmt, ...)
{
	va_list ap;
	int ret;

	va_start(ap, fmt);
	INT_OFF;
	ret = vsnprintf(outbuf, length, fmt, ap);
	va_end(ap);
	INT_ON;
	return ret;
}

static void
out1str(const char *p)
{
	outstr(p, stdout);
}

static void
out2str(const char *p)
{
	outstr(p, stderr);
	flush_stdout_stderr();
}


/* ============ Parser structures */

/* control characters in argument strings */
#define CTL_FIRST CTLESC
#define CTLESC       ((unsigned char)'\201')    /* escape next character */
#define CTLVAR       ((unsigned char)'\202')    /* variable defn */
#define CTLENDVAR    ((unsigned char)'\203')
#define CTLBACKQ     ((unsigned char)'\204')
#define CTLARI       ((unsigned char)'\206')    /* arithmetic expression */
#define CTLENDARI    ((unsigned char)'\207')
#define CTLQUOTEMARK ((unsigned char)'\210')
#define CTL_LAST CTLQUOTEMARK

/* variable substitution byte (follows CTLVAR) */
#define VSTYPE  0x0f            /* type of variable substitution */
#define VSNUL   0x10            /* colon--treat the empty string as unset */

/* values of VSTYPE field */
#define VSNORMAL        0x1     /* normal variable:  $var or ${var} */
#define VSMINUS         0x2     /* ${var-text} */
#define VSPLUS          0x3     /* ${var+text} */
#define VSQUESTION      0x4     /* ${var?message} */
#define VSASSIGN        0x5     /* ${var=text} */
#define VSTRIMRIGHT     0x6     /* ${var%pattern} */
#define VSTRIMRIGHTMAX  0x7     /* ${var%%pattern} */
#define VSTRIMLEFT      0x8     /* ${var#pattern} */
#define VSTRIMLEFTMAX   0x9     /* ${var##pattern} */
#define VSLENGTH        0xa     /* ${#var} */
#if ENABLE_ASH_BASH_COMPAT
#define VSSUBSTR        0xc     /* ${var:position:length} */
#define VSREPLACE       0xd     /* ${var/pattern/replacement} */
#define VSREPLACEALL    0xe     /* ${var//pattern/replacement} */
#endif

static const char dolatstr[] ALIGN1 = {
	CTLQUOTEMARK, CTLVAR, VSNORMAL, '@', '=', CTLQUOTEMARK, '\0'
};
#define DOLATSTRLEN 6

#define NCMD      0
#define NPIPE     1
#define NREDIR    2
#define NBACKGND  3
#define NSUBSHELL 4
#define NAND      5
#define NOR       6
#define NSEMI     7
#define NIF       8
#define NWHILE    9
#define NUNTIL   10
#define NFOR     11
#define NCASE    12
#define NCLIST   13
#define NDEFUN   14
#define NARG     15
#define NTO      16
#if ENABLE_ASH_BASH_COMPAT
#define NTO2     17
#endif
#define NCLOBBER 18
#define NFROM    19
#define NFROMTO  20
#define NAPPEND  21
#define NTOFD    22
#define NFROMFD  23
#define NHERE    24
#define NXHERE   25
#define NNOT     26
#define N_NUMBER 27

union node;

struct ncmd {
	smallint type; /* Nxxxx */
	union node *assign;
	union node *args;
	union node *redirect;
};

struct npipe {
	smallint type;
	smallint pipe_backgnd;
	struct nodelist *cmdlist;
};

struct nredir {
	smallint type;
	union node *n;
	union node *redirect;
};

struct nbinary {
	smallint type;
	union node *ch1;
	union node *ch2;
};

struct nif {
	smallint type;
	union node *test;
	union node *ifpart;
	union node *elsepart;
};

struct nfor {
	smallint type;
	union node *args;
	union node *body;
	char *var;
};

struct ncase {
	smallint type;
	union node *expr;
	union node *cases;
};

struct nclist {
	smallint type;
	union node *next;
	union node *pattern;
	union node *body;
};

struct narg {
	smallint type;
	union node *next;
	char *text;
	struct nodelist *backquote;
};

/* nfile and ndup layout must match!
 * NTOFD (>&fdnum) uses ndup structure, but we may discover mid-flight
 * that it is actually NTO2 (>&file), and change its type.
 */
struct nfile {
	smallint type;
	union node *next;
	int fd;
	int _unused_dupfd;
	union node *fname;
	char *expfname;
};

struct ndup {
	smallint type;
	union node *next;
	int fd;
	int dupfd;
	union node *vname;
	char *_unused_expfname;
};

struct nhere {
	smallint type;
	union node *next;
	int fd;
	union node *doc;
};

struct nnot {
	smallint type;
	union node *com;
};

union node {
	smallint type;
	struct ncmd ncmd;
	struct npipe npipe;
	struct nredir nredir;
	struct nbinary nbinary;
	struct nif nif;
	struct nfor nfor;
	struct ncase ncase;
	struct nclist nclist;
	struct narg narg;
	struct nfile nfile;
	struct ndup ndup;
	struct nhere nhere;
	struct nnot nnot;
};

/*
 * NODE_EOF is returned by parsecmd when it encounters an end of file.
 * It must be distinct from NULL.
 */
#define NODE_EOF ((union node *) -1L)

struct nodelist {
	struct nodelist *next;
	union node *n;
};

struct funcnode {
	int count;
	union node n;
};

/*
 * Free a parse tree.
 */
static void
freefunc(struct funcnode *f)
{
	if (f && --f->count < 0)
		free(f);
}


/* ============ Debugging output */

#if DEBUG

static FILE *tracefile;

static void
trace_printf(const char *fmt, ...)
{
	va_list va;

	if (debug != 1)
		return;
	if (DEBUG_TIME)
		fprintf(tracefile, "%u ", (int) time(NULL));
	if (DEBUG_PID)
		fprintf(tracefile, "[%u] ", (int) getpid());
	if (DEBUG_SIG)
		fprintf(tracefile, "pending s:%d i:%d(supp:%d) ", pending_sig, pending_int, suppress_int);
	va_start(va, fmt);
	vfprintf(tracefile, fmt, va);
	va_end(va);
}

static void
trace_vprintf(const char *fmt, va_list va)
{
	if (debug != 1)
		return;
	vfprintf(tracefile, fmt, va);
	fprintf(tracefile, "\n");
}

static void
trace_puts(const char *s)
{
	if (debug != 1)
		return;
	fputs(s, tracefile);
}

static void
trace_puts_quoted(char *s)
{
	char *p;
	char c;

	if (debug != 1)
		return;
	putc('"', tracefile);
	for (p = s; *p; p++) {
		switch ((unsigned char)*p) {
		case '\n': c = 'n'; goto backslash;
		case '\t': c = 't'; goto backslash;
		case '\r': c = 'r'; goto backslash;
		case '\"': c = '\"'; goto backslash;
		case '\\': c = '\\'; goto backslash;
		case CTLESC: c = 'e'; goto backslash;
		case CTLVAR: c = 'v'; goto backslash;
		case CTLBACKQ: c = 'q'; goto backslash;
 backslash:
			putc('\\', tracefile);
			putc(c, tracefile);
			break;
		default:
			if (*p >= ' ' && *p <= '~')
				putc(*p, tracefile);
			else {
				putc('\\', tracefile);
				putc((*p >> 6) & 03, tracefile);
				putc((*p >> 3) & 07, tracefile);
				putc(*p & 07, tracefile);
			}
			break;
		}
	}
	putc('"', tracefile);
}

static void
trace_puts_args(char **ap)
{
	if (debug != 1)
		return;
	if (!*ap)
		return;
	while (1) {
		trace_puts_quoted(*ap);
		if (!*++ap) {
			putc('\n', tracefile);
			break;
		}
		putc(' ', tracefile);
	}
}

static void
opentrace(void)
{
	char s[100];
#ifdef O_APPEND
	int flags;
#endif

	if (debug != 1) {
		if (tracefile)
			fflush(tracefile);
		/* leave open because libedit might be using it */
		return;
	}
	strcpy(s, "./trace");
	if (tracefile) {
		if (!freopen(s, "a", tracefile)) {
			fprintf(stderr, "Can't re-open %s\n", s);
			debug = 0;
			return;
		}
	} else {
		tracefile = fopen(s, "a");
		if (tracefile == NULL) {
			fprintf(stderr, "Can't open %s\n", s);
			debug = 0;
			return;
		}
	}
#ifdef O_APPEND
	flags = fcntl(fileno(tracefile), F_GETFL);
	if (flags >= 0)
		fcntl(fileno(tracefile), F_SETFL, flags | O_APPEND);
#endif
	setlinebuf(tracefile);
	fputs("\nTracing started.\n", tracefile);
}

static void
indent(int amount, char *pfx, FILE *fp)
{
	int i;

	for (i = 0; i < amount; i++) {
		if (pfx && i == amount - 1)
			fputs(pfx, fp);
		putc('\t', fp);
	}
}

/* little circular references here... */
static void shtree(union node *n, int ind, char *pfx, FILE *fp);

static void
sharg(union node *arg, FILE *fp)
{
	char *p;
	struct nodelist *bqlist;
	unsigned char subtype;

	if (arg->type != NARG) {
		out1fmt("<node type %d>\n", arg->type);
		abort();
	}
	bqlist = arg->narg.backquote;
	for (p = arg->narg.text; *p; p++) {
		switch ((unsigned char)*p) {
		case CTLESC:
			p++;
			putc(*p, fp);
			break;
		case CTLVAR:
			putc('$', fp);
			putc('{', fp);
			subtype = *++p;
			if (subtype == VSLENGTH)
				putc('#', fp);

			while (*p != '=') {
				putc(*p, fp);
				p++;
			}

			if (subtype & VSNUL)
				putc(':', fp);

			switch (subtype & VSTYPE) {
			case VSNORMAL:
				putc('}', fp);
				break;
			case VSMINUS:
				putc('-', fp);
				break;
			case VSPLUS:
				putc('+', fp);
				break;
			case VSQUESTION:
				putc('?', fp);
				break;
			case VSASSIGN:
				putc('=', fp);
				break;
			case VSTRIMLEFT:
				putc('#', fp);
				break;
			case VSTRIMLEFTMAX:
				putc('#', fp);
				putc('#', fp);
				break;
			case VSTRIMRIGHT:
				putc('%', fp);
				break;
			case VSTRIMRIGHTMAX:
				putc('%', fp);
				putc('%', fp);
				break;
			case VSLENGTH:
				break;
			default:
				out1fmt("<subtype %d>", subtype);
			}
			break;
		case CTLENDVAR:
			putc('}', fp);
			break;
		case CTLBACKQ:
			putc('$', fp);
			putc('(', fp);
			shtree(bqlist->n, -1, NULL, fp);
			putc(')', fp);
			break;
		default:
			putc(*p, fp);
			break;
		}
	}
}

static void
shcmd(union node *cmd, FILE *fp)
{
	union node *np;
	int first;
	const char *s;
	int dftfd;

	first = 1;
	for (np = cmd->ncmd.args; np; np = np->narg.next) {
		if (!first)
			putc(' ', fp);
		sharg(np, fp);
		first = 0;
	}
	for (np = cmd->ncmd.redirect; np; np = np->nfile.next) {
		if (!first)
			putc(' ', fp);
		dftfd = 0;
		switch (np->nfile.type) {
		case NTO:      s = ">>"+1; dftfd = 1; break;
		case NCLOBBER: s = ">|"; dftfd = 1; break;
		case NAPPEND:  s = ">>"; dftfd = 1; break;
#if ENABLE_ASH_BASH_COMPAT
		case NTO2:
#endif
		case NTOFD:    s = ">&"; dftfd = 1; break;
		case NFROM:    s = "<"; break;
		case NFROMFD:  s = "<&"; break;
		case NFROMTO:  s = "<>"; break;
		default:       s = "*error*"; break;
		}
		if (np->nfile.fd != dftfd)
			fprintf(fp, "%d", np->nfile.fd);
		fputs(s, fp);
		if (np->nfile.type == NTOFD || np->nfile.type == NFROMFD) {
			fprintf(fp, "%d", np->ndup.dupfd);
		} else {
			sharg(np->nfile.fname, fp);
		}
		first = 0;
	}
}

static void
shtree(union node *n, int ind, char *pfx, FILE *fp)
{
	struct nodelist *lp;
	const char *s;

	if (n == NULL)
		return;

	indent(ind, pfx, fp);

	if (n == NODE_EOF) {
		fputs("<EOF>", fp);
		return;
	}

	switch (n->type) {
	case NSEMI:
		s = "; ";
		goto binop;
	case NAND:
		s = " && ";
		goto binop;
	case NOR:
		s = " || ";
 binop:
		shtree(n->nbinary.ch1, ind, NULL, fp);
		/* if (ind < 0) */
			fputs(s, fp);
		shtree(n->nbinary.ch2, ind, NULL, fp);
		break;
	case NCMD:
		shcmd(n, fp);
		if (ind >= 0)
			putc('\n', fp);
		break;
	case NPIPE:
		for (lp = n->npipe.cmdlist; lp; lp = lp->next) {
			shtree(lp->n, 0, NULL, fp);
			if (lp->next)
				fputs(" | ", fp);
		}
		if (n->npipe.pipe_backgnd)
			fputs(" &", fp);
		if (ind >= 0)
			putc('\n', fp);
		break;
	default:
		fprintf(fp, "<node type %d>", n->type);
		if (ind >= 0)
			putc('\n', fp);
		break;
	}
}

static void
showtree(union node *n)
{
	trace_puts("showtree called\n");
	shtree(n, 1, NULL, stderr);
}

#endif /* DEBUG */


/* ============ Parser data */

/*
 * ash_vmsg() needs parsefile->fd, hence parsefile definition is moved up.
 */
struct strlist {
	struct strlist *next;
	char *text;
};

struct alias;

struct strpush {
	struct strpush *prev;   /* preceding string on stack */
	char *prev_string;
	int prev_left_in_line;
#if ENABLE_ASH_ALIAS
	struct alias *ap;       /* if push was associated with an alias */
#endif
	char *string;           /* remember the string since it may change */

	/* Remember last two characters for pungetc. */
	int lastc[2];

	/* Number of outstanding calls to pungetc. */
	int unget;
};

struct parsefile {
	struct parsefile *prev; /* preceding file on stack */
	int linno;              /* current line */
	int pf_fd;              /* file descriptor (or -1 if string) */
	int left_in_line;       /* number of chars left in this line */
	int left_in_buffer;     /* number of chars left in this buffer past the line */
	char *next_to_pgetc;    /* next char in buffer */
	char *buf;              /* input buffer */
	struct strpush *strpush; /* for pushing strings at this level */
	struct strpush basestrpush; /* so pushing one is fast */

	/* Remember last two characters for pungetc. */
	int lastc[2];

	/* Number of outstanding calls to pungetc. */
	int unget;
};

static struct parsefile basepf;        /* top level input file */
static struct parsefile *g_parsefile = &basepf;  /* current input file */
static int startlinno;                 /* line # where last token started */
static char *commandname;              /* currently executing command */
static struct strlist *cmdenviron;     /* environment for builtin command */


/* ============ Message printing */

static void
ash_vmsg(const char *msg, va_list ap)
{
	fprintf(stderr, "%s: ", arg0);
	if (commandname) {
		if (strcmp(arg0, commandname))
			fprintf(stderr, "%s: ", commandname);
		if (!iflag || g_parsefile->pf_fd > 0)
			fprintf(stderr, "line %d: ", startlinno);
	}
	vfprintf(stderr, msg, ap);
	newline_and_flush(stderr);
}

/*
 * Exverror is called to raise the error exception.  If the second argument
 * is not NULL then error prints an error message using printf style
 * formatting.  It then raises the error exception.
 */
static void ash_vmsg_and_raise(int, const char *, va_list) NORETURN;
static void
ash_vmsg_and_raise(int cond, const char *msg, va_list ap)
{
#if DEBUG
	if (msg) {
		TRACE(("ash_vmsg_and_raise(%d):", cond));
		TRACEV((msg, ap));
	} else
		TRACE(("ash_vmsg_and_raise(%d):NULL\n", cond));
	if (msg)
#endif
		ash_vmsg(msg, ap);

	flush_stdout_stderr();
	raise_exception(cond);
	/* NOTREACHED */
}

static void ash_msg_and_raise_error(const char *, ...) NORETURN;
static void
ash_msg_and_raise_error(const char *msg, ...)
{
	va_list ap;

	exitstatus = 2;

	va_start(ap, msg);
	ash_vmsg_and_raise(EXERROR, msg, ap);
	/* NOTREACHED */
	va_end(ap);
}

static void raise_error_syntax(const char *) NORETURN;
static void
raise_error_syntax(const char *msg)
{
	ash_msg_and_raise_error("syntax error: %s", msg);
	/* NOTREACHED */
}

static void ash_msg_and_raise(int, const char *, ...) NORETURN;
static void
ash_msg_and_raise(int cond, const char *msg, ...)
{
	va_list ap;

	va_start(ap, msg);
	ash_vmsg_and_raise(cond, msg, ap);
	/* NOTREACHED */
	va_end(ap);
}

/*
 * error/warning routines for external builtins
 */
static void
ash_msg(const char *fmt, ...)
{
	va_list ap;

	va_start(ap, fmt);
	ash_vmsg(fmt, ap);
	va_end(ap);
}

/*
 * Return a string describing an error.  The returned string may be a
 * pointer to a static buffer that will be overwritten on the next call.
 * Action describes the operation that got the error.
 */
static const char *
errmsg(int e, const char *em)
{
	if (e == ENOENT || e == ENOTDIR) {
		return em;
	}
	return strerror(e);
}


/* ============ Memory allocation */

#if 0
/* I consider these wrappers nearly useless:
 * ok, they return you to nearest exception handler, but
 * how much memory do you leak in the process, making
 * memory starvation worse?
 */
static void *
ckrealloc(void * p, size_t nbytes)
{
	p = realloc(p, nbytes);
	if (!p)
		ash_msg_and_raise_error(bb_msg_memory_exhausted);
	return p;
}

static void *
ckmalloc(size_t nbytes)
{
	return ckrealloc(NULL, nbytes);
}

static void *
ckzalloc(size_t nbytes)
{
	return memset(ckmalloc(nbytes), 0, nbytes);
}

static char *
ckstrdup(const char *s)
{
	char *p = strdup(s);
	if (!p)
		ash_msg_and_raise_error(bb_msg_memory_exhausted);
	return p;
}
#else
/* Using bbox equivalents. They exit if out of memory */
# define ckrealloc xrealloc
# define ckmalloc  xmalloc
# define ckzalloc  xzalloc
# define ckstrdup  xstrdup
#endif

/*
 * It appears that grabstackstr() will barf with such alignments
 * because stalloc() will return a string allocated in a new stackblock.
 */
#define SHELL_ALIGN(nbytes) (((nbytes) + SHELL_SIZE) & ~SHELL_SIZE)
enum {
	/* Most machines require the value returned from malloc to be aligned
	 * in some way.  The following macro will get this right
	 * on many machines.  */
	SHELL_SIZE = sizeof(union { int i; char *cp; double d; }) - 1,
	/* Minimum size of a block */
	MINSIZE = SHELL_ALIGN(504),
};

struct stack_block {
	struct stack_block *prev;
	char space[MINSIZE];
};

struct stackmark {
	struct stack_block *stackp;
	char *stacknxt;
	size_t stacknleft;
};


struct globals_memstack {
	struct stack_block *g_stackp; // = &stackbase;
	char *g_stacknxt; // = stackbase.space;
	char *sstrend; // = stackbase.space + MINSIZE;
	size_t g_stacknleft; // = MINSIZE;
	struct stack_block stackbase;
};
extern struct globals_memstack *const ash_ptr_to_globals_memstack;
#define G_memstack (*ash_ptr_to_globals_memstack)
#define g_stackp     (G_memstack.g_stackp    )
#define g_stacknxt   (G_memstack.g_stacknxt  )
#define sstrend      (G_memstack.sstrend     )
#define g_stacknleft (G_memstack.g_stacknleft)
#define stackbase    (G_memstack.stackbase   )
#define INIT_G_memstack() do { \
	(*(struct globals_memstack**)&ash_ptr_to_globals_memstack) = xzalloc(sizeof(G_memstack)); \
	barrier(); \
	g_stackp = &stackbase; \
	g_stacknxt = stackbase.space; \
	g_stacknleft = MINSIZE; \
	sstrend = stackbase.space + MINSIZE; \
} while (0)


#define stackblock()     ((void *)g_stacknxt)
#define stackblocksize() g_stacknleft

/*
 * Parse trees for commands are allocated in lifo order, so we use a stack
 * to make this more efficient, and also to avoid all sorts of exception
 * handling code to handle interrupts in the middle of a parse.
 *
 * The size 504 was chosen because the Ultrix malloc handles that size
 * well.
 */
static void *
stalloc(size_t nbytes)
{
	char *p;
	size_t aligned;

	aligned = SHELL_ALIGN(nbytes);
	if (aligned > g_stacknleft) {
		size_t len;
		size_t blocksize;
		struct stack_block *sp;

		blocksize = aligned;
		if (blocksize < MINSIZE)
			blocksize = MINSIZE;
		len = sizeof(struct stack_block) - MINSIZE + blocksize;
		if (len < blocksize)
			ash_msg_and_raise_error(bb_msg_memory_exhausted);
		INT_OFF;
		sp = ckmalloc(len);
		sp->prev = g_stackp;
		g_stacknxt = sp->space;
		g_stacknleft = blocksize;
		sstrend = g_stacknxt + blocksize;
		g_stackp = sp;
		INT_ON;
	}
	p = g_stacknxt;
	g_stacknxt += aligned;
	g_stacknleft -= aligned;
	return p;
}

static void *
stzalloc(size_t nbytes)
{
	return memset(stalloc(nbytes), 0, nbytes);
}

static void
stunalloc(void *p)
{
#if DEBUG
	if (!p || (g_stacknxt < (char *)p) || ((char *)p < g_stackp->space)) {
		write(STDERR_FILENO, "stunalloc\n", 10);
		abort();
	}
#endif
	g_stacknleft += g_stacknxt - (char *)p;
	g_stacknxt = p;
}

/*
 * Like strdup but works with the ash stack.
 */
static char *
sstrdup(const char *p)
{
	size_t len = strlen(p) + 1;
	return memcpy(stalloc(len), p, len);
}

static inline void
grabstackblock(size_t len)
{
	stalloc(len);
}

static void
pushstackmark(struct stackmark *mark, size_t len)
{
	mark->stackp = g_stackp;
	mark->stacknxt = g_stacknxt;
	mark->stacknleft = g_stacknleft;
	grabstackblock(len);
}

static void
setstackmark(struct stackmark *mark)
{
	pushstackmark(mark, g_stacknxt == g_stackp->space && g_stackp != &stackbase);
}

static void
popstackmark(struct stackmark *mark)
{
	struct stack_block *sp;

	if (!mark->stackp)
		return;

	INT_OFF;
	while (g_stackp != mark->stackp) {
		sp = g_stackp;
		g_stackp = sp->prev;
		free(sp);
	}
	g_stacknxt = mark->stacknxt;
	g_stacknleft = mark->stacknleft;
	sstrend = mark->stacknxt + mark->stacknleft;
	INT_ON;
}

/*
 * When the parser reads in a string, it wants to stick the string on the
 * stack and only adjust the stack pointer when it knows how big the
 * string is.  Stackblock (defined in stack.h) returns a pointer to a block
 * of space on top of the stack and stackblocklen returns the length of
 * this block.  Growstackblock will grow this space by at least one byte,
 * possibly moving it (like realloc).  Grabstackblock actually allocates the
 * part of the block that has been used.
 */
static void
growstackblock(void)
{
	size_t newlen;

	newlen = g_stacknleft * 2;
	if (newlen < g_stacknleft)
		ash_msg_and_raise_error(bb_msg_memory_exhausted);
	if (newlen < 128)
		newlen += 128;

	if (g_stacknxt == g_stackp->space && g_stackp != &stackbase) {
		struct stack_block *sp;
		struct stack_block *prevstackp;
		size_t grosslen;

		INT_OFF;
		sp = g_stackp;
		prevstackp = sp->prev;
		grosslen = newlen + sizeof(struct stack_block) - MINSIZE;
		sp = ckrealloc(sp, grosslen);
		sp->prev = prevstackp;
		g_stackp = sp;
		g_stacknxt = sp->space;
		g_stacknleft = newlen;
		sstrend = sp->space + newlen;
		INT_ON;
	} else {
		char *oldspace = g_stacknxt;
		size_t oldlen = g_stacknleft;
		char *p = stalloc(newlen);

		/* free the space we just allocated */
		g_stacknxt = memcpy(p, oldspace, oldlen);
		g_stacknleft += newlen;
	}
}

/*
 * The following routines are somewhat easier to use than the above.
 * The user declares a variable of type STACKSTR, which may be declared
 * to be a register.  The macro STARTSTACKSTR initializes things.  Then
 * the user uses the macro STPUTC to add characters to the string.  In
 * effect, STPUTC(c, p) is the same as *p++ = c except that the stack is
 * grown as necessary.  When the user is done, she can just leave the
 * string there and refer to it using stackblock().  Or she can allocate
 * the space for it using grabstackstr().  If it is necessary to allow
 * someone else to use the stack temporarily and then continue to grow
 * the string, the user should use grabstack to allocate the space, and
 * then call ungrabstr(p) to return to the previous mode of operation.
 *
 * USTPUTC is like STPUTC except that it doesn't check for overflow.
 * CHECKSTACKSPACE can be called before USTPUTC to ensure that there
 * is space for at least one character.
 */
static void *
growstackstr(void)
{
	size_t len = stackblocksize();
	growstackblock();
	return (char *)stackblock() + len;
}

/*
 * Called from CHECKSTRSPACE.
 */
static char *
makestrspace(size_t newlen, char *p)
{
	size_t len = p - g_stacknxt;
	size_t size;

	for (;;) {
		size_t nleft;

		size = stackblocksize();
		nleft = size - len;
		if (nleft >= newlen)
			break;
		growstackblock();
	}
	return (char *)stackblock() + len;
}

static char *
stack_nputstr(const char *s, size_t n, char *p)
{
	p = makestrspace(n, p);
	p = (char *)memcpy(p, s, n) + n;
	return p;
}

static char *
stack_putstr(const char *s, char *p)
{
	return stack_nputstr(s, strlen(s), p);
}

static char *
_STPUTC(int c, char *p)
{
	if (p == sstrend)
		p = growstackstr();
	*p++ = c;
	return p;
}

#define STARTSTACKSTR(p)        ((p) = stackblock())
#define STPUTC(c, p)            ((p) = _STPUTC((c), (p)))
#define CHECKSTRSPACE(n, p) do { \
	char *q = (p); \
	size_t l = (n); \
	size_t m = sstrend - q; \
	if (l > m) \
		(p) = makestrspace(l, q); \
} while (0)
#define USTPUTC(c, p)           (*(p)++ = (c))
#define STACKSTRNUL(p) do { \
	if ((p) == sstrend) \
		(p) = growstackstr(); \
	*(p) = '\0'; \
} while (0)
#define STUNPUTC(p)             (--(p))
#define STTOPC(p)               ((p)[-1])
#define STADJUST(amount, p)     ((p) += (amount))

#define grabstackstr(p)         stalloc((char *)(p) - (char *)stackblock())
#define ungrabstackstr(s, p)    stunalloc(s)
#define stackstrend()           ((void *)sstrend)


/* ============ String helpers */

/*
 * prefix -- see if pfx is a prefix of string.
 */
static char *
prefix(const char *string, const char *pfx)
{
	while (*pfx) {
		if (*pfx++ != *string++)
			return NULL;
	}
	return (char *) string;
}

/*
 * Check for a valid number.  This should be elsewhere.
 */
static int
is_number(const char *p)
{
	do {
		if (!isdigit(*p))
			return 0;
	} while (*++p != '\0');
	return 1;
}

/*
 * Convert a string of digits to an integer, printing an error message on
 * failure.
 */
static int
number(const char *s)
{
	if (!is_number(s))
		ash_msg_and_raise_error(msg_illnum, s);
	return atoi(s);
}

/*
 * Produce a possibly single quoted string suitable as input to the shell.
 * The return string is allocated on the stack.
 */
static char *
single_quote(const char *s)
{
	char *p;

	STARTSTACKSTR(p);

	do {
		char *q;
		size_t len;

		len = strchrnul(s, '\'') - s;

		q = p = makestrspace(len + 3, p);

		*q++ = '\'';
		q = (char *)memcpy(q, s, len) + len;
		*q++ = '\'';
		s += len;

		STADJUST(q - p, p);

		if (*s != '\'')
			break;
		len = 0;
		do len++; while (*++s == '\'');

		q = p = makestrspace(len + 3, p);

		*q++ = '"';
		q = (char *)memcpy(q, s - len, len) + len;
		*q++ = '"';

		STADJUST(q - p, p);
	} while (*s);

	USTPUTC('\0', p);

	return stackblock();
}


/* ============ nextopt */

static char **argptr;                  /* argument list for builtin commands */
static char *optionarg;                /* set by nextopt (like getopt) */
static char *optptr;                   /* used by nextopt */

/*
 * XXX - should get rid of. Have all builtins use getopt(3).
 * The library getopt must have the BSD extension static variable
 * "optreset", otherwise it can't be used within the shell safely.
 *
 * Standard option processing (a la getopt) for builtin routines.
 * The only argument that is passed to nextopt is the option string;
 * the other arguments are unnecessary. It returns the character,
 * or '\0' on end of input.
 */
static int
nextopt(const char *optstring)
{
	char *p;
	const char *q;
	char c;

	p = optptr;
	if (p == NULL || *p == '\0') {
		/* We ate entire "-param", take next one */
		p = *argptr;
		if (p == NULL)
			return '\0';
		if (*p != '-')
			return '\0';
		if (*++p == '\0') /* just "-" ? */
			return '\0';
		argptr++;
		if (LONE_DASH(p)) /* "--" ? */
			return '\0';
		/* p => next "-param" */
	}
	/* p => some option char in the middle of a "-param" */
	c = *p++;
	for (q = optstring; *q != c;) {
		if (*q == '\0')
			ash_msg_and_raise_error("illegal option -%c", c);
		if (*++q == ':')
			q++;
	}
	if (*++q == ':') {
		if (*p == '\0') {
			p = *argptr++;
			if (p == NULL)
				ash_msg_and_raise_error("no arg for -%c option", c);
		}
		optionarg = p;
		p = NULL;
	}
	optptr = p;
	return c;
}


/* ============ Shell variables */

/*
 * The parsefile structure pointed to by the global variable parsefile
 * contains information about the current file being read.
 */
struct shparam {
	int nparam;             /* # of positional parameters (without $0) */
#if ENABLE_ASH_GETOPTS
	int optind;             /* next parameter to be processed by getopts */
	int optoff;             /* used by getopts */
#endif
	unsigned char malloced; /* if parameter list dynamically allocated */
	char **p;               /* parameter list */
};

/*
 * Free the list of positional parameters.
 */
static void
freeparam(volatile struct shparam *param)
{
	if (param->malloced) {
		char **ap, **ap1;
		ap = ap1 = param->p;
		while (*ap)
			free(*ap++);
		free(ap1);
	}
}

#if ENABLE_ASH_GETOPTS
static void FAST_FUNC getoptsreset(const char *value);
#endif

struct var {
	struct var *next;               /* next entry in hash list */
	int flags;                      /* flags are defined above */
	const char *var_text;           /* name=value */
	void (*var_func)(const char *) FAST_FUNC; /* function to be called when  */
					/* the variable gets set/unset */
};

struct localvar {
	struct localvar *next;          /* next local variable in list */
	struct var *vp;                 /* the variable that was made local */
	int flags;                      /* saved flags */
	const char *text;               /* saved text */
};

/* flags */
#define VEXPORT         0x01    /* variable is exported */
#define VREADONLY       0x02    /* variable cannot be modified */
#define VSTRFIXED       0x04    /* variable struct is statically allocated */
#define VTEXTFIXED      0x08    /* text is statically allocated */
#define VSTACK          0x10    /* text is allocated on the stack */
#define VUNSET          0x20    /* the variable is not set */
#define VNOFUNC         0x40    /* don't call the callback function */
#define VNOSET          0x80    /* do not set variable - just readonly test */
#define VNOSAVE         0x100   /* when text is on the heap before setvareq */
#if ENABLE_ASH_RANDOM_SUPPORT
# define VDYNAMIC       0x200   /* dynamic variable */
#else
# define VDYNAMIC       0
#endif


/* Need to be before varinit_data[] */
#if ENABLE_LOCALE_SUPPORT
static void FAST_FUNC
change_lc_all(const char *value)
{
	if (value && *value != '\0')
		setlocale(LC_ALL, value);
}
static void FAST_FUNC
change_lc_ctype(const char *value)
{
	if (value && *value != '\0')
		setlocale(LC_CTYPE, value);
}
#endif
#if ENABLE_ASH_MAIL
static void chkmail(void);
static void changemail(const char *var_value) FAST_FUNC;
#else
# define chkmail()  ((void)0)
#endif
static void changepath(const char *) FAST_FUNC;
#if ENABLE_ASH_RANDOM_SUPPORT
static void change_random(const char *) FAST_FUNC;
#endif

static const struct {
	int flags;
	const char *var_text;
	void (*var_func)(const char *) FAST_FUNC;
} varinit_data[] = {
	/*
	 * Note: VEXPORT would not work correctly here for NOFORK applets:
	 * some environment strings may be constant.
	 */
	{ VSTRFIXED|VTEXTFIXED       , defifsvar   , NULL            },
#if ENABLE_ASH_MAIL
	{ VSTRFIXED|VTEXTFIXED|VUNSET, "MAIL"      , changemail      },
	{ VSTRFIXED|VTEXTFIXED|VUNSET, "MAILPATH"  , changemail      },
#endif
	{ VSTRFIXED|VTEXTFIXED       , bb_PATH_root_path, changepath },
	{ VSTRFIXED|VTEXTFIXED       , "PS1=$ "    , NULL            },
	{ VSTRFIXED|VTEXTFIXED       , "PS2=> "    , NULL            },
	{ VSTRFIXED|VTEXTFIXED       , "PS4=+ "    , NULL            },
#if ENABLE_ASH_GETOPTS
	{ VSTRFIXED|VTEXTFIXED       , defoptindvar, getoptsreset    },
#endif
#if ENABLE_ASH_RANDOM_SUPPORT
	{ VSTRFIXED|VTEXTFIXED|VUNSET|VDYNAMIC, "RANDOM", change_random },
#endif
#if ENABLE_LOCALE_SUPPORT
	{ VSTRFIXED|VTEXTFIXED|VUNSET, "LC_ALL"    , change_lc_all   },
	{ VSTRFIXED|VTEXTFIXED|VUNSET, "LC_CTYPE"  , change_lc_ctype },
#endif
#if ENABLE_FEATURE_EDITING_SAVEHISTORY
	{ VSTRFIXED|VTEXTFIXED|VUNSET, "HISTFILE"  , NULL            },
#endif
};

struct redirtab;

struct globals_var {
	struct shparam shellparam;      /* $@ current positional parameters */
	struct redirtab *redirlist;
	int preverrout_fd;   /* save fd2 before print debug if xflag is set. */
	struct var *vartab[VTABSIZE];
	struct var varinit[ARRAY_SIZE(varinit_data)];
};
extern struct globals_var *const ash_ptr_to_globals_var;
#define G_var (*ash_ptr_to_globals_var)
#define shellparam    (G_var.shellparam   )
//#define redirlist     (G_var.redirlist    )
#define preverrout_fd (G_var.preverrout_fd)
#define vartab        (G_var.vartab       )
#define varinit       (G_var.varinit      )
#define INIT_G_var() do { \
	unsigned i; \
	(*(struct globals_var**)&ash_ptr_to_globals_var) = xzalloc(sizeof(G_var)); \
	barrier(); \
	for (i = 0; i < ARRAY_SIZE(varinit_data); i++) { \
		varinit[i].flags    = varinit_data[i].flags; \
		varinit[i].var_text = varinit_data[i].var_text; \
		varinit[i].var_func = varinit_data[i].var_func; \
	} \
} while (0)

#define vifs      varinit[0]
#if ENABLE_ASH_MAIL
# define vmail    (&vifs)[1]
# define vmpath   (&vmail)[1]
# define vpath    (&vmpath)[1]
#else
# define vpath    (&vifs)[1]
#endif
#define vps1      (&vpath)[1]
#define vps2      (&vps1)[1]
#define vps4      (&vps2)[1]
#if ENABLE_ASH_GETOPTS
# define voptind  (&vps4)[1]
# if ENABLE_ASH_RANDOM_SUPPORT
#  define vrandom (&voptind)[1]
# endif
#else
# if ENABLE_ASH_RANDOM_SUPPORT
#  define vrandom (&vps4)[1]
# endif
#endif

/*
 * The following macros access the values of the above variables.
 * They have to skip over the name.  They return the null string
 * for unset variables.
 */
#define ifsval()        (vifs.var_text + 4)
#define ifsset()        ((vifs.flags & VUNSET) == 0)
#if ENABLE_ASH_MAIL
# define mailval()      (vmail.var_text + 5)
# define mpathval()     (vmpath.var_text + 9)
# define mpathset()     ((vmpath.flags & VUNSET) == 0)
#endif
#define pathval()       (vpath.var_text + 5)
#define ps1val()        (vps1.var_text + 4)
#define ps2val()        (vps2.var_text + 4)
#define ps4val()        (vps4.var_text + 4)
#if ENABLE_ASH_GETOPTS
# define optindval()    (voptind.var_text + 7)
#endif

#if ENABLE_ASH_GETOPTS
static void FAST_FUNC
getoptsreset(const char *value)
{
	shellparam.optind = number(value) ?: 1;
	shellparam.optoff = -1;
}
#endif

/*
 * Compares two strings up to the first = or '\0'.  The first
 * string must be terminated by '='; the second may be terminated by
 * either '=' or '\0'.
 */
static int
varcmp(const char *p, const char *q)
{
	int c, d;

	while ((c = *p) == (d = *q)) {
		if (c == '\0' || c == '=')
			goto out;
		p++;
		q++;
	}
	if (c == '=')
		c = '\0';
	if (d == '=')
		d = '\0';
 out:
	return c - d;
}

/*
 * Find the appropriate entry in the hash table from the name.
 */
static struct var **
hashvar(const char *p)
{
	unsigned hashval;

	hashval = ((unsigned char) *p) << 4;
	while (*p && *p != '=')
		hashval += (unsigned char) *p++;
	return &vartab[hashval % VTABSIZE];
}

static int
vpcmp(const void *a, const void *b)
{
	return varcmp(*(const char **)a, *(const char **)b);
}

/*
 * This routine initializes the builtin variables.
 */
static void
initvar(void)
{
	struct var *vp;
	struct var *end;
	struct var **vpp;

	/*
	 * PS1 depends on uid
	 */
#if ENABLE_FEATURE_EDITING && ENABLE_FEATURE_EDITING_FANCY_PROMPT
	vps1.var_text = "PS1=\\w \\$ ";
#else
	if (!geteuid())
		vps1.var_text = "PS1=# ";
#endif
	vp = varinit;
	end = vp + ARRAY_SIZE(varinit);
	do {
		vpp = hashvar(vp->var_text);
		vp->next = *vpp;
		*vpp = vp;
	} while (++vp < end);
}

static struct var **
findvar(struct var **vpp, const char *name)
{
	for (; *vpp; vpp = &(*vpp)->next) {
		if (varcmp((*vpp)->var_text, name) == 0) {
			break;
		}
	}
	return vpp;
}

/*
 * Find the value of a variable.  Returns NULL if not set.
 */
static const char* FAST_FUNC
lookupvar(const char *name)
{
	struct var *v;

	v = *findvar(hashvar(name), name);
	if (v) {
#if ENABLE_ASH_RANDOM_SUPPORT
	/*
	 * Dynamic variables are implemented roughly the same way they are
	 * in bash. Namely, they're "special" so long as they aren't unset.
	 * As soon as they're unset, they're no longer dynamic, and dynamic
	 * lookup will no longer happen at that point. -- PFM.
	 */
		if (v->flags & VDYNAMIC)
			v->var_func(NULL);
#endif
		if (!(v->flags & VUNSET))
			return var_end(v->var_text);
	}
	return NULL;
}

#if ENABLE_UNICODE_SUPPORT
static void
reinit_unicode_for_ash(void)
{
	/* Unicode support should be activated even if LANG is set
	 * _during_ shell execution, not only if it was set when
	 * shell was started. Therefore, re-check LANG every time:
	 */
	if (ENABLE_FEATURE_CHECK_UNICODE_IN_ENV
	 || ENABLE_UNICODE_USING_LOCALE
	) {
		const char *s = lookupvar("LC_ALL");
		if (!s) s = lookupvar("LC_CTYPE");
		if (!s) s = lookupvar("LANG");
		reinit_unicode(s);
	}
}
#else
# define reinit_unicode_for_ash() ((void)0)
#endif

/*
 * Search the environment of a builtin command.
 */
static const char *
bltinlookup(const char *name)
{
	struct strlist *sp;

	for (sp = cmdenviron; sp; sp = sp->next) {
		if (varcmp(sp->text, name) == 0)
			return var_end(sp->text);
	}
	return lookupvar(name);
}

/*
 * Same as setvar except that the variable and value are passed in
 * the first argument as name=value.  Since the first argument will
 * be actually stored in the table, it should not be a string that
 * will go away.
 * Called with interrupts off.
 */
static void
setvareq(char *s, int flags)
{
	struct var *vp, **vpp;

	vpp = hashvar(s);
	flags |= (VEXPORT & (((unsigned) (1 - aflag)) - 1));
	vp = *findvar(vpp, s);
	if (vp) {
		if ((vp->flags & (VREADONLY|VDYNAMIC)) == VREADONLY) {
			const char *n;

			if (flags & VNOSAVE)
				free(s);
			n = vp->var_text;
			exitstatus = 1;
			ash_msg_and_raise_error("%.*s: is read only", strchrnul(n, '=') - n, n);
		}

		if (flags & VNOSET)
			return;

		if (vp->var_func && !(flags & VNOFUNC))
			vp->var_func(var_end(s));

		if (!(vp->flags & (VTEXTFIXED|VSTACK)))
			free((char*)vp->var_text);

		flags |= vp->flags & ~(VTEXTFIXED|VSTACK|VNOSAVE|VUNSET);
	} else {
		/* variable s is not found */
		if (flags & VNOSET)
			return;
		vp = ckzalloc(sizeof(*vp));
		vp->next = *vpp;
		/*vp->func = NULL; - ckzalloc did it */
		*vpp = vp;
	}
	if (!(flags & (VTEXTFIXED|VSTACK|VNOSAVE)))
		s = ckstrdup(s);
	vp->var_text = s;
	vp->flags = flags;
}

/*
 * Set the value of a variable.  The flags argument is ored with the
 * flags of the variable.  If val is NULL, the variable is unset.
 */
static void
setvar(const char *name, const char *val, int flags)
{
	const char *q;
	char *p;
	char *nameeq;
	size_t namelen;
	size_t vallen;

	q = endofname(name);
	p = strchrnul(q, '=');
	namelen = p - name;
	if (!namelen || p != q)
		ash_msg_and_raise_error("%.*s: bad variable name", namelen, name);
	vallen = 0;
	if (val == NULL) {
		flags |= VUNSET;
	} else {
		vallen = strlen(val);
	}

	INT_OFF;
	nameeq = ckmalloc(namelen + vallen + 2);
	p = memcpy(nameeq, name, namelen) + namelen;
	if (val) {
		*p++ = '=';
		p = memcpy(p, val, vallen) + vallen;
	}
	*p = '\0';
	setvareq(nameeq, flags | VNOSAVE);
	INT_ON;
}

static void FAST_FUNC
setvar0(const char *name, const char *val)
{
	setvar(name, val, 0);
}

/*
 * Unset the specified variable.
 */
static int
unsetvar(const char *s)
{
	struct var **vpp;
	struct var *vp;
	int retval;

	vpp = findvar(hashvar(s), s);
	vp = *vpp;
	retval = 2;
	if (vp) {
		int flags = vp->flags;

		retval = 1;
		if (flags & VREADONLY)
			goto out;
#if ENABLE_ASH_RANDOM_SUPPORT
		vp->flags &= ~VDYNAMIC;
#endif
		if (flags & VUNSET)
			goto ok;
		if ((flags & VSTRFIXED) == 0) {
			INT_OFF;
			if ((flags & (VTEXTFIXED|VSTACK)) == 0)
				free((char*)vp->var_text);
			*vpp = vp->next;
			free(vp);
			INT_ON;
		} else {
			setvar0(s, NULL);
			vp->flags &= ~VEXPORT;
		}
 ok:
		retval = 0;
	}
 out:
	return retval;
}

/*
 * Process a linked list of variable assignments.
 */
static void
listsetvar(struct strlist *list_set_var, int flags)
{
	struct strlist *lp = list_set_var;

	if (!lp)
		return;
	INT_OFF;
	do {
		setvareq(lp->text, flags);
		lp = lp->next;
	} while (lp);
	INT_ON;
}

/*
 * Generate a list of variables satisfying the given conditions.
 */
static char **
listvars(int on, int off, char ***end)
{
	struct var **vpp;
	struct var *vp;
	char **ep;
	int mask;

	STARTSTACKSTR(ep);
	vpp = vartab;
	mask = on | off;
	do {
		for (vp = *vpp; vp; vp = vp->next) {
			if ((vp->flags & mask) == on) {
				if (ep == stackstrend())
					ep = growstackstr();
				*ep++ = (char*)vp->var_text;
			}
		}
	} while (++vpp < vartab + VTABSIZE);
	if (ep == stackstrend())
		ep = growstackstr();
	if (end)
		*end = ep;
	*ep++ = NULL;
	return grabstackstr(ep);
}


/* ============ Path search helper
 *
 * The variable path (passed by reference) should be set to the start
 * of the path before the first call; path_advance will update
 * this value as it proceeds.  Successive calls to path_advance will return
 * the possible path expansions in sequence.  If an option (indicated by
 * a percent sign) appears in the path entry then the global variable
 * pathopt will be set to point to it; otherwise pathopt will be set to
 * NULL.
 */
static const char *pathopt;     /* set by path_advance */

static char *
path_advance(const char **path, const char *name)
{
	const char *p;
	char *q;
	const char *start;
	size_t len;

	if (*path == NULL)
		return NULL;
	start = *path;
#if ENABLE_PLATFORM_MINGW32
	p = next_path_sep(start);
	q = strchr(start, '%');
	if ((p && q && q < p) || (!p && q))
		p = q;
	if (!p)
		for (p = start; *p; p++)
			continue;
#else
	for (p = start; *p && *p != ':' && *p != '%'; p++)
		continue;
#endif
	len = p - start + strlen(name) + 2;     /* "2" is for '/' and '\0' */

	/* preserve space for .exe too */
	while (stackblocksize() < (ENABLE_PLATFORM_MINGW32 ? len+4 : len))
		growstackblock();
	q = stackblock();
	if (p != start) {
		memcpy(q, start, p - start);
		q += p - start;
		*q++ = '/';
	}
	strcpy(q, name);
	pathopt = NULL;
	if (*p == '%') {
		pathopt = ++p;
#if ENABLE_PLATFORM_MINGW32
		p = next_path_sep(start);

		/* *p != ':' and '*' would suffice */
		if (!p)
			p = pathopt - 1;
#else
		while (*p && *p != ':')
			p++;
#endif
	}
	if (*p == ':' ||
	    (ENABLE_PLATFORM_MINGW32 && *p == ';'))
		*path = p + 1;
	else
		*path = NULL;
	return stalloc(len);
}


/* ============ Prompt */

static smallint doprompt;                   /* if set, prompt the user */
static smallint needprompt;                 /* true if interactive and at start of line */

#if ENABLE_FEATURE_EDITING
static line_input_t *line_input_state;
static const char *cmdedit_prompt;
static void
putprompt(const char *s)
{
	if (ENABLE_ASH_EXPAND_PRMT) {
		free((char*)cmdedit_prompt);
		cmdedit_prompt = ckstrdup(s);
		return;
	}
	cmdedit_prompt = s;
}
#else
static void
putprompt(const char *s)
{
	out2str(s);
}
#endif

#if ENABLE_ASH_EXPAND_PRMT
/* expandstr() needs parsing machinery, so it is far away ahead... */
static const char *expandstr(const char *ps);
#else
#define expandstr(s) s
#endif

static void
setprompt_if(smallint do_set, int whichprompt)
{
	const char *prompt;
	IF_ASH_EXPAND_PRMT(struct stackmark smark;)

	if (!do_set)
		return;

	needprompt = 0;

	switch (whichprompt) {
	case 1:
		prompt = ps1val();
		break;
	case 2:
		prompt = ps2val();
		break;
	default:                        /* 0 */
		prompt = nullstr;
	}
#if ENABLE_ASH_EXPAND_PRMT
	pushstackmark(&smark, stackblocksize());
#endif
	putprompt(expandstr(prompt));
#if ENABLE_ASH_EXPAND_PRMT
	popstackmark(&smark);
#endif
}


/* ============ The cd and pwd commands */

#define CD_PHYSICAL 1
#define CD_PRINT 2

static int
cdopt(void)
{
	int flags = 0;
	int i, j;

	j = 'L';
	while ((i = nextopt("LP")) != '\0') {
		if (i != j) {
			flags ^= CD_PHYSICAL;
			j = i;
		}
	}

	return flags;
}

/*
 * Update curdir (the name of the current directory) in response to a
 * cd command.
 */
static const char *
updatepwd(const char *dir)
{
#if ENABLE_PLATFORM_MINGW32
#define is_path_sep(x) ((x) == '/' || (x) == '\\')
#define is_unc_path(x) (is_path_sep(x[0]) && is_path_sep(x[1]))
	/*
	 * Due to Windows drive notion, getting pwd is a completely
	 * different thing. Handle it in a separate routine
	 */

	char *new;
	char *p;
	char *cdcomppath;
	const char *lim;
	/*
	 * There are five cases that make some kind of sense
	 *  absdrive +  abspath: c:/path
	 *  absdrive + !abspath: c:path
	 * !absdrive +  abspath: /path
	 * !absdrive +  uncpath: //host/share
	 * !absdrive + !abspath: path
	 *
	 * Damn DOS!
	 * c:path behaviour is "undefined"
	 * To properly handle this case, I have to keep track of cwd
	 * of every drive, which is too painful to do.
	 * So when c:path is given, I assume it's c:${curdir}path
	 * with ${curdir} comes from the current drive
	 */
	int absdrive = *dir && dir[1] == ':';
	int abspath = absdrive ? is_path_sep(dir[2]) : is_path_sep(*dir);

	cdcomppath = sstrdup(dir);
	STARTSTACKSTR(new);
	if (!absdrive && curdir == nullstr)
		return 0;
	if (!abspath) {
		if (curdir == nullstr)
			return 0;
		new = stack_putstr(curdir, new);
	}
	new = makestrspace(strlen(dir) + 2, new);

	if ( is_unc_path(dir) || (!absdrive && !abspath && is_unc_path(curdir)) ) {
		lim = (char *)stackblock() + 1;
	}
	else {
		char *drive = stackblock();
		if (absdrive) {
			*drive = *dir;
			cdcomppath += 2;
			dir += 2;
		} else {
			*drive = *curdir;
		}
		drive[1] = ':'; /* in case of absolute drive+path */

		if (abspath)
			new = drive + 2;
		lim = drive + 3;
	}

	if (!abspath) {
		if (!is_path_sep(new[-1]))
			USTPUTC('/', new);
		if (new > lim && is_path_sep(*lim))
			lim++;
	} else {
		USTPUTC('/', new);
		cdcomppath ++;
		if (is_path_sep(dir[1]) && !is_path_sep(dir[2])) {
			USTPUTC('/', new);
			cdcomppath++;
			lim++;
		}
	}
	p = strtok(cdcomppath, "/\\");
	while (p) {
		switch (*p) {
		case '.':
			if (p[1] == '.' && p[2] == '\0') {
				while (new > lim) {
					STUNPUTC(new);
					if (is_path_sep(new[-1]))
						break;
				}
				break;
			}
			if (p[1] == '\0')
				break;
			/* fall through */
		default:
			new = stack_putstr(p, new);
			USTPUTC('/', new);
		}
		p = strtok(0, "/\\");
	}
	if (new > lim)
		STUNPUTC(new);
	*new = 0;
	return stackblock();
#else
	char *new;
	char *p;
	char *cdcomppath;
	const char *lim;

	cdcomppath = sstrdup(dir);
	STARTSTACKSTR(new);
	if (*dir != '/') {
		if (curdir == nullstr)
			return 0;
		new = stack_putstr(curdir, new);
	}
	new = makestrspace(strlen(dir) + 2, new);
	lim = (char *)stackblock() + 1;
	if (*dir != '/') {
		if (new[-1] != '/')
			USTPUTC('/', new);
		if (new > lim && *lim == '/')
			lim++;
	} else {
		USTPUTC('/', new);
		cdcomppath++;
		if (dir[1] == '/' && dir[2] != '/') {
			USTPUTC('/', new);
			cdcomppath++;
			lim++;
		}
	}
	p = strtok(cdcomppath, "/");
	while (p) {
		switch (*p) {
		case '.':
			if (p[1] == '.' && p[2] == '\0') {
				while (new > lim) {
					STUNPUTC(new);
					if (new[-1] == '/')
						break;
				}
				break;
			}
			if (p[1] == '\0')
				break;
			/* fall through */
		default:
			new = stack_putstr(p, new);
			USTPUTC('/', new);
		}
		p = strtok(NULL, "/");
	}
	if (new > lim)
		STUNPUTC(new);
	*new = 0;
	return stackblock();
#endif
}

/*
 * Find out what the current directory is. If we already know the current
 * directory, this routine returns immediately.
 */
static char *
getpwd(void)
{
	char *dir = getcwd(NULL, 0); /* huh, using glibc extension? */
	return dir ? dir : nullstr;
}

static void
setpwd(const char *val, int setold)
{
	char *oldcur, *dir;

	oldcur = dir = curdir;

	if (setold) {
		setvar("OLDPWD", oldcur, VEXPORT);
	}
	INT_OFF;
	if (physdir != nullstr) {
		if (physdir != oldcur)
			free(physdir);
		physdir = nullstr;
	}
	if (oldcur == val || !val) {
		char *s = getpwd();
		physdir = s;
		if (!val)
			dir = s;
	} else
		dir = ckstrdup(val);
	if (oldcur != dir && oldcur != nullstr) {
		free(oldcur);
	}
	curdir = dir;
	INT_ON;
	setvar("PWD", dir, VEXPORT);
}

static void hashcd(void);

/*
 * Actually do the chdir.  We also call hashcd to let other routines
 * know that the current directory has changed.
 */
static int
docd(const char *dest, int flags)
{
	const char *dir = NULL;
	int err;

	TRACE(("docd(\"%s\", %d) called\n", dest, flags));

	INT_OFF;
	if (!(flags & CD_PHYSICAL)) {
		dir = updatepwd(dest);
		if (dir)
			dest = dir;
	}
	err = chdir(dest);
	if (err)
		goto out;
	setpwd(dir, 1);
	hashcd();
 out:
	INT_ON;
	return err;
}

static int FAST_FUNC
cdcmd(int argc UNUSED_PARAM, char **argv UNUSED_PARAM)
{
	const char *dest;
	const char *path;
	const char *p;
	char c;
	struct stat statb;
	int flags;

	flags = cdopt();
	dest = *argptr;
	if (!dest)
		dest = bltinlookup("HOME");
	else if (LONE_DASH(dest)) {
		dest = bltinlookup("OLDPWD");
		flags |= CD_PRINT;
	}
	if (!dest)
		dest = nullstr;
	if (is_absolute_path(dest))
		goto step6;
	if (*dest == '.') {
		c = dest[1];
 dotdot:
		switch (c) {
		case '\0':
		case '/':
			goto step6;
		case '.':
			c = dest[2];
			if (c != '.')
				goto dotdot;
		}
	}
	if (!*dest)
		dest = ".";
	path = bltinlookup("CDPATH");
	while (path) {
		c = *path;
		p = path_advance(&path, dest);
		if (stat(p, &statb) >= 0 && S_ISDIR(statb.st_mode)) {
			if (c && c != ':')
				flags |= CD_PRINT;
 docd:
			if (!docd(p, flags))
				goto out;
			goto err;
		}
	}

 step6:
	p = dest;
	goto docd;

 err:
	ash_msg_and_raise_error("can't cd to %s", dest);
	/* NOTREACHED */
 out:
	if (flags & CD_PRINT)
		out1fmt("%s\n", curdir);
	return 0;
}

static int FAST_FUNC
pwdcmd(int argc UNUSED_PARAM, char **argv UNUSED_PARAM)
{
	int flags;
	const char *dir = curdir;

	flags = cdopt();
	if (flags) {
		if (physdir == nullstr)
			setpwd(dir, 0);
		dir = physdir;
	}
	out1fmt("%s\n", dir);
	return 0;
}


/* ============ ... */


#define IBUFSIZ (ENABLE_FEATURE_EDITING ? CONFIG_FEATURE_EDITING_MAX_LEN : 1024)

/* Syntax classes */
#define CWORD     0             /* character is nothing special */
#define CNL       1             /* newline character */
#define CBACK     2             /* a backslash character */
#define CSQUOTE   3             /* single quote */
#define CDQUOTE   4             /* double quote */
#define CENDQUOTE 5             /* a terminating quote */
#define CBQUOTE   6             /* backwards single quote */
#define CVAR      7             /* a dollar sign */
#define CENDVAR   8             /* a '}' character */
#define CLP       9             /* a left paren in arithmetic */
#define CRP      10             /* a right paren in arithmetic */
#define CENDFILE 11             /* end of file */
#define CCTL     12             /* like CWORD, except it must be escaped */
#define CSPCL    13             /* these terminate a word */
#define CIGN     14             /* character should be ignored */

#define PEOF     256
#if ENABLE_ASH_ALIAS
# define PEOA    257
#endif

#define USE_SIT_FUNCTION ENABLE_ASH_OPTIMIZE_FOR_SIZE

#if ENABLE_FEATURE_SH_MATH
# define SIT_ITEM(a,b,c,d) (a | (b << 4) | (c << 8) | (d << 12))
#else
# define SIT_ITEM(a,b,c,d) (a | (b << 4) | (c << 8))
#endif
static const uint16_t S_I_T[] ALIGN2 = {
#if ENABLE_ASH_ALIAS
	SIT_ITEM(CSPCL   , CIGN     , CIGN , CIGN   ),    /* 0, PEOA */
#endif
	SIT_ITEM(CSPCL   , CWORD    , CWORD, CWORD  ),    /* 1, ' ' */
	SIT_ITEM(CNL     , CNL      , CNL  , CNL    ),    /* 2, \n */
	SIT_ITEM(CWORD   , CCTL     , CCTL , CWORD  ),    /* 3, !*-/:=?[]~ */
	SIT_ITEM(CDQUOTE , CENDQUOTE, CWORD, CWORD  ),    /* 4, '"' */
	SIT_ITEM(CVAR    , CVAR     , CWORD, CVAR   ),    /* 5, $ */
	SIT_ITEM(CSQUOTE , CWORD    , CENDQUOTE, CWORD),  /* 6, "'" */
	SIT_ITEM(CSPCL   , CWORD    , CWORD, CLP    ),    /* 7, ( */
	SIT_ITEM(CSPCL   , CWORD    , CWORD, CRP    ),    /* 8, ) */
	SIT_ITEM(CBACK   , CBACK    , CCTL , CBACK  ),    /* 9, \ */
	SIT_ITEM(CBQUOTE , CBQUOTE  , CWORD, CBQUOTE),    /* 10, ` */
	SIT_ITEM(CENDVAR , CENDVAR  , CWORD, CENDVAR),    /* 11, } */
#if !USE_SIT_FUNCTION
	SIT_ITEM(CENDFILE, CENDFILE , CENDFILE, CENDFILE),/* 12, PEOF */
	SIT_ITEM(CWORD   , CWORD    , CWORD, CWORD  ),    /* 13, 0-9A-Za-z */
	SIT_ITEM(CCTL    , CCTL     , CCTL , CCTL   )     /* 14, CTLESC ... */
#endif
#undef SIT_ITEM
};
/* Constants below must match table above */
enum {
#if ENABLE_ASH_ALIAS
	CSPCL_CIGN_CIGN_CIGN               , /*  0 */
#endif
	CSPCL_CWORD_CWORD_CWORD            , /*  1 */
	CNL_CNL_CNL_CNL                    , /*  2 */
	CWORD_CCTL_CCTL_CWORD              , /*  3 */
	CDQUOTE_CENDQUOTE_CWORD_CWORD      , /*  4 */
	CVAR_CVAR_CWORD_CVAR               , /*  5 */
	CSQUOTE_CWORD_CENDQUOTE_CWORD      , /*  6 */
	CSPCL_CWORD_CWORD_CLP              , /*  7 */
	CSPCL_CWORD_CWORD_CRP              , /*  8 */
	CBACK_CBACK_CCTL_CBACK             , /*  9 */
	CBQUOTE_CBQUOTE_CWORD_CBQUOTE      , /* 10 */
	CENDVAR_CENDVAR_CWORD_CENDVAR      , /* 11 */
	CENDFILE_CENDFILE_CENDFILE_CENDFILE, /* 12 */
	CWORD_CWORD_CWORD_CWORD            , /* 13 */
	CCTL_CCTL_CCTL_CCTL                , /* 14 */
};

/* c in SIT(c, syntax) must be an *unsigned char* or PEOA or PEOF,
 * caller must ensure proper cast on it if c is *char_ptr!
 */
/* Values for syntax param */
#define BASESYNTAX 0    /* not in quotes */
#define DQSYNTAX   1    /* in double quotes */
#define SQSYNTAX   2    /* in single quotes */
#define ARISYNTAX  3    /* in arithmetic */
#define PSSYNTAX   4    /* prompt. never passed to SIT() */

#if USE_SIT_FUNCTION

static int
SIT(int c, int syntax)
{
	/* Used to also have '/' in this string: "\t\n !\"$&'()*-/:;<=>?[\\]`|}~" */
	static const char spec_symbls[] ALIGN1 = "\t\n !\"$&'()*-:;<=>?[\\]`|}~";
	/*
	 * This causes '/' to be prepended with CTLESC in dquoted string,
	 * making "./file"* treated incorrectly because we feed
	 * ".\/file*" string to glob(), confusing it (see expandmeta func).
	 * The "homegrown" glob implementation is okay with that,
	 * but glibc one isn't. With '/' always treated as CWORD,
	 * both work fine.
	 */
# if ENABLE_ASH_ALIAS
	static const uint8_t syntax_index_table[] ALIGN1 = {
		1, 2, 1, 3, 4, 5, 1, 6,         /* "\t\n !\"$&'" */
		7, 8, 3, 3,/*3,*/3, 1, 1,       /* "()*-/:;<" */
		3, 1, 3, 3, 9, 3, 10, 1,        /* "=>?[\\]`|" */
		11, 3                           /* "}~" */
	};
# else
	static const uint8_t syntax_index_table[] ALIGN1 = {
		0, 1, 0, 2, 3, 4, 0, 5,         /* "\t\n !\"$&'" */
		6, 7, 2, 2,/*2,*/2, 0, 0,       /* "()*-/:;<" */
		2, 0, 2, 2, 8, 2, 9, 0,         /* "=>?[\\]`|" */
		10, 2                           /* "}~" */
	};
# endif
	const char *s;
	int indx;

	if (c == PEOF)
		return CENDFILE;
# if ENABLE_ASH_ALIAS
	if (c == PEOA)
		indx = 0;
	else
# endif
	{
		/* Cast is purely for paranoia here,
		 * just in case someone passed signed char to us */
		if ((unsigned char)c >= CTL_FIRST
		 && (unsigned char)c <= CTL_LAST
		) {
			return CCTL;
		}
		s = strchrnul(spec_symbls, c);
		if (*s == '\0')
			return CWORD;
		indx = syntax_index_table[s - spec_symbls];
	}
	return (S_I_T[indx] >> (syntax*4)) & 0xf;
}

#else   /* !USE_SIT_FUNCTION */

static const uint8_t syntax_index_table[] ALIGN1 = {
	/* BASESYNTAX_DQSYNTAX_SQSYNTAX_ARISYNTAX */
	/*   0      */ CWORD_CWORD_CWORD_CWORD,
	/*   1      */ CWORD_CWORD_CWORD_CWORD,
	/*   2      */ CWORD_CWORD_CWORD_CWORD,
	/*   3      */ CWORD_CWORD_CWORD_CWORD,
	/*   4      */ CWORD_CWORD_CWORD_CWORD,
	/*   5      */ CWORD_CWORD_CWORD_CWORD,
	/*   6      */ CWORD_CWORD_CWORD_CWORD,
	/*   7      */ CWORD_CWORD_CWORD_CWORD,
	/*   8      */ CWORD_CWORD_CWORD_CWORD,
	/*   9 "\t" */ CSPCL_CWORD_CWORD_CWORD,
	/*  10 "\n" */ CNL_CNL_CNL_CNL,
	/*  11      */ CWORD_CWORD_CWORD_CWORD,
	/*  12      */ CWORD_CWORD_CWORD_CWORD,
	/*  13      */ CWORD_CWORD_CWORD_CWORD,
	/*  14      */ CWORD_CWORD_CWORD_CWORD,
	/*  15      */ CWORD_CWORD_CWORD_CWORD,
	/*  16      */ CWORD_CWORD_CWORD_CWORD,
	/*  17      */ CWORD_CWORD_CWORD_CWORD,
	/*  18      */ CWORD_CWORD_CWORD_CWORD,
	/*  19      */ CWORD_CWORD_CWORD_CWORD,
	/*  20      */ CWORD_CWORD_CWORD_CWORD,
	/*  21      */ CWORD_CWORD_CWORD_CWORD,
	/*  22      */ CWORD_CWORD_CWORD_CWORD,
	/*  23      */ CWORD_CWORD_CWORD_CWORD,
	/*  24      */ CWORD_CWORD_CWORD_CWORD,
	/*  25      */ CWORD_CWORD_CWORD_CWORD,
	/*  26      */ CWORD_CWORD_CWORD_CWORD,
	/*  27      */ CWORD_CWORD_CWORD_CWORD,
	/*  28      */ CWORD_CWORD_CWORD_CWORD,
	/*  29      */ CWORD_CWORD_CWORD_CWORD,
	/*  30      */ CWORD_CWORD_CWORD_CWORD,
	/*  31      */ CWORD_CWORD_CWORD_CWORD,
	/*  32  " " */ CSPCL_CWORD_CWORD_CWORD,
	/*  33  "!" */ CWORD_CCTL_CCTL_CWORD,
	/*  34  """ */ CDQUOTE_CENDQUOTE_CWORD_CWORD,
	/*  35  "#" */ CWORD_CWORD_CWORD_CWORD,
	/*  36  "$" */ CVAR_CVAR_CWORD_CVAR,
	/*  37  "%" */ CWORD_CWORD_CWORD_CWORD,
	/*  38  "&" */ CSPCL_CWORD_CWORD_CWORD,
	/*  39  "'" */ CSQUOTE_CWORD_CENDQUOTE_CWORD,
	/*  40  "(" */ CSPCL_CWORD_CWORD_CLP,
	/*  41  ")" */ CSPCL_CWORD_CWORD_CRP,
	/*  42  "*" */ CWORD_CCTL_CCTL_CWORD,
	/*  43  "+" */ CWORD_CWORD_CWORD_CWORD,
	/*  44  "," */ CWORD_CWORD_CWORD_CWORD,
	/*  45  "-" */ CWORD_CCTL_CCTL_CWORD,
	/*  46  "." */ CWORD_CWORD_CWORD_CWORD,
/* "/" was CWORD_CCTL_CCTL_CWORD, see comment in SIT() function why this is changed: */
	/*  47  "/" */ CWORD_CWORD_CWORD_CWORD,
	/*  48  "0" */ CWORD_CWORD_CWORD_CWORD,
	/*  49  "1" */ CWORD_CWORD_CWORD_CWORD,
	/*  50  "2" */ CWORD_CWORD_CWORD_CWORD,
	/*  51  "3" */ CWORD_CWORD_CWORD_CWORD,
	/*  52  "4" */ CWORD_CWORD_CWORD_CWORD,
	/*  53  "5" */ CWORD_CWORD_CWORD_CWORD,
	/*  54  "6" */ CWORD_CWORD_CWORD_CWORD,
	/*  55  "7" */ CWORD_CWORD_CWORD_CWORD,
	/*  56  "8" */ CWORD_CWORD_CWORD_CWORD,
	/*  57  "9" */ CWORD_CWORD_CWORD_CWORD,
	/*  58  ":" */ CWORD_CCTL_CCTL_CWORD,
	/*  59  ";" */ CSPCL_CWORD_CWORD_CWORD,
	/*  60  "<" */ CSPCL_CWORD_CWORD_CWORD,
	/*  61  "=" */ CWORD_CCTL_CCTL_CWORD,
	/*  62  ">" */ CSPCL_CWORD_CWORD_CWORD,
	/*  63  "?" */ CWORD_CCTL_CCTL_CWORD,
	/*  64  "@" */ CWORD_CWORD_CWORD_CWORD,
	/*  65  "A" */ CWORD_CWORD_CWORD_CWORD,
	/*  66  "B" */ CWORD_CWORD_CWORD_CWORD,
	/*  67  "C" */ CWORD_CWORD_CWORD_CWORD,
	/*  68  "D" */ CWORD_CWORD_CWORD_CWORD,
	/*  69  "E" */ CWORD_CWORD_CWORD_CWORD,
	/*  70  "F" */ CWORD_CWORD_CWORD_CWORD,
	/*  71  "G" */ CWORD_CWORD_CWORD_CWORD,
	/*  72  "H" */ CWORD_CWORD_CWORD_CWORD,
	/*  73  "I" */ CWORD_CWORD_CWORD_CWORD,
	/*  74  "J" */ CWORD_CWORD_CWORD_CWORD,
	/*  75  "K" */ CWORD_CWORD_CWORD_CWORD,
	/*  76  "L" */ CWORD_CWORD_CWORD_CWORD,
	/*  77  "M" */ CWORD_CWORD_CWORD_CWORD,
	/*  78  "N" */ CWORD_CWORD_CWORD_CWORD,
	/*  79  "O" */ CWORD_CWORD_CWORD_CWORD,
	/*  80  "P" */ CWORD_CWORD_CWORD_CWORD,
	/*  81  "Q" */ CWORD_CWORD_CWORD_CWORD,
	/*  82  "R" */ CWORD_CWORD_CWORD_CWORD,
	/*  83  "S" */ CWORD_CWORD_CWORD_CWORD,
	/*  84  "T" */ CWORD_CWORD_CWORD_CWORD,
	/*  85  "U" */ CWORD_CWORD_CWORD_CWORD,
	/*  86  "V" */ CWORD_CWORD_CWORD_CWORD,
	/*  87  "W" */ CWORD_CWORD_CWORD_CWORD,
	/*  88  "X" */ CWORD_CWORD_CWORD_CWORD,
	/*  89  "Y" */ CWORD_CWORD_CWORD_CWORD,
	/*  90  "Z" */ CWORD_CWORD_CWORD_CWORD,
	/*  91  "[" */ CWORD_CCTL_CCTL_CWORD,
	/*  92  "\" */ CBACK_CBACK_CCTL_CBACK,
	/*  93  "]" */ CWORD_CCTL_CCTL_CWORD,
	/*  94  "^" */ CWORD_CWORD_CWORD_CWORD,
	/*  95  "_" */ CWORD_CWORD_CWORD_CWORD,
	/*  96  "`" */ CBQUOTE_CBQUOTE_CWORD_CBQUOTE,
	/*  97  "a" */ CWORD_CWORD_CWORD_CWORD,
	/*  98  "b" */ CWORD_CWORD_CWORD_CWORD,
	/*  99  "c" */ CWORD_CWORD_CWORD_CWORD,
	/* 100  "d" */ CWORD_CWORD_CWORD_CWORD,
	/* 101  "e" */ CWORD_CWORD_CWORD_CWORD,
	/* 102  "f" */ CWORD_CWORD_CWORD_CWORD,
	/* 103  "g" */ CWORD_CWORD_CWORD_CWORD,
	/* 104  "h" */ CWORD_CWORD_CWORD_CWORD,
	/* 105  "i" */ CWORD_CWORD_CWORD_CWORD,
	/* 106  "j" */ CWORD_CWORD_CWORD_CWORD,
	/* 107  "k" */ CWORD_CWORD_CWORD_CWORD,
	/* 108  "l" */ CWORD_CWORD_CWORD_CWORD,
	/* 109  "m" */ CWORD_CWORD_CWORD_CWORD,
	/* 110  "n" */ CWORD_CWORD_CWORD_CWORD,
	/* 111  "o" */ CWORD_CWORD_CWORD_CWORD,
	/* 112  "p" */ CWORD_CWORD_CWORD_CWORD,
	/* 113  "q" */ CWORD_CWORD_CWORD_CWORD,
	/* 114  "r" */ CWORD_CWORD_CWORD_CWORD,
	/* 115  "s" */ CWORD_CWORD_CWORD_CWORD,
	/* 116  "t" */ CWORD_CWORD_CWORD_CWORD,
	/* 117  "u" */ CWORD_CWORD_CWORD_CWORD,
	/* 118  "v" */ CWORD_CWORD_CWORD_CWORD,
	/* 119  "w" */ CWORD_CWORD_CWORD_CWORD,
	/* 120  "x" */ CWORD_CWORD_CWORD_CWORD,
	/* 121  "y" */ CWORD_CWORD_CWORD_CWORD,
	/* 122  "z" */ CWORD_CWORD_CWORD_CWORD,
	/* 123  "{" */ CWORD_CWORD_CWORD_CWORD,
	/* 124  "|" */ CSPCL_CWORD_CWORD_CWORD,
	/* 125  "}" */ CENDVAR_CENDVAR_CWORD_CENDVAR,
	/* 126  "~" */ CWORD_CCTL_CCTL_CWORD,
	/* 127  del */ CWORD_CWORD_CWORD_CWORD,
	/* 128 0x80 */ CWORD_CWORD_CWORD_CWORD,
	/* 129 CTLESC       */ CCTL_CCTL_CCTL_CCTL,
	/* 130 CTLVAR       */ CCTL_CCTL_CCTL_CCTL,
	/* 131 CTLENDVAR    */ CCTL_CCTL_CCTL_CCTL,
	/* 132 CTLBACKQ     */ CCTL_CCTL_CCTL_CCTL,
	/* 133 CTLQUOTE     */ CCTL_CCTL_CCTL_CCTL,
	/* 134 CTLARI       */ CCTL_CCTL_CCTL_CCTL,
	/* 135 CTLENDARI    */ CCTL_CCTL_CCTL_CCTL,
	/* 136 CTLQUOTEMARK */ CCTL_CCTL_CCTL_CCTL,
	/* 137      */ CWORD_CWORD_CWORD_CWORD,
	/* 138      */ CWORD_CWORD_CWORD_CWORD,
	/* 139      */ CWORD_CWORD_CWORD_CWORD,
	/* 140      */ CWORD_CWORD_CWORD_CWORD,
	/* 141      */ CWORD_CWORD_CWORD_CWORD,
	/* 142      */ CWORD_CWORD_CWORD_CWORD,
	/* 143      */ CWORD_CWORD_CWORD_CWORD,
	/* 144      */ CWORD_CWORD_CWORD_CWORD,
	/* 145      */ CWORD_CWORD_CWORD_CWORD,
	/* 146      */ CWORD_CWORD_CWORD_CWORD,
	/* 147      */ CWORD_CWORD_CWORD_CWORD,
	/* 148      */ CWORD_CWORD_CWORD_CWORD,
	/* 149      */ CWORD_CWORD_CWORD_CWORD,
	/* 150      */ CWORD_CWORD_CWORD_CWORD,
	/* 151      */ CWORD_CWORD_CWORD_CWORD,
	/* 152      */ CWORD_CWORD_CWORD_CWORD,
	/* 153      */ CWORD_CWORD_CWORD_CWORD,
	/* 154      */ CWORD_CWORD_CWORD_CWORD,
	/* 155      */ CWORD_CWORD_CWORD_CWORD,
	/* 156      */ CWORD_CWORD_CWORD_CWORD,
	/* 157      */ CWORD_CWORD_CWORD_CWORD,
	/* 158      */ CWORD_CWORD_CWORD_CWORD,
	/* 159      */ CWORD_CWORD_CWORD_CWORD,
	/* 160      */ CWORD_CWORD_CWORD_CWORD,
	/* 161      */ CWORD_CWORD_CWORD_CWORD,
	/* 162      */ CWORD_CWORD_CWORD_CWORD,
	/* 163      */ CWORD_CWORD_CWORD_CWORD,
	/* 164      */ CWORD_CWORD_CWORD_CWORD,
	/* 165      */ CWORD_CWORD_CWORD_CWORD,
	/* 166      */ CWORD_CWORD_CWORD_CWORD,
	/* 167      */ CWORD_CWORD_CWORD_CWORD,
	/* 168      */ CWORD_CWORD_CWORD_CWORD,
	/* 169      */ CWORD_CWORD_CWORD_CWORD,
	/* 170      */ CWORD_CWORD_CWORD_CWORD,
	/* 171      */ CWORD_CWORD_CWORD_CWORD,
	/* 172      */ CWORD_CWORD_CWORD_CWORD,
	/* 173      */ CWORD_CWORD_CWORD_CWORD,
	/* 174      */ CWORD_CWORD_CWORD_CWORD,
	/* 175      */ CWORD_CWORD_CWORD_CWORD,
	/* 176      */ CWORD_CWORD_CWORD_CWORD,
	/* 177      */ CWORD_CWORD_CWORD_CWORD,
	/* 178      */ CWORD_CWORD_CWORD_CWORD,
	/* 179      */ CWORD_CWORD_CWORD_CWORD,
	/* 180      */ CWORD_CWORD_CWORD_CWORD,
	/* 181      */ CWORD_CWORD_CWORD_CWORD,
	/* 182      */ CWORD_CWORD_CWORD_CWORD,
	/* 183      */ CWORD_CWORD_CWORD_CWORD,
	/* 184      */ CWORD_CWORD_CWORD_CWORD,
	/* 185      */ CWORD_CWORD_CWORD_CWORD,
	/* 186      */ CWORD_CWORD_CWORD_CWORD,
	/* 187      */ CWORD_CWORD_CWORD_CWORD,
	/* 188      */ CWORD_CWORD_CWORD_CWORD,
	/* 189      */ CWORD_CWORD_CWORD_CWORD,
	/* 190      */ CWORD_CWORD_CWORD_CWORD,
	/* 191      */ CWORD_CWORD_CWORD_CWORD,
	/* 192      */ CWORD_CWORD_CWORD_CWORD,
	/* 193      */ CWORD_CWORD_CWORD_CWORD,
	/* 194      */ CWORD_CWORD_CWORD_CWORD,
	/* 195      */ CWORD_CWORD_CWORD_CWORD,
	/* 196      */ CWORD_CWORD_CWORD_CWORD,
	/* 197      */ CWORD_CWORD_CWORD_CWORD,
	/* 198      */ CWORD_CWORD_CWORD_CWORD,
	/* 199      */ CWORD_CWORD_CWORD_CWORD,
	/* 200      */ CWORD_CWORD_CWORD_CWORD,
	/* 201      */ CWORD_CWORD_CWORD_CWORD,
	/* 202      */ CWORD_CWORD_CWORD_CWORD,
	/* 203      */ CWORD_CWORD_CWORD_CWORD,
	/* 204      */ CWORD_CWORD_CWORD_CWORD,
	/* 205      */ CWORD_CWORD_CWORD_CWORD,
	/* 206      */ CWORD_CWORD_CWORD_CWORD,
	/* 207      */ CWORD_CWORD_CWORD_CWORD,
	/* 208      */ CWORD_CWORD_CWORD_CWORD,
	/* 209      */ CWORD_CWORD_CWORD_CWORD,
	/* 210      */ CWORD_CWORD_CWORD_CWORD,
	/* 211      */ CWORD_CWORD_CWORD_CWORD,
	/* 212      */ CWORD_CWORD_CWORD_CWORD,
	/* 213      */ CWORD_CWORD_CWORD_CWORD,
	/* 214      */ CWORD_CWORD_CWORD_CWORD,
	/* 215      */ CWORD_CWORD_CWORD_CWORD,
	/* 216      */ CWORD_CWORD_CWORD_CWORD,
	/* 217      */ CWORD_CWORD_CWORD_CWORD,
	/* 218      */ CWORD_CWORD_CWORD_CWORD,
	/* 219      */ CWORD_CWORD_CWORD_CWORD,
	/* 220      */ CWORD_CWORD_CWORD_CWORD,
	/* 221      */ CWORD_CWORD_CWORD_CWORD,
	/* 222      */ CWORD_CWORD_CWORD_CWORD,
	/* 223      */ CWORD_CWORD_CWORD_CWORD,
	/* 224      */ CWORD_CWORD_CWORD_CWORD,
	/* 225      */ CWORD_CWORD_CWORD_CWORD,
	/* 226      */ CWORD_CWORD_CWORD_CWORD,
	/* 227      */ CWORD_CWORD_CWORD_CWORD,
	/* 228      */ CWORD_CWORD_CWORD_CWORD,
	/* 229      */ CWORD_CWORD_CWORD_CWORD,
	/* 230      */ CWORD_CWORD_CWORD_CWORD,
	/* 231      */ CWORD_CWORD_CWORD_CWORD,
	/* 232      */ CWORD_CWORD_CWORD_CWORD,
	/* 233      */ CWORD_CWORD_CWORD_CWORD,
	/* 234      */ CWORD_CWORD_CWORD_CWORD,
	/* 235      */ CWORD_CWORD_CWORD_CWORD,
	/* 236      */ CWORD_CWORD_CWORD_CWORD,
	/* 237      */ CWORD_CWORD_CWORD_CWORD,
	/* 238      */ CWORD_CWORD_CWORD_CWORD,
	/* 239      */ CWORD_CWORD_CWORD_CWORD,
	/* 230      */ CWORD_CWORD_CWORD_CWORD,
	/* 241      */ CWORD_CWORD_CWORD_CWORD,
	/* 242      */ CWORD_CWORD_CWORD_CWORD,
	/* 243      */ CWORD_CWORD_CWORD_CWORD,
	/* 244      */ CWORD_CWORD_CWORD_CWORD,
	/* 245      */ CWORD_CWORD_CWORD_CWORD,
	/* 246      */ CWORD_CWORD_CWORD_CWORD,
	/* 247      */ CWORD_CWORD_CWORD_CWORD,
	/* 248      */ CWORD_CWORD_CWORD_CWORD,
	/* 249      */ CWORD_CWORD_CWORD_CWORD,
	/* 250      */ CWORD_CWORD_CWORD_CWORD,
	/* 251      */ CWORD_CWORD_CWORD_CWORD,
	/* 252      */ CWORD_CWORD_CWORD_CWORD,
	/* 253      */ CWORD_CWORD_CWORD_CWORD,
	/* 254      */ CWORD_CWORD_CWORD_CWORD,
	/* 255      */ CWORD_CWORD_CWORD_CWORD,
	/* PEOF */     CENDFILE_CENDFILE_CENDFILE_CENDFILE,
# if ENABLE_ASH_ALIAS
	/* PEOA */     CSPCL_CIGN_CIGN_CIGN,
# endif
};

#if 1
# define SIT(c, syntax) ((S_I_T[syntax_index_table[c]] >> ((syntax)*4)) & 0xf)
#else /* debug version, caught one signed char bug */
# define SIT(c, syntax) \
	({ \
		if ((c) < 0 || (c) > (PEOF + ENABLE_ASH_ALIAS)) \
			bb_error_msg_and_die("line:%d c:%d", __LINE__, (c)); \
		if ((syntax) < 0 || (syntax) > (2 + ENABLE_FEATURE_SH_MATH)) \
			bb_error_msg_and_die("line:%d c:%d", __LINE__, (c)); \
		((S_I_T[syntax_index_table[c]] >> ((syntax)*4)) & 0xf); \
	})
#endif

#endif  /* !USE_SIT_FUNCTION */


/* ============ Alias handling */

#if ENABLE_ASH_ALIAS

#define ALIASINUSE 1
#define ALIASDEAD  2

struct alias {
	struct alias *next;
	char *name;
	char *val;
	int flag;
};


static struct alias **atab; // [ATABSIZE];
#define INIT_G_alias() do { \
	atab = xzalloc(ATABSIZE * sizeof(atab[0])); \
} while (0)


static struct alias **
__lookupalias(const char *name)
{
	unsigned int hashval;
	struct alias **app;
	const char *p;
	unsigned int ch;

	p = name;

	ch = (unsigned char)*p;
	hashval = ch << 4;
	while (ch) {
		hashval += ch;
		ch = (unsigned char)*++p;
	}
	app = &atab[hashval % ATABSIZE];

	for (; *app; app = &(*app)->next) {
		if (strcmp(name, (*app)->name) == 0) {
			break;
		}
	}

	return app;
}

static struct alias *
lookupalias(const char *name, int check)
{
	struct alias *ap = *__lookupalias(name);

	if (check && ap && (ap->flag & ALIASINUSE))
		return NULL;
	return ap;
}

static struct alias *
freealias(struct alias *ap)
{
	struct alias *next;

	if (ap->flag & ALIASINUSE) {
		ap->flag |= ALIASDEAD;
		return ap;
	}

	next = ap->next;
	free(ap->name);
	free(ap->val);
	free(ap);
	return next;
}

static void
setalias(const char *name, const char *val)
{
	struct alias *ap, **app;

	app = __lookupalias(name);
	ap = *app;
	INT_OFF;
	if (ap) {
		if (!(ap->flag & ALIASINUSE)) {
			free(ap->val);
		}
		ap->val = ckstrdup(val);
		ap->flag &= ~ALIASDEAD;
	} else {
		/* not found */
		ap = ckzalloc(sizeof(struct alias));
		ap->name = ckstrdup(name);
		ap->val = ckstrdup(val);
		/*ap->flag = 0; - ckzalloc did it */
		/*ap->next = NULL;*/
		*app = ap;
	}
	INT_ON;
}

static int
unalias(const char *name)
{
	struct alias **app;

	app = __lookupalias(name);

	if (*app) {
		INT_OFF;
		*app = freealias(*app);
		INT_ON;
		return 0;
	}

	return 1;
}

static void
rmaliases(void)
{
	struct alias *ap, **app;
	int i;

	INT_OFF;
	for (i = 0; i < ATABSIZE; i++) {
		app = &atab[i];
		for (ap = *app; ap; ap = *app) {
			*app = freealias(*app);
			if (ap == *app) {
				app = &ap->next;
			}
		}
	}
	INT_ON;
}

static void
printalias(const struct alias *ap)
{
	out1fmt("%s=%s\n", ap->name, single_quote(ap->val));
}

/*
 * TODO - sort output
 */
static int FAST_FUNC
aliascmd(int argc UNUSED_PARAM, char **argv)
{
	char *n, *v;
	int ret = 0;
	struct alias *ap;

	if (!argv[1]) {
		int i;

		for (i = 0; i < ATABSIZE; i++) {
			for (ap = atab[i]; ap; ap = ap->next) {
				printalias(ap);
			}
		}
		return 0;
	}
	while ((n = *++argv) != NULL) {
		v = strchr(n+1, '=');
		if (v == NULL) { /* n+1: funny ksh stuff */
			ap = *__lookupalias(n);
			if (ap == NULL) {
				fprintf(stderr, "%s: %s not found\n", "alias", n);
				ret = 1;
			} else
				printalias(ap);
		} else {
			*v++ = '\0';
			setalias(n, v);
		}
	}

	return ret;
}

static int FAST_FUNC
unaliascmd(int argc UNUSED_PARAM, char **argv UNUSED_PARAM)
{
	int i;

	while ((i = nextopt("a")) != '\0') {
		if (i == 'a') {
			rmaliases();
			return 0;
		}
	}
	for (i = 0; *argptr; argptr++) {
		if (unalias(*argptr)) {
			fprintf(stderr, "%s: %s not found\n", "unalias", *argptr);
			i = 1;
		}
	}

	return i;
}

#endif /* ASH_ALIAS */


/* Mode argument to forkshell.  Don't change FORK_FG or FORK_BG. */
#define FORK_FG    0
#define FORK_BG    1
#define FORK_NOJOB 2

/* mode flags for showjob(s) */
#define SHOW_ONLY_PGID  0x01    /* show only pgid (jobs -p) */
#define SHOW_PIDS       0x02    /* show individual pids, not just one line per job */
#define SHOW_CHANGED    0x04    /* only jobs whose state has changed */
#define SHOW_STDERR     0x08    /* print to stderr (else stdout) */

/*
 * A job structure contains information about a job.  A job is either a
 * single process or a set of processes contained in a pipeline.  In the
 * latter case, pidlist will be non-NULL, and will point to a -1 terminated
 * array of pids.
 */
struct procstat {
	pid_t   ps_pid;         /* process id */
#if ENABLE_PLATFORM_MINGW32
	HANDLE  ps_proc;
#endif
	int     ps_status;      /* last process status from wait() */
	char    *ps_cmd;        /* text of command being run */
};

struct job {
	struct procstat ps0;    /* status of process */
	struct procstat *ps;    /* status or processes when more than one */
#if JOBS
	int stopstatus;         /* status of a stopped job */
#endif
	uint32_t
		nprocs: 16,     /* number of processes */
		state: 8,
#define JOBRUNNING      0       /* at least one proc running */
#define JOBSTOPPED      1       /* all procs are stopped */
#define JOBDONE         2       /* all procs are completed */
#if JOBS
		sigint: 1,      /* job was killed by SIGINT */
		jobctl: 1,      /* job running under job control */
#endif
		waited: 1,      /* true if this entry has been waited for */
		used: 1,        /* true if this entry is in used */
		changed: 1;     /* true if status has changed */
	struct job *prev_job;   /* previous job */
};

static struct job *makejob(/*union node *,*/ int);
#if !ENABLE_PLATFORM_MINGW32
static int forkshell(struct job *, union node *, int);
#endif
static int waitforjob(struct job *);

#if !JOBS
enum { doing_jobctl = 0 };
#define setjobctl(on) do {} while (0)
#else
static smallint doing_jobctl; //references:8
static void setjobctl(int);
#endif

/*
 * Ignore a signal.
 */
static void
ignoresig(int signo)
{
	/* Avoid unnecessary system calls. Is it already SIG_IGNed? */
	if (sigmode[signo - 1] != S_IGN && sigmode[signo - 1] != S_HARD_IGN) {
		/* No, need to do it */
		signal(signo, SIG_IGN);
	}
	sigmode[signo - 1] = S_HARD_IGN;
}

#if !ENABLE_PLATFORM_MINGW32
/*
 * Only one usage site - in setsignal()
 */
static void
signal_handler(int signo)
{
	if (signo == SIGCHLD) {
		got_sigchld = 1;
		if (!trap[SIGCHLD])
			return;
	}

	gotsig[signo - 1] = 1;
	pending_sig = signo;

	if (signo == SIGINT && !trap[SIGINT]) {
		if (!suppress_int) {
			pending_sig = 0;
			raise_interrupt(); /* does not return */
		}
		pending_int = 1;
	}
}

/*
 * Set the signal handler for the specified signal.  The routine figures
 * out what it should be set to.
 */
static void
setsignal(int signo)
{
	char *t;
	char cur_act, new_act;
	struct sigaction act;

	t = trap[signo];
	new_act = S_DFL;
	if (t != NULL) { /* trap for this sig is set */
		new_act = S_CATCH;
		if (t[0] == '\0') /* trap is "": ignore this sig */
			new_act = S_IGN;
	}

	if (rootshell && new_act == S_DFL) {
		switch (signo) {
		case SIGINT:
			if (iflag || minusc || sflag == 0)
				new_act = S_CATCH;
			break;
		case SIGQUIT:
#if DEBUG
			if (debug)
				break;
#endif
			/* man bash:
			 * "In all cases, bash ignores SIGQUIT. Non-builtin
			 * commands run by bash have signal handlers
			 * set to the values inherited by the shell
			 * from its parent". */
			new_act = S_IGN;
			break;
		case SIGTERM:
			if (iflag)
				new_act = S_IGN;
			break;
#if JOBS
		case SIGTSTP:
		case SIGTTOU:
			if (mflag)
				new_act = S_IGN;
			break;
#endif
		}
	}
//TODO: if !rootshell, we reset SIGQUIT to DFL,
//whereas we have to restore it to what shell got on entry
//from the parent. See comment above

	if (signo == SIGCHLD)
		new_act = S_CATCH;

	t = &sigmode[signo - 1];
	cur_act = *t;
	if (cur_act == 0) {
		/* current setting is not yet known */
		if (sigaction(signo, NULL, &act)) {
			/* pretend it worked; maybe we should give a warning,
			 * but other shells don't. We don't alter sigmode,
			 * so we retry every time.
			 * btw, in Linux it never fails. --vda */
			return;
		}
		if (act.sa_handler == SIG_IGN) {
			cur_act = S_HARD_IGN;
			if (mflag
			 && (signo == SIGTSTP || signo == SIGTTIN || signo == SIGTTOU)
			) {
				cur_act = S_IGN;   /* don't hard ignore these */
			}
		}
	}
	if (cur_act == S_HARD_IGN || cur_act == new_act)
		return;

	act.sa_handler = SIG_DFL;
	switch (new_act) {
	case S_CATCH:
		act.sa_handler = signal_handler;
		break;
	case S_IGN:
		act.sa_handler = SIG_IGN;
		break;
	}

	/* flags and mask matter only if !DFL and !IGN, but we do it
	 * for all cases for more deterministic behavior:
	 */
	act.sa_flags = 0;
	sigfillset(&act.sa_mask);

	sigaction_set(signo, &act);

	*t = new_act;
}
#else
#define setsignal(s)
#endif

/* mode flags for set_curjob */
#define CUR_DELETE 2
#define CUR_RUNNING 1
#define CUR_STOPPED 0

#if JOBS
/* pgrp of shell on invocation */
static int initialpgrp; //references:2
static int ttyfd = -1; //5
#endif
/* array of jobs */
static struct job *jobtab; //5
/* size of array */
static unsigned njobs; //4
/* current job */
static struct job *curjob; //lots
/* number of presumed living untracked jobs */
static int jobless; //4

static void
set_curjob(struct job *jp, unsigned mode)
{
	struct job *jp1;
	struct job **jpp, **curp;

	/* first remove from list */
	jpp = curp = &curjob;
	while (1) {
		jp1 = *jpp;
		if (jp1 == jp)
			break;
		jpp = &jp1->prev_job;
	}
	*jpp = jp1->prev_job;

	/* Then re-insert in correct position */
	jpp = curp;
	switch (mode) {
	default:
#if DEBUG
		abort();
#endif
	case CUR_DELETE:
		/* job being deleted */
		break;
	case CUR_RUNNING:
		/* newly created job or backgrounded job,
		 * put after all stopped jobs.
		 */
		while (1) {
			jp1 = *jpp;
#if JOBS
			if (!jp1 || jp1->state != JOBSTOPPED)
#endif
				break;
			jpp = &jp1->prev_job;
		}
		/* FALLTHROUGH */
#if JOBS
	case CUR_STOPPED:
#endif
		/* newly stopped job - becomes curjob */
		jp->prev_job = *jpp;
		*jpp = jp;
		break;
	}
}

#if JOBS || DEBUG
static int
jobno(const struct job *jp)
{
	return jp - jobtab + 1;
}
#endif

/*
 * Convert a job name to a job structure.
 */
#if !JOBS
#define getjob(name, getctl) getjob(name)
#endif
static struct job *
getjob(const char *name, int getctl)
{
	struct job *jp;
	struct job *found;
	const char *err_msg = "%s: no such job";
	unsigned num;
	int c;
	const char *p;
	char *(*match)(const char *, const char *);

	jp = curjob;
	p = name;
	if (!p)
		goto currentjob;

	if (*p != '%')
		goto err;

	c = *++p;
	if (!c)
		goto currentjob;

	if (!p[1]) {
		if (c == '+' || c == '%') {
 currentjob:
			err_msg = "No current job";
			goto check;
		}
		if (c == '-') {
			if (jp)
				jp = jp->prev_job;
			err_msg = "No previous job";
 check:
			if (!jp)
				goto err;
			goto gotit;
		}
	}

	if (is_number(p)) {
		num = atoi(p);
		if (num > 0 && num <= njobs) {
			jp = jobtab + num - 1;
			if (jp->used)
				goto gotit;
			goto err;
		}
	}

	match = prefix;
	if (*p == '?') {
		match = strstr;
		p++;
	}

	found = NULL;
	while (jp) {
		if (match(jp->ps[0].ps_cmd, p)) {
			if (found)
				goto err;
			found = jp;
			err_msg = "%s: ambiguous";
		}
		jp = jp->prev_job;
	}
	if (!found)
		goto err;
	jp = found;

 gotit:
#if JOBS
	err_msg = "job %s not created under job control";
	if (getctl && jp->jobctl == 0)
		goto err;
#endif
	return jp;
 err:
	ash_msg_and_raise_error(err_msg, name);
}

/*
 * Mark a job structure as unused.
 */
static void
freejob(struct job *jp)
{
	struct procstat *ps;
	int i;

	INT_OFF;
	for (i = jp->nprocs, ps = jp->ps; --i >= 0; ps++) {
		if (ps->ps_cmd != nullstr)
			free(ps->ps_cmd);
	}
	if (jp->ps != &jp->ps0)
		free(jp->ps);
	jp->used = 0;
	set_curjob(jp, CUR_DELETE);
	INT_ON;
}

#if JOBS
static void
xtcsetpgrp(int fd, pid_t pgrp)
{
	if (tcsetpgrp(fd, pgrp))
		ash_msg_and_raise_error("can't set tty process group (%m)");
}

/*
 * Turn job control on and off.
 *
 * Note:  This code assumes that the third arg to ioctl is a character
 * pointer, which is true on Berkeley systems but not System V.  Since
 * System V doesn't have job control yet, this isn't a problem now.
 *
 * Called with interrupts off.
 */
static void
setjobctl(int on)
{
	int fd;
	int pgrp;

	if (on == doing_jobctl || rootshell == 0)
		return;
	if (on) {
		int ofd;
		ofd = fd = open(_PATH_TTY, O_RDWR);
		if (fd < 0) {
	/* BTW, bash will try to open(ttyname(0)) if open("/dev/tty") fails.
	 * That sometimes helps to acquire controlling tty.
	 * Obviously, a workaround for bugs when someone
	 * failed to provide a controlling tty to bash! :) */
			fd = 2;
			while (!isatty(fd))
				if (--fd < 0)
					goto out;
		}
		/* fd is a tty at this point */
		fd = fcntl(fd, F_DUPFD, 10);
		if (ofd >= 0) /* if it is "/dev/tty", close. If 0/1/2, dont */
			close(ofd);
		if (fd < 0)
			goto out; /* F_DUPFD failed */
		close_on_exec_on(fd);
		while (1) { /* while we are in the background */
			pgrp = tcgetpgrp(fd);
			if (pgrp < 0) {
 out:
				ash_msg("can't access tty; job control turned off");
				mflag = on = 0;
				goto close;
			}
			if (pgrp == getpgrp())
				break;
			killpg(0, SIGTTIN);
		}
		initialpgrp = pgrp;

		setsignal(SIGTSTP);
		setsignal(SIGTTOU);
		setsignal(SIGTTIN);
		pgrp = rootpid;
		setpgid(0, pgrp);
		xtcsetpgrp(fd, pgrp);
	} else {
		/* turning job control off */
		fd = ttyfd;
		pgrp = initialpgrp;
		/* was xtcsetpgrp, but this can make exiting ash
		 * loop forever if pty is already deleted */
		tcsetpgrp(fd, pgrp);
		setpgid(0, pgrp);
		setsignal(SIGTSTP);
		setsignal(SIGTTOU);
		setsignal(SIGTTIN);
 close:
		if (fd >= 0)
			close(fd);
		fd = -1;
	}
	ttyfd = fd;
	doing_jobctl = on;
}

static int FAST_FUNC
killcmd(int argc, char **argv)
{
	if (argv[1] && strcmp(argv[1], "-l") != 0) {
		int i = 1;
		do {
			if (argv[i][0] == '%') {
				/*
				 * "kill %N" - job kill
				 * Converting to pgrp / pid kill
				 */
				struct job *jp;
				char *dst;
				int j, n;

				jp = getjob(argv[i], 0);
				/*
				 * In jobs started under job control, we signal
				 * entire process group by kill -PGRP_ID.
				 * This happens, f.e., in interactive shell.
				 *
				 * Otherwise, we signal each child via
				 * kill PID1 PID2 PID3.
				 * Testcases:
				 * sh -c 'sleep 1|sleep 1 & kill %1'
				 * sh -c 'true|sleep 2 & sleep 1; kill %1'
				 * sh -c 'true|sleep 1 & sleep 2; kill %1'
				 */
				n = jp->nprocs; /* can't be 0 (I hope) */
				if (jp->jobctl)
					n = 1;
				dst = alloca(n * sizeof(int)*4);
				argv[i] = dst;
				for (j = 0; j < n; j++) {
					struct procstat *ps = &jp->ps[j];
					/* Skip non-running and not-stopped members
					 * (i.e. dead members) of the job
					 */
					if (ps->ps_status != -1 && !WIFSTOPPED(ps->ps_status))
						continue;
					/*
					 * kill_main has matching code to expect
					 * leading space. Needed to not confuse
					 * negative pids with "kill -SIGNAL_NO" syntax
					 */
					dst += sprintf(dst, jp->jobctl ? " -%u" : " %u", (int)ps->ps_pid);
				}
				*dst = '\0';
			}
		} while (argv[++i]);
	}
	return kill_main(argc, argv);
}

static void
showpipe(struct job *jp /*, FILE *out*/)
{
	struct procstat *ps;
	struct procstat *psend;

	psend = jp->ps + jp->nprocs;
	for (ps = jp->ps + 1; ps < psend; ps++)
		printf(" | %s", ps->ps_cmd);
	newline_and_flush(stdout);
	flush_stdout_stderr();
}


static int
restartjob(struct job *jp, int mode)
{
	struct procstat *ps;
	int i;
	int status;
	pid_t pgid;

	INT_OFF;
	if (jp->state == JOBDONE)
		goto out;
	jp->state = JOBRUNNING;
	pgid = jp->ps[0].ps_pid;
	if (mode == FORK_FG)
		xtcsetpgrp(ttyfd, pgid);
	killpg(pgid, SIGCONT);
	ps = jp->ps;
	i = jp->nprocs;
	do {
		if (WIFSTOPPED(ps->ps_status)) {
			ps->ps_status = -1;
		}
		ps++;
	} while (--i);
 out:
	status = (mode == FORK_FG) ? waitforjob(jp) : 0;
	INT_ON;
	return status;
}

static int FAST_FUNC
fg_bgcmd(int argc UNUSED_PARAM, char **argv)
{
	struct job *jp;
	int mode;
	int retval;

	mode = (**argv == 'f') ? FORK_FG : FORK_BG;
	nextopt(nullstr);
	argv = argptr;
	do {
		jp = getjob(*argv, 1);
		if (mode == FORK_BG) {
			set_curjob(jp, CUR_RUNNING);
			printf("[%d] ", jobno(jp));
		}
		out1str(jp->ps[0].ps_cmd);
		showpipe(jp /*, stdout*/);
		retval = restartjob(jp, mode);
	} while (*argv && *++argv);
	return retval;
}
#endif

static int
sprint_status48(char *s, int status, int sigonly)
{
	int col;
	int st;

	col = 0;
	if (!WIFEXITED(status)) {
		if (JOBS && WIFSTOPPED(status))
			st = WSTOPSIG(status);
		else
			st = WTERMSIG(status);
		if (sigonly) {
			if (st == SIGINT || st == SIGPIPE)
				goto out;
			if (JOBS && WIFSTOPPED(status))
				goto out;
		}
		st &= 0x7f;
//TODO: use bbox's get_signame? strsignal adds ~600 bytes to text+rodata
		col = fmtstr(s, 32, strsignal(st));
		if (WCOREDUMP(status)) {
			strcpy(s + col, " (core dumped)");
			col += sizeof(" (core dumped)")-1;
		}
	} else if (!sigonly) {
		st = WEXITSTATUS(status);
		col = fmtstr(s, 16, (st ? "Done(%d)" : "Done"), st);
	}
 out:
	return col;
}

#if ENABLE_PLATFORM_MINGW32

HANDLE hSIGINT;		/* Ctrl-C is pressed */

static BOOL WINAPI ctrl_handler(DWORD dwCtrlType)
{
	if (dwCtrlType == CTRL_C_EVENT || dwCtrlType == CTRL_BREAK_EVENT) {
		SetEvent(hSIGINT);
		return TRUE;
	}
	return FALSE;
}

/*
 * Windows does not know about parent-child relationship
 * They don't support waitpid(-1)
 */
static pid_t
waitpid_child(int *status, int wait_flags)
{
	pid_t *pidlist;
	HANDLE *proclist;
	int pid_nr = 0;
	pid_t pid;
	DWORD win_status, idx;
	struct job *jb;

	for (jb = curjob; jb; jb = jb->prev_job) {
		if (jb->state != JOBDONE)
			pid_nr += jb->nprocs;
	}
	if ( pid_nr++ == 0 )
		return -1;

	pidlist = ckmalloc(sizeof(*pidlist)*pid_nr);
	proclist = ckmalloc(sizeof(*proclist)*pid_nr);

	pidlist[0] = -1;
	proclist[0] = hSIGINT;
	pid_nr = 1;
	for (jb = curjob; jb; jb = jb->prev_job) {
		struct procstat *ps, *psend;
		if (jb->state == JOBDONE)
			continue;
		ps = jb->ps;
		psend = ps + jb->nprocs;
		while (ps < psend) {
			if (ps->ps_pid != -1 && ps->ps_proc != NULL) {
				pidlist[pid_nr] = ps->ps_pid;
				proclist[pid_nr++] = ps->ps_proc;
			}
			ps++;
		}
	}

	if (pid_nr == 1) {
		free(pidlist);
		free(proclist);
		return -1;
	}

	idx = WaitForMultipleObjects(pid_nr, proclist, FALSE,
				wait_flags|WNOHANG ? 1 : INFINITE);
	if (idx >= pid_nr) {
		free(pidlist);
		free(proclist);
		return -1;
	}
	if (!idx) { 		/* hSIGINT */
		int i;
		ResetEvent(hSIGINT);
		for (i = 1; i < pid_nr; i++)
			TerminateProcess(proclist[i], 1);
		pid = pidlist[1];
		free(pidlist);
		free(proclist);
		*status = 260;	/* terminated by a signal */
		return pid;
	}
	GetExitCodeProcess(proclist[idx], &win_status);
	pid = pidlist[idx];
	free(pidlist);
	free(proclist);
	*status = (int)win_status;
	return pid;
}
#define waitpid(p, s, f) waitpid_child(s, f)
#define wait_block_or_sig(s) waitpid_child(s, 0)

#else

static int
wait_block_or_sig(int *status)
{
	int pid;

	do {
		sigset_t mask;

		/* Poll all children for changes in their state */
		got_sigchld = 0;
		/* if job control is active, accept stopped processes too */
		pid = waitpid(-1, status, doing_jobctl ? (WNOHANG|WUNTRACED) : WNOHANG);
		if (pid != 0)
			break; /* Error (e.g. EINTR, ECHILD) or pid */

		/* Children exist, but none are ready. Sleep until interesting signal */
#if 1
		sigfillset(&mask);
		sigprocmask(SIG_SETMASK, &mask, &mask);
		while (!got_sigchld && !pending_sig)
			sigsuspend(&mask);
		sigprocmask(SIG_SETMASK, &mask, NULL);
#else /* unsafe: a signal can set pending_sig after check, but before pause() */
		while (!got_sigchld && !pending_sig)
			pause();
#endif

		/* If it was SIGCHLD, poll children again */
	} while (got_sigchld);

	return pid;
}
#endif

#define DOWAIT_NONBLOCK 0
#define DOWAIT_BLOCK    1
#define DOWAIT_BLOCK_OR_SIG 2

static int
dowait(int block, struct job *job)
{
	int pid;
	int status;
	struct job *jp;
	struct job *thisjob = NULL;

	TRACE(("dowait(0x%x) called\n", block));

	/* It's wrong to call waitpid() outside of INT_OFF region:
	 * signal can arrive just after syscall return and handler can
	 * longjmp away, losing stop/exit notification processing.
	 * Thus, for "jobs" builtin, and for waiting for a fg job,
	 * we call waitpid() (blocking or non-blocking) inside INT_OFF.
	 *
	 * However, for "wait" builtin it is wrong to simply call waitpid()
	 * in INT_OFF region: "wait" needs to wait for any running job
	 * to change state, but should exit on any trap too.
	 * In INT_OFF region, a signal just before syscall entry can set
	 * pending_sig variables, but we can't check them, and we would
	 * either enter a sleeping waitpid() (BUG), or need to busy-loop.
	 *
	 * Because of this, we run inside INT_OFF, but use a special routine
	 * which combines waitpid() and sigsuspend().
	 * This is the reason why we need to have a handler for SIGCHLD:
	 * SIG_DFL handler does not wake sigsuspend().
	 */
	INT_OFF;
	if (block == DOWAIT_BLOCK_OR_SIG) {
		pid = wait_block_or_sig(&status);
	} else {
		int wait_flags = 0;
		if (block == DOWAIT_NONBLOCK)
			wait_flags = WNOHANG;
		/* if job control is active, accept stopped processes too */
		if (doing_jobctl)
			wait_flags |= WUNTRACED;
		/* NB: _not_ safe_waitpid, we need to detect EINTR */
		pid = waitpid(-1, &status, wait_flags);
	}
	TRACE(("wait returns pid=%d, status=0x%x, errno=%d(%s)\n",
				pid, status, errno, strerror(errno)));
	if (pid <= 0)
		goto out;

	thisjob = NULL;
	for (jp = curjob; jp; jp = jp->prev_job) {
		int jobstate;
		struct procstat *ps;
		struct procstat *psend;
		if (jp->state == JOBDONE)
			continue;
		jobstate = JOBDONE;
		ps = jp->ps;
		psend = ps + jp->nprocs;
		do {
			if (ps->ps_pid == pid) {
				TRACE(("Job %d: changing status of proc %d "
					"from 0x%x to 0x%x\n",
					jobno(jp), pid, ps->ps_status, status));
				ps->ps_status = status;
				thisjob = jp;
				if (ENABLE_PLATFORM_MINGW32) {
					ps->ps_pid = -1;
					CloseHandle(ps->ps_proc);
					ps->ps_proc = NULL;
				}
			}
			if (ps->ps_status == -1)
				jobstate = JOBRUNNING;
#if JOBS
			if (jobstate == JOBRUNNING)
				continue;
			if (WIFSTOPPED(ps->ps_status)) {
				jp->stopstatus = ps->ps_status;
				jobstate = JOBSTOPPED;
			}
#endif
		} while (++ps < psend);
		if (!thisjob)
			continue;

		/* Found the job where one of its processes changed its state.
		 * Is there at least one live and running process in this job? */
		if (jobstate != JOBRUNNING) {
			/* No. All live processes in the job are stopped
			 * (JOBSTOPPED) or there are no live processes (JOBDONE)
			 */
			thisjob->changed = 1;
			if (thisjob->state != jobstate) {
				TRACE(("Job %d: changing state from %d to %d\n",
					jobno(thisjob), thisjob->state, jobstate));
				thisjob->state = jobstate;
#if JOBS
				if (jobstate == JOBSTOPPED)
					set_curjob(thisjob, CUR_STOPPED);
#endif
			}
		}
		goto out;
	}
	/* The process wasn't found in job list */
	if (JOBS && !WIFSTOPPED(status))
		jobless--;
 out:
	INT_ON;

	if (thisjob && thisjob == job) {
		char s[48 + 1];
		int len;

		len = sprint_status48(s, status, 1);
		if (len) {
			s[len] = '\n';
			s[len + 1] = '\0';
			out2str(s);
		}
	}
	return pid;
}

#if JOBS
static void
showjob(struct job *jp, int mode)
{
	struct procstat *ps;
	struct procstat *psend;
	int col;
	int indent_col;
	char s[16 + 16 + 48];
	FILE *out = (mode & SHOW_STDERR ? stderr : stdout);

	ps = jp->ps;

	if (mode & SHOW_ONLY_PGID) { /* jobs -p */
		/* just output process (group) id of pipeline */
		fprintf(out, "%d\n", ps->ps_pid);
		return;
	}

	col = fmtstr(s, 16, "[%d]   ", jobno(jp));
	indent_col = col;

	if (jp == curjob)
		s[col - 3] = '+';
	else if (curjob && jp == curjob->prev_job)
		s[col - 3] = '-';

	if (mode & SHOW_PIDS)
		col += fmtstr(s + col, 16, "%d ", ps->ps_pid);

	psend = ps + jp->nprocs;

	if (jp->state == JOBRUNNING) {
		strcpy(s + col, "Running");
		col += sizeof("Running") - 1;
	} else {
		int status = psend[-1].ps_status;
		if (jp->state == JOBSTOPPED)
			status = jp->stopstatus;
		col += sprint_status48(s + col, status, 0);
	}
	/* By now, "[JOBID]*  [maybe PID] STATUS" is printed */

	/* This loop either prints "<cmd1> | <cmd2> | <cmd3>" line
	 * or prints several "PID             | <cmdN>" lines,
	 * depending on SHOW_PIDS bit.
	 * We do not print status of individual processes
	 * between PID and <cmdN>. bash does it, but not very well:
	 * first line shows overall job status, not process status,
	 * making it impossible to know 1st process status.
	 */
	goto start;
	do {
		/* for each process */
		s[0] = '\0';
		col = 33;
		if (mode & SHOW_PIDS)
			col = fmtstr(s, 48, "\n%*c%d ", indent_col, ' ', ps->ps_pid) - 1;
 start:
		fprintf(out, "%s%*c%s%s",
				s,
				33 - col >= 0 ? 33 - col : 0, ' ',
				ps == jp->ps ? "" : "| ",
				ps->ps_cmd
		);
	} while (++ps != psend);
	newline_and_flush(out);

	jp->changed = 0;

	if (jp->state == JOBDONE) {
		TRACE(("showjob: freeing job %d\n", jobno(jp)));
		freejob(jp);
	}
}

/*
 * Print a list of jobs.  If "change" is nonzero, only print jobs whose
 * statuses have changed since the last call to showjobs.
 */
static void
showjobs(int mode)
{
	struct job *jp;

	TRACE(("showjobs(0x%x) called\n", mode));

	/* Handle all finished jobs */
	while (dowait(DOWAIT_NONBLOCK, NULL) > 0)
		continue;

	for (jp = curjob; jp; jp = jp->prev_job) {
		if (!(mode & SHOW_CHANGED) || jp->changed) {
			showjob(jp, mode);
		}
	}
}

static int FAST_FUNC
jobscmd(int argc UNUSED_PARAM, char **argv)
{
	int mode, m;

	mode = 0;
	while ((m = nextopt("lp")) != '\0') {
		if (m == 'l')
			mode |= SHOW_PIDS;
		else
			mode |= SHOW_ONLY_PGID;
	}

	argv = argptr;
	if (*argv) {
		do
			showjob(getjob(*argv, 0), mode);
		while (*++argv);
	} else {
		showjobs(mode);
	}

	return 0;
}
#endif /* JOBS */

/* Called only on finished or stopped jobs (no members are running) */
static int
getstatus(struct job *job)
{
	int status;
	int retval;
	struct procstat *ps;

	/* Fetch last member's status */
	ps = job->ps + job->nprocs - 1;
	status = ps->ps_status;
	if (pipefail) {
		/* "set -o pipefail" mode: use last _nonzero_ status */
		while (status == 0 && --ps >= job->ps)
			status = ps->ps_status;
	}

	retval = WEXITSTATUS(status);
	if (!WIFEXITED(status)) {
#if JOBS
		retval = WSTOPSIG(status);
		if (!WIFSTOPPED(status))
#endif
		{
			/* XXX: limits number of signals */
			retval = WTERMSIG(status);
#if JOBS
			if (retval == SIGINT)
				job->sigint = 1;
#endif
		}
		retval += 128;
	}
	TRACE(("getstatus: job %d, nproc %d, status 0x%x, retval 0x%x\n",
		jobno(job), job->nprocs, status, retval));
	return retval;
}

static int FAST_FUNC
waitcmd(int argc UNUSED_PARAM, char **argv)
{
	struct job *job;
	int retval;
	struct job *jp;

	nextopt(nullstr);
	retval = 0;

	argv = argptr;
	if (!*argv) {
		/* wait for all jobs */
		for (;;) {
			jp = curjob;
			while (1) {
				if (!jp) /* no running procs */
					goto ret;
				if (jp->state == JOBRUNNING)
					break;
				jp->waited = 1;
				jp = jp->prev_job;
			}
	/* man bash:
	 * "When bash is waiting for an asynchronous command via
	 * the wait builtin, the reception of a signal for which a trap
	 * has been set will cause the wait builtin to return immediately
	 * with an exit status greater than 128, immediately after which
	 * the trap is executed."
	 */
			dowait(DOWAIT_BLOCK_OR_SIG, NULL);
	/* if child sends us a signal *and immediately exits*,
	 * dowait() returns pid > 0. Check this case,
	 * not "if (dowait() < 0)"!
	 */
			if (pending_sig)
				goto sigout;
		}
	}

	retval = 127;
	do {
		if (**argv != '%') {
			pid_t pid = number(*argv);
			job = curjob;
			while (1) {
				if (!job)
					goto repeat;
				if (job->ps[job->nprocs - 1].ps_pid == pid)
					break;
				job = job->prev_job;
			}
		} else {
			job = getjob(*argv, 0);
		}
		/* loop until process terminated or stopped */
		while (job->state == JOBRUNNING) {
			dowait(DOWAIT_BLOCK_OR_SIG, NULL);
			if (pending_sig)
				goto sigout;
		}
		job->waited = 1;
		retval = getstatus(job);
 repeat: ;
	} while (*++argv);

 ret:
	return retval;
 sigout:
	retval = 128 + pending_sig;
	return retval;
}

static struct job *
growjobtab(void)
{
	size_t len;
	ptrdiff_t offset;
	struct job *jp, *jq;

	len = njobs * sizeof(*jp);
	jq = jobtab;
	jp = ckrealloc(jq, len + 4 * sizeof(*jp));

	offset = (char *)jp - (char *)jq;
	if (offset) {
		/* Relocate pointers */
		size_t l = len;

		jq = (struct job *)((char *)jq + l);
		while (l) {
			l -= sizeof(*jp);
			jq--;
#define joff(p) ((struct job *)((char *)(p) + l))
#define jmove(p) (p) = (void *)((char *)(p) + offset)
			if (joff(jp)->ps == &jq->ps0)
				jmove(joff(jp)->ps);
			if (joff(jp)->prev_job)
				jmove(joff(jp)->prev_job);
		}
		if (curjob)
			jmove(curjob);
#undef joff
#undef jmove
	}

	njobs += 4;
	jobtab = jp;
	jp = (struct job *)((char *)jp + len);
	jq = jp + 3;
	do {
		jq->used = 0;
	} while (--jq >= jp);
	return jp;
}

/*
 * Return a new job structure.
 * Called with interrupts off.
 */
static struct job *
makejob(/*union node *node,*/ int nprocs)
{
	int i;
	struct job *jp;

	for (i = njobs, jp = jobtab; ; jp++) {
		if (--i < 0) {
			jp = growjobtab();
			break;
		}
		if (jp->used == 0)
			break;
		if (jp->state != JOBDONE || !jp->waited)
			continue;
#if JOBS
		if (doing_jobctl)
			continue;
#endif
		freejob(jp);
		break;
	}
	memset(jp, 0, sizeof(*jp));
#if JOBS
	/* jp->jobctl is a bitfield.
	 * "jp->jobctl |= jobctl" likely to give awful code */
	if (doing_jobctl)
		jp->jobctl = 1;
#endif
	jp->prev_job = curjob;
	curjob = jp;
	jp->used = 1;
	jp->ps = &jp->ps0;
	if (nprocs > 1) {
		jp->ps = ckmalloc(nprocs * sizeof(struct procstat));
	}
	TRACE(("makejob(%d) returns %%%d\n", nprocs,
				jobno(jp)));
	return jp;
}

#if JOBS
/*
 * Return a string identifying a command (to be printed by the
 * jobs command).
 */
static char *cmdnextc;

static void
cmdputs(const char *s)
{
	static const char vstype[VSTYPE + 1][3] = {
		"", "}", "-", "+", "?", "=",
		"%", "%%", "#", "##"
		IF_ASH_BASH_COMPAT(, ":", "/", "//")
	};

	const char *p, *str;
	char cc[2];
	char *nextc;
	unsigned char c;
	unsigned char subtype = 0;
	int quoted = 0;

	cc[1] = '\0';
	nextc = makestrspace((strlen(s) + 1) * 8, cmdnextc);
	p = s;
	while ((c = *p++) != '\0') {
		str = NULL;
		switch (c) {
		case CTLESC:
			c = *p++;
			break;
		case CTLVAR:
			subtype = *p++;
			if ((subtype & VSTYPE) == VSLENGTH)
				str = "${#";
			else
				str = "${";
			goto dostr;
		case CTLENDVAR:
			str = "\"}" + !(quoted & 1);
			quoted >>= 1;
			subtype = 0;
			goto dostr;
		case CTLBACKQ:
			str = "$(...)";
			goto dostr;
#if ENABLE_FEATURE_SH_MATH
		case CTLARI:
			str = "$((";
			goto dostr;
		case CTLENDARI:
			str = "))";
			goto dostr;
#endif
		case CTLQUOTEMARK:
			quoted ^= 1;
			c = '"';
			break;
		case '=':
			if (subtype == 0)
				break;
			if ((subtype & VSTYPE) != VSNORMAL)
				quoted <<= 1;
			str = vstype[subtype & VSTYPE];
			if (subtype & VSNUL)
				c = ':';
			else
				goto checkstr;
			break;
		case '\'':
		case '\\':
		case '"':
		case '$':
			/* These can only happen inside quotes */
			cc[0] = c;
			str = cc;
			c = '\\';
			break;
		default:
			break;
		}
		USTPUTC(c, nextc);
 checkstr:
		if (!str)
			continue;
 dostr:
		while ((c = *str++) != '\0') {
			USTPUTC(c, nextc);
		}
	} /* while *p++ not NUL */

	if (quoted & 1) {
		USTPUTC('"', nextc);
	}
	*nextc = 0;
	cmdnextc = nextc;
}

/* cmdtxt() and cmdlist() call each other */
static void cmdtxt(union node *n);

static void
cmdlist(union node *np, int sep)
{
	for (; np; np = np->narg.next) {
		if (!sep)
			cmdputs(" ");
		cmdtxt(np);
		if (sep && np->narg.next)
			cmdputs(" ");
	}
}

static void
cmdtxt(union node *n)
{
	union node *np;
	struct nodelist *lp;
	const char *p;

	if (!n)
		return;
	switch (n->type) {
	default:
#if DEBUG
		abort();
#endif
	case NPIPE:
		lp = n->npipe.cmdlist;
		for (;;) {
			cmdtxt(lp->n);
			lp = lp->next;
			if (!lp)
				break;
			cmdputs(" | ");
		}
		break;
	case NSEMI:
		p = "; ";
		goto binop;
	case NAND:
		p = " && ";
		goto binop;
	case NOR:
		p = " || ";
 binop:
		cmdtxt(n->nbinary.ch1);
		cmdputs(p);
		n = n->nbinary.ch2;
		goto donode;
	case NREDIR:
	case NBACKGND:
		n = n->nredir.n;
		goto donode;
	case NNOT:
		cmdputs("!");
		n = n->nnot.com;
 donode:
		cmdtxt(n);
		break;
	case NIF:
		cmdputs("if ");
		cmdtxt(n->nif.test);
		cmdputs("; then ");
		if (n->nif.elsepart) {
			cmdtxt(n->nif.ifpart);
			cmdputs("; else ");
			n = n->nif.elsepart;
		} else {
			n = n->nif.ifpart;
		}
		p = "; fi";
		goto dotail;
	case NSUBSHELL:
		cmdputs("(");
		n = n->nredir.n;
		p = ")";
		goto dotail;
	case NWHILE:
		p = "while ";
		goto until;
	case NUNTIL:
		p = "until ";
 until:
		cmdputs(p);
		cmdtxt(n->nbinary.ch1);
		n = n->nbinary.ch2;
		p = "; done";
 dodo:
		cmdputs("; do ");
 dotail:
		cmdtxt(n);
		goto dotail2;
	case NFOR:
		cmdputs("for ");
		cmdputs(n->nfor.var);
		cmdputs(" in ");
		cmdlist(n->nfor.args, 1);
		n = n->nfor.body;
		p = "; done";
		goto dodo;
	case NDEFUN:
		cmdputs(n->narg.text);
		p = "() { ... }";
		goto dotail2;
	case NCMD:
		cmdlist(n->ncmd.args, 1);
		cmdlist(n->ncmd.redirect, 0);
		break;
	case NARG:
		p = n->narg.text;
 dotail2:
		cmdputs(p);
		break;
	case NHERE:
	case NXHERE:
		p = "<<...";
		goto dotail2;
	case NCASE:
		cmdputs("case ");
		cmdputs(n->ncase.expr->narg.text);
		cmdputs(" in ");
		for (np = n->ncase.cases; np; np = np->nclist.next) {
			cmdtxt(np->nclist.pattern);
			cmdputs(") ");
			cmdtxt(np->nclist.body);
			cmdputs(";; ");
		}
		p = "esac";
		goto dotail2;
	case NTO:
		p = ">";
		goto redir;
	case NCLOBBER:
		p = ">|";
		goto redir;
	case NAPPEND:
		p = ">>";
		goto redir;
#if ENABLE_ASH_BASH_COMPAT
	case NTO2:
#endif
	case NTOFD:
		p = ">&";
		goto redir;
	case NFROM:
		p = "<";
		goto redir;
	case NFROMFD:
		p = "<&";
		goto redir;
	case NFROMTO:
		p = "<>";
 redir:
		cmdputs(utoa(n->nfile.fd));
		cmdputs(p);
		if (n->type == NTOFD || n->type == NFROMFD) {
			cmdputs(utoa(n->ndup.dupfd));
			break;
		}
		n = n->nfile.fname;
		goto donode;
	}
}

static char *
commandtext(union node *n)
{
	char *name;

	STARTSTACKSTR(cmdnextc);
	cmdtxt(n);
	name = stackblock();
	TRACE(("commandtext: name %p, end %p\n", name, cmdnextc));
	return ckstrdup(name);
}
#endif /* JOBS */

/*
 * Fork off a subshell.  If we are doing job control, give the subshell its
 * own process group.  Jp is a job structure that the job is to be added to.
 * N is the command that will be evaluated by the child.  Both jp and n may
 * be NULL.  The mode parameter can be one of the following:
 *      FORK_FG - Fork off a foreground process.
 *      FORK_BG - Fork off a background process.
 *      FORK_NOJOB - Like FORK_FG, but don't give the process its own
 *                   process group even if job control is on.
 *
 * When job control is turned off, background processes have their standard
 * input redirected to /dev/null (except for the second and later processes
 * in a pipeline).
 *
 * Called with interrupts off.
 */
#if !ENABLE_PLATFORM_MINGW32
/*
 * Clear traps on a fork.
 */
static void
clear_traps(void)
{
	char **tp;

	INT_OFF;
	for (tp = trap; tp < &trap[NSIG]; tp++) {
		if (*tp && **tp) {      /* trap not NULL or "" (SIG_IGN) */
			if (trap_ptr == trap)
				free(*tp);
			/* else: it "belongs" to trap_ptr vector, don't free */
			*tp = NULL;
			if ((tp - trap) != 0)
				setsignal(tp - trap);
		}
	}
	may_have_traps = 0;
	INT_ON;
}

/* Lives far away from here, needed for forkchild */
static void closescript(void);

/* Called after fork(), in child */
/* jp and n are NULL when called by openhere() for heredoc support */
static NOINLINE void
forkchild(struct job *jp, union node *n, int mode)
{
	int oldlvl;

	TRACE(("Child shell %d\n", getpid()));
	oldlvl = shlvl;
	shlvl++;

	/* man bash: "Non-builtin commands run by bash have signal handlers
	 * set to the values inherited by the shell from its parent".
	 * Do we do it correctly? */

	closescript();

	if (mode == FORK_NOJOB          /* is it `xxx` ? */
	 && n && n->type == NCMD        /* is it single cmd? */
	/* && n->ncmd.args->type == NARG - always true? */
	 && n->ncmd.args && strcmp(n->ncmd.args->narg.text, "trap") == 0
	 && n->ncmd.args->narg.next == NULL /* "trap" with no arguments */
	/* && n->ncmd.args->narg.backquote == NULL - do we need to check this? */
	) {
		TRACE(("Trap hack\n"));
		/* Awful hack for `trap` or $(trap).
		 *
		 * http://www.opengroup.org/onlinepubs/009695399/utilities/trap.html
		 * contains an example where "trap" is executed in a subshell:
		 *
		 * save_traps=$(trap)
		 * ...
		 * eval "$save_traps"
		 *
		 * Standard does not say that "trap" in subshell shall print
		 * parent shell's traps. It only says that its output
		 * must have suitable form, but then, in the above example
		 * (which is not supposed to be normative), it implies that.
		 *
		 * bash (and probably other shell) does implement it
		 * (traps are reset to defaults, but "trap" still shows them),
		 * but as a result, "trap" logic is hopelessly messed up:
		 *
		 * # trap
		 * trap -- 'echo Ho' SIGWINCH  <--- we have a handler
		 * # (trap)        <--- trap is in subshell - no output (correct, traps are reset)
		 * # true | trap   <--- trap is in subshell - no output (ditto)
		 * # echo `true | trap`    <--- in subshell - output (but traps are reset!)
		 * trap -- 'echo Ho' SIGWINCH
		 * # echo `(trap)`         <--- in subshell in subshell - output
		 * trap -- 'echo Ho' SIGWINCH
		 * # echo `true | (trap)`  <--- in subshell in subshell in subshell - output!
		 * trap -- 'echo Ho' SIGWINCH
		 *
		 * The rules when to forget and when to not forget traps
		 * get really complex and nonsensical.
		 *
		 * Our solution: ONLY bare $(trap) or `trap` is special.
		 */
		/* Save trap handler strings for trap builtin to print */
		trap_ptr = xmemdup(trap, sizeof(trap));
		/* Fall through into clearing traps */
	}
	clear_traps();
#if JOBS
	/* do job control only in root shell */
	doing_jobctl = 0;
	if (mode != FORK_NOJOB && jp->jobctl && oldlvl == 0) {
		pid_t pgrp;

		if (jp->nprocs == 0)
			pgrp = getpid();
		else
			pgrp = jp->ps[0].ps_pid;
		/* this can fail because we are doing it in the parent also */
		setpgid(0, pgrp);
		if (mode == FORK_FG)
			xtcsetpgrp(ttyfd, pgrp);
		setsignal(SIGTSTP);
		setsignal(SIGTTOU);
	} else
#endif
	if (mode == FORK_BG) {
		/* man bash: "When job control is not in effect,
		 * asynchronous commands ignore SIGINT and SIGQUIT" */
		ignoresig(SIGINT);
		ignoresig(SIGQUIT);
		if (jp->nprocs == 0) {
			close(0);
			if (open(bb_dev_null, O_RDONLY) != 0)
				ash_msg_and_raise_error("can't open '%s'", bb_dev_null);
		}
	}
	if (oldlvl == 0) {
		if (iflag) { /* why if iflag only? */
			setsignal(SIGINT);
			setsignal(SIGTERM);
		}
		/* man bash:
		 * "In all cases, bash ignores SIGQUIT. Non-builtin
		 * commands run by bash have signal handlers
		 * set to the values inherited by the shell
		 * from its parent".
		 * Take care of the second rule: */
		setsignal(SIGQUIT);
	}
#if JOBS
	if (n && n->type == NCMD
	 && n->ncmd.args && strcmp(n->ncmd.args->narg.text, "jobs") == 0
	) {
		TRACE(("Job hack\n"));
		/* "jobs": we do not want to clear job list for it,
		 * instead we remove only _its_ own_ job from job list.
		 * This makes "jobs .... | cat" more useful.
		 */
		freejob(curjob);
		return;
	}
#endif
	for (jp = curjob; jp; jp = jp->prev_job)
		freejob(jp);
	jobless = 0;
}
#endif

/* Called after fork(), in parent */
#if !JOBS
#define forkparent(jp, n, mode, pid) forkparent(jp, mode, pid)
#endif
static void
#if !ENABLE_PLATFORM_MINGW32
forkparent(struct job *jp, union node *n, int mode, pid_t pid)
#else
forkparent(struct job *jp, union node *n, int mode, HANDLE proc)
#endif
{
#if ENABLE_PLATFORM_MINGW32
	pid_t pid = GetProcessId(proc);
#endif
	TRACE(("In parent shell: child = %d\n", pid));
	if (!jp && !ENABLE_PLATFORM_MINGW32) { /* FIXME not quite understand this */
		/* jp is NULL when called by openhere() for heredoc support */
		while (jobless && dowait(DOWAIT_NONBLOCK, NULL) > 0)
			continue;
		jobless++;
		return;
	}
#if JOBS
	if (mode != FORK_NOJOB && jp->jobctl) {
		int pgrp;

		if (jp->nprocs == 0)
			pgrp = pid;
		else
			pgrp = jp->ps[0].ps_pid;
		/* This can fail because we are doing it in the child also */
		setpgid(pid, pgrp);
	}
#endif
	if (mode == FORK_BG) {
		backgndpid = pid;               /* set $! */
		set_curjob(jp, CUR_RUNNING);
	}
	if (jp) {
		struct procstat *ps = &jp->ps[jp->nprocs++];
		ps->ps_pid = pid;
#if ENABLE_PLATFORM_MINGW32
		ps->ps_proc = proc;
#endif
		ps->ps_status = -1;
		ps->ps_cmd = nullstr;
#if JOBS
		if (doing_jobctl && n)
			ps->ps_cmd = commandtext(n);
#endif
	}
}

#if !ENABLE_PLATFORM_MINGW32
/* jp and n are NULL when called by openhere() for heredoc support */
static int
forkshell(struct job *jp, union node *n, int mode)
{
	int pid;

	TRACE(("forkshell(%%%d, %p, %d) called\n", jobno(jp), n, mode));
	pid = fork();
	if (pid < 0) {
		TRACE(("Fork failed, errno=%d", errno));
		if (jp)
			freejob(jp);
		ash_msg_and_raise_error("can't fork");
	}
	if (pid == 0) {
		CLEAR_RANDOM_T(&random_gen); /* or else $RANDOM repeats in child */
		forkchild(jp, n, mode);
	} else {
		forkparent(jp, n, mode, pid);
	}
	return pid;
}
#endif

/*
 * Wait for job to finish.
 *
 * Under job control we have the problem that while a child process
 * is running interrupts generated by the user are sent to the child
 * but not to the shell.  This means that an infinite loop started by
 * an interactive user may be hard to kill.  With job control turned off,
 * an interactive user may place an interactive program inside a loop.
 * If the interactive program catches interrupts, the user doesn't want
 * these interrupts to also abort the loop.  The approach we take here
 * is to have the shell ignore interrupt signals while waiting for a
 * foreground process to terminate, and then send itself an interrupt
 * signal if the child process was terminated by an interrupt signal.
 * Unfortunately, some programs want to do a bit of cleanup and then
 * exit on interrupt; unless these processes terminate themselves by
 * sending a signal to themselves (instead of calling exit) they will
 * confuse this approach.
 *
 * Called with interrupts off.
 */
static int
waitforjob(struct job *jp)
{
	int st;

	TRACE(("waitforjob(%%%d) called\n", jobno(jp)));

	INT_OFF;
	while (jp->state == JOBRUNNING) {
		/* In non-interactive shells, we _can_ get
		 * a keyboard signal here and be EINTRed,
		 * but we just loop back, waiting for command to complete.
		 *
		 * man bash:
		 * "If bash is waiting for a command to complete and receives
		 * a signal for which a trap has been set, the trap
		 * will not be executed until the command completes."
		 *
		 * Reality is that even if trap is not set, bash
		 * will not act on the signal until command completes.
		 * Try this. sleep5intoff.c:
		 * #include <signal.h>
		 * #include <unistd.h>
		 * int main() {
		 *         sigset_t set;
		 *         sigemptyset(&set);
		 *         sigaddset(&set, SIGINT);
		 *         sigaddset(&set, SIGQUIT);
		 *         sigprocmask(SIG_BLOCK, &set, NULL);
		 *         sleep(5);
		 *         return 0;
		 * }
		 * $ bash -c './sleep5intoff; echo hi'
		 * ^C^C^C^C <--- pressing ^C once a second
		 * $ _
		 * $ bash -c './sleep5intoff; echo hi'
		 * ^\^\^\^\hi <--- pressing ^\ (SIGQUIT)
		 * $ _
		 */
		dowait(DOWAIT_BLOCK, jp);
	}
	INT_ON;

	st = getstatus(jp);
#if JOBS
	if (jp->jobctl) {
		xtcsetpgrp(ttyfd, rootpid);
		/*
		 * This is truly gross.
		 * If we're doing job control, then we did a TIOCSPGRP which
		 * caused us (the shell) to no longer be in the controlling
		 * session -- so we wouldn't have seen any ^C/SIGINT.  So, we
		 * intuit from the subprocess exit status whether a SIGINT
		 * occurred, and if so interrupt ourselves.  Yuck.  - mycroft
		 */
		if (jp->sigint) /* TODO: do the same with all signals */
			raise(SIGINT); /* ... by raise(jp->sig) instead? */
	}
	if (jp->state == JOBDONE)
#endif
		freejob(jp);
	return st;
}

/*
 * return 1 if there are stopped jobs, otherwise 0
 */
static int
stoppedjobs(void)
{
	struct job *jp;
	int retval;

	retval = 0;
	if (job_warning)
		goto out;
	jp = curjob;
	if (jp && jp->state == JOBSTOPPED) {
		out2str("You have stopped jobs.\n");
		job_warning = 2;
		retval++;
	}
 out:
	return retval;
}


/*
 * Code for dealing with input/output redirection.
 */

#undef EMPTY
#undef CLOSED
#define EMPTY -2                /* marks an unused slot in redirtab */
#define CLOSED -3               /* marks a slot of previously-closed fd */

/*
 * Open a file in noclobber mode.
 * The code was copied from bash.
 */
static int
noclobberopen(const char *fname)
{
	int r, fd;
	struct stat finfo, finfo2;

	/*
	 * If the file exists and is a regular file, return an error
	 * immediately.
	 */
	r = stat(fname, &finfo);
	if (r == 0 && S_ISREG(finfo.st_mode)) {
		errno = EEXIST;
		return -1;
	}

	/*
	 * If the file was not present (r != 0), make sure we open it
	 * exclusively so that if it is created before we open it, our open
	 * will fail.  Make sure that we do not truncate an existing file.
	 * Note that we don't turn on O_EXCL unless the stat failed -- if the
	 * file was not a regular file, we leave O_EXCL off.
	 */
	if (r != 0)
		return open(fname, O_WRONLY|O_CREAT|O_EXCL, 0666);
	fd = open(fname, O_WRONLY|O_CREAT, 0666);

	/* If the open failed, return the file descriptor right away. */
	if (fd < 0)
		return fd;

	/*
	 * OK, the open succeeded, but the file may have been changed from a
	 * non-regular file to a regular file between the stat and the open.
	 * We are assuming that the O_EXCL open handles the case where FILENAME
	 * did not exist and is symlinked to an existing file between the stat
	 * and open.
	 */

	/*
	 * If we can open it and fstat the file descriptor, and neither check
	 * revealed that it was a regular file, and the file has not been
	 * replaced, return the file descriptor.
	 */
	if (fstat(fd, &finfo2) == 0
	 && !S_ISREG(finfo2.st_mode)
	 && finfo.st_dev == finfo2.st_dev
	 && finfo.st_ino == finfo2.st_ino
	) {
		return fd;
	}

	/* The file has been replaced.  badness. */
	close(fd);
	errno = EEXIST;
	return -1;
}

/*
 * Handle here documents.  Normally we fork off a process to write the
 * data to a pipe.  If the document is short, we can stuff the data in
 * the pipe without forking.
 */
/* openhere needs this forward reference */
static void expandhere(union node *arg, int fd);
static int
openhere(union node *redir)
{
	int pip[2];
	size_t len = 0;
	IF_PLATFORM_MINGW32(struct forkshell fs);

	if (pipe(pip) < 0)
		ash_msg_and_raise_error("pipe call failed");
	if (redir->type == NHERE) {
		len = strlen(redir->nhere.doc->narg.text);
		if (len <= PIPE_BUF) {
			full_write(pip[1], redir->nhere.doc->narg.text, len);
			goto out;
		}
	}
#if ENABLE_PLATFORM_MINGW32
	memset(&fs, 0, sizeof(fs));
	fs.fpid = FS_OPENHERE;
	fs.n = redir;
	fs.fd[0] = pip[0];
	fs.fd[1] = pip[1];
	if (spawn_forkshell(NULL, &fs, FORK_NOJOB) < 0)
		ash_msg_and_raise_error("unable to spawn shell");
#else
	if (forkshell((struct job *)NULL, (union node *)NULL, FORK_NOJOB) == 0) {
		/* child */
		close(pip[0]);
		ignoresig(SIGINT);  //signal(SIGINT, SIG_IGN);
		ignoresig(SIGQUIT); //signal(SIGQUIT, SIG_IGN);
		ignoresig(SIGHUP);  //signal(SIGHUP, SIG_IGN);
		ignoresig(SIGTSTP); //signal(SIGTSTP, SIG_IGN);
		signal(SIGPIPE, SIG_DFL);
		if (redir->type == NHERE)
			full_write(pip[1], redir->nhere.doc->narg.text, len);
		else /* NXHERE */
			expandhere(redir->nhere.doc, pip[1]);
		_exit(EXIT_SUCCESS);
	}
#endif
 out:
	close(pip[1]);
	return pip[0];
}

static int
openredirect(union node *redir)
{
	char *fname;
	int f;

	switch (redir->nfile.type) {
/* Can't happen, our single caller does this itself */
//	case NTOFD:
//	case NFROMFD:
//		return -1;
	case NHERE:
	case NXHERE:
		return openhere(redir);
	}

	/* For N[X]HERE, reading redir->nfile.expfname would touch beyond
	 * allocated space. Do it only when we know it is safe.
	 */
	fname = redir->nfile.expfname;
#if ENABLE_PLATFORM_MINGW32
	/* Support for /dev/null */
	switch (redir->nfile.type) {
		case NFROM:
			if (!strcmp(fname, "/dev/null"))
				return open("nul",O_RDWR);
			if (!strncmp(fname, "/dev/", 5)) {
				ash_msg("Unhandled device %s\n", fname);
				return -1;
			}
			break;

		case NFROMTO:
		case NTO:
		case NCLOBBER:
		case NAPPEND:
			if (!strcmp(fname, "/dev/null"))
				return open("nul",O_RDWR);
			if (!strncmp(fname, "/dev/", 5)) {
				ash_msg("Unhandled device %s\n", fname);
				return -1;
			}
			break;
	}
#endif

	switch (redir->nfile.type) {
	default:
#if DEBUG
		abort();
#endif
	case NFROM:
		f = open(fname, O_RDONLY);
		if (f < 0)
			goto eopen;
		break;
	case NFROMTO:
		f = open(fname, O_RDWR|O_CREAT, 0666);
		if (f < 0)
			goto ecreate;
		break;
	case NTO:
#if ENABLE_ASH_BASH_COMPAT
	case NTO2:
#endif
		/* Take care of noclobber mode. */
		if (Cflag) {
			f = noclobberopen(fname);
			if (f < 0)
				goto ecreate;
			break;
		}
		/* FALLTHROUGH */
	case NCLOBBER:
		f = open(fname, O_WRONLY|O_CREAT|O_TRUNC, 0666);
		if (f < 0)
			goto ecreate;
		break;
	case NAPPEND:
		f = open(fname, O_WRONLY|O_CREAT|O_APPEND, 0666);
		if (f < 0)
			goto ecreate;
#if ENABLE_PLATFORM_MINGW32
		lseek(f, 0, SEEK_END);
#endif
		break;
	}

	return f;
 ecreate:
	ash_msg_and_raise_error("can't create %s: %s", fname, errmsg(errno, "nonexistent directory"));
 eopen:
	ash_msg_and_raise_error("can't open %s: %s", fname, errmsg(errno, "no such file"));
}

/*
 * Copy a file descriptor to be >= 10. Throws exception on error.
 */
static int
savefd(int from)
{
	int newfd;
	int err;

	newfd = fcntl(from, F_DUPFD, 10);
	err = newfd < 0 ? errno : 0;
	if (err != EBADF) {
		if (err)
			ash_msg_and_raise_error("%d: %m", from);
		close(from);
		fcntl(newfd, F_SETFD, FD_CLOEXEC);
	}

	return newfd;
}
static int
dup2_or_raise(int from, int to)
{
	int newfd;

	newfd = (from != to) ? dup2(from, to) : to;
	if (newfd < 0) {
		/* Happens when source fd is not open: try "echo >&99" */
		ash_msg_and_raise_error("%d: %m", from);
	}
	return newfd;
}

/* Struct def and variable are moved down to the first usage site */
struct two_fd_t {
	int orig, copy;
};
struct redirtab {
	struct redirtab *next;
	int pair_count;
	struct two_fd_t two_fd[];
};
#define redirlist (G_var.redirlist)
enum {
	COPYFD_RESTORE = (int)~(INT_MAX),
};

static int
need_to_remember(struct redirtab *rp, int fd)
{
	int i;

	if (!rp) /* remembering was not requested */
		return 0;

	for (i = 0; i < rp->pair_count; i++) {
		if (rp->two_fd[i].orig == fd) {
			/* already remembered */
			return 0;
		}
	}
	return 1;
}

/* "hidden" fd is a fd used to read scripts, or a copy of such */
static int
is_hidden_fd(struct redirtab *rp, int fd)
{
	int i;
	struct parsefile *pf;

	if (fd == -1)
		return 0;
	/* Check open scripts' fds */
	pf = g_parsefile;
	while (pf) {
		/* We skip pf_fd == 0 case because of the following case:
		 * $ ash  # running ash interactively
		 * $ . ./script.sh
		 * and in script.sh: "exec 9>&0".
		 * Even though top-level pf_fd _is_ 0,
		 * it's still ok to use it: "read" builtin uses it,
		 * why should we cripple "exec" builtin?
		 */
		if (pf->pf_fd > 0 && fd == pf->pf_fd) {
			return 1;
		}
		pf = pf->prev;
	}

	if (!rp)
		return 0;
	/* Check saved fds of redirects */
	fd |= COPYFD_RESTORE;
	for (i = 0; i < rp->pair_count; i++) {
		if (rp->two_fd[i].copy == fd) {
			return 1;
		}
	}
	return 0;
}

/*
 * Process a list of redirection commands.  If the REDIR_PUSH flag is set,
 * old file descriptors are stashed away so that the redirection can be
 * undone by calling popredir.
 */
/* flags passed to redirect */
#define REDIR_PUSH    01        /* save previous values of file descriptors */
#define REDIR_SAVEFD2 03        /* set preverrout */
static void
redirect(union node *redir, int flags)
{
	struct redirtab *sv;
	int sv_pos;
	int i;
	int fd;
	int newfd;
	int copied_fd2 = -1;

	if (!redir) {
		return;
	}

	sv = NULL;
	sv_pos = 0;
	INT_OFF;
	if (flags & REDIR_PUSH) {
		union node *tmp = redir;
		do {
			sv_pos++;
#if ENABLE_ASH_BASH_COMPAT
			if (tmp->nfile.type == NTO2)
				sv_pos++;
#endif
			tmp = tmp->nfile.next;
		} while (tmp);
		sv = ckmalloc(sizeof(*sv) + sv_pos * sizeof(sv->two_fd[0]));
		sv->next = redirlist;
		sv->pair_count = sv_pos;
		redirlist = sv;
		while (sv_pos > 0) {
			sv_pos--;
			sv->two_fd[sv_pos].orig = sv->two_fd[sv_pos].copy = EMPTY;
		}
	}

	do {
		int right_fd = -1;
		fd = redir->nfile.fd;
		if (redir->nfile.type == NTOFD || redir->nfile.type == NFROMFD) {
			right_fd = redir->ndup.dupfd;
			//bb_error_msg("doing %d > %d", fd, right_fd);
			/* redirect from/to same file descriptor? */
			if (right_fd == fd)
				continue;
			/* "echo >&10" and 10 is a fd opened to a sh script? */
			if (is_hidden_fd(sv, right_fd)) {
				errno = EBADF; /* as if it is closed */
				ash_msg_and_raise_error("%d: %m", right_fd);
			}
			newfd = -1;
		} else {
			newfd = openredirect(redir); /* always >= 0 */
			if (fd == newfd) {
				/* Descriptor wasn't open before redirect.
				 * Mark it for close in the future */
				if (need_to_remember(sv, fd)) {
					goto remember_to_close;
				}
				continue;
			}
		}
#if ENABLE_ASH_BASH_COMPAT
 redirect_more:
#endif
		if (need_to_remember(sv, fd)) {
			/* Copy old descriptor */
			/* Careful to not accidentally "save"
			 * to the same fd as right side fd in N>&M */
			int minfd = right_fd < 10 ? 10 : right_fd + 1;
			i = fcntl(fd, F_DUPFD, minfd);
/* You'd expect copy to be CLOEXECed. Currently these extra "saved" fds
 * are closed in popredir() in the child, preventing them from leaking
 * into child. (popredir() also cleans up the mess in case of failures)
 */
			if (i == -1) {
				i = errno;
				if (i != EBADF) {
					/* Strange error (e.g. "too many files" EMFILE?) */
					if (newfd >= 0)
						close(newfd);
					errno = i;
					ash_msg_and_raise_error("%d: %m", fd);
					/* NOTREACHED */
				}
				/* EBADF: it is not open - good, remember to close it */
 remember_to_close:
				i = CLOSED;
			} else { /* fd is open, save its copy */
				/* "exec fd>&-" should not close fds
				 * which point to script file(s).
				 * Force them to be restored afterwards */
				if (is_hidden_fd(sv, fd))
					i |= COPYFD_RESTORE;
			}
			if (fd == 2)
				copied_fd2 = i;
			sv->two_fd[sv_pos].orig = fd;
			sv->two_fd[sv_pos].copy = i;
			sv_pos++;
		}
		if (newfd < 0) {
			/* NTOFD/NFROMFD: copy redir->ndup.dupfd to fd */
			if (redir->ndup.dupfd < 0) { /* "fd>&-" */
				/* Don't want to trigger debugging */
				if (fd != -1)
					close(fd);
			} else {
				dup2_or_raise(redir->ndup.dupfd, fd);
			}
		} else if (fd != newfd) { /* move newfd to fd */
			dup2_or_raise(newfd, fd);
#if ENABLE_ASH_BASH_COMPAT
			if (!(redir->nfile.type == NTO2 && fd == 2))
#endif
				close(newfd);
		}
#if ENABLE_ASH_BASH_COMPAT
		if (redir->nfile.type == NTO2 && fd == 1) {
			/* We already redirected it to fd 1, now copy it to 2 */
			newfd = 1;
			fd = 2;
			goto redirect_more;
		}
#endif
	} while ((redir = redir->nfile.next) != NULL);

	INT_ON;
	if ((flags & REDIR_SAVEFD2) && copied_fd2 >= 0)
		preverrout_fd = copied_fd2;
}

/*
 * Undo the effects of the last redirection.
 */
static void
popredir(int drop, int restore)
{
	struct redirtab *rp;
	int i;

	if (redirlist == NULL)
		return;
	INT_OFF;
	rp = redirlist;
	for (i = 0; i < rp->pair_count; i++) {
		int fd = rp->two_fd[i].orig;
		int copy = rp->two_fd[i].copy;
		if (copy == CLOSED) {
			if (!drop)
				close(fd);
			continue;
		}
		if (copy != EMPTY) {
			if (!drop || (restore && (copy & COPYFD_RESTORE))) {
				copy &= ~COPYFD_RESTORE;
				/*close(fd);*/
				dup2_or_raise(copy, fd);
			}
			close(copy & ~COPYFD_RESTORE);
		}
	}
	redirlist = rp->next;
	free(rp);
	INT_ON;
}

/*
 * Undo all redirections.  Called on error or interrupt.
 */

static int
redirectsafe(union node *redir, int flags)
{
	int err;
	volatile int saveint;
	struct jmploc *volatile savehandler = exception_handler;
	struct jmploc jmploc;

	SAVE_INT(saveint);
	/* "echo 9>/dev/null; echo >&9; echo result: $?" - result should be 1, not 2! */
	err = setjmp(jmploc.loc); // huh?? was = setjmp(jmploc.loc) * 2;
	if (!err) {
		exception_handler = &jmploc;
		redirect(redir, flags);
	}
	exception_handler = savehandler;
	if (err && exception_type != EXERROR)
		longjmp(exception_handler->loc, 1);
	RESTORE_INT(saveint);
	return err;
}


/* ============ Routines to expand arguments to commands
 *
 * We have to deal with backquotes, shell variables, and file metacharacters.
 */

#if ENABLE_FEATURE_SH_MATH
static arith_t
ash_arith(const char *s)
{
	arith_state_t math_state;
	arith_t result;

	math_state.lookupvar = lookupvar;
	math_state.setvar    = setvar0;
	//math_state.endofname = endofname;

	INT_OFF;
	result = arith(&math_state, s);
	if (math_state.errmsg)
		ash_msg_and_raise_error(math_state.errmsg);
	INT_ON;

	return result;
}
#endif

/*
 * expandarg flags
 */
#define EXP_FULL        0x1     /* perform word splitting & file globbing */
#define EXP_TILDE       0x2     /* do normal tilde expansion */
#define EXP_VARTILDE    0x4     /* expand tildes in an assignment */
#define EXP_REDIR       0x8     /* file glob for a redirection (1 match only) */
/* ^^^^^^^^^^^^^^ this is meant to support constructs such as "cmd >file*.txt"
 * POSIX says for this case:
 *  Pathname expansion shall not be performed on the word by a
 *  non-interactive shell; an interactive shell may perform it, but shall
 *  do so only when the expansion would result in one word.
 * Currently, our code complies to the above rule by never globbing
 * redirection filenames.
 * Bash performs globbing, unless it is non-interactive and in POSIX mode.
 * (this means that on a typical Linux distro, bash almost always
 * performs globbing, and thus diverges from what we do).
 */
#define EXP_CASE        0x10    /* keeps quotes around for CASE pattern */
#define EXP_QPAT        0x20    /* pattern in quoted parameter expansion */
#define EXP_VARTILDE2   0x40    /* expand tildes after colons only */
#define EXP_WORD        0x80    /* expand word in parameter expansion */
#define EXP_QUOTED      0x100   /* expand word in double quotes */
/*
 * rmescape() flags
 */
#define RMESCAPE_ALLOC  0x1     /* Allocate a new string */
#define RMESCAPE_GLOB   0x2     /* Add backslashes for glob */
#define RMESCAPE_GROW   0x8     /* Grow strings instead of stalloc */
#define RMESCAPE_HEAP   0x10    /* Malloc strings instead of stalloc */
#define RMESCAPE_SLASH  0x20    /* Stop globbing after slash */

/* Add CTLESC when necessary. */
#define QUOTES_ESC     (EXP_FULL | EXP_CASE | EXP_QPAT | EXP_REDIR)
/* Do not skip NUL characters. */
#define QUOTES_KEEPNUL EXP_TILDE

/*
 * Structure specifying which parts of the string should be searched
 * for IFS characters.
 */
struct ifsregion {
	struct ifsregion *next; /* next region in list */
	int begoff;             /* offset of start of region */
	int endoff;             /* offset of end of region */
	int nulonly;            /* search for nul bytes only */
};

struct arglist {
	struct strlist *list;
	struct strlist **lastp;
};

/* output of current string */
static char *expdest;
/* list of back quote expressions */
static struct nodelist *argbackq;
/* first struct in list of ifs regions */
static struct ifsregion ifsfirst;
/* last struct in list */
static struct ifsregion *ifslastp;
/* holds expanded arg list */
static struct arglist exparg;

/*
 * Our own itoa().
 */
#if !ENABLE_FEATURE_SH_MATH
/* cvtnum() is used even if math support is off (to prepare $? values and such) */
typedef long arith_t;
# define ARITH_FMT "%ld"
#endif
static int
cvtnum(arith_t num)
{
	int len;

	expdest = makestrspace(sizeof(arith_t)*3 + 2, expdest);
	len = fmtstr(expdest, sizeof(arith_t)*3 + 2, ARITH_FMT, num);
	STADJUST(len, expdest);
	return len;
}

/*
 * Break the argument string into pieces based upon IFS and add the
 * strings to the argument list.  The regions of the string to be
 * searched for IFS characters have been stored by recordregion.
 */
static void
ifsbreakup(char *string, struct arglist *arglist)
{
	struct ifsregion *ifsp;
	struct strlist *sp;
	char *start;
	char *p;
	char *q;
	const char *ifs, *realifs;
	int ifsspc;
	int nulonly;

	start = string;
	if (ifslastp != NULL) {
		ifsspc = 0;
		nulonly = 0;
		realifs = ifsset() ? ifsval() : defifs;
		ifsp = &ifsfirst;
		do {
			p = string + ifsp->begoff;
			nulonly = ifsp->nulonly;
			ifs = nulonly ? nullstr : realifs;
			ifsspc = 0;
			while (p < string + ifsp->endoff) {
				q = p;
				if ((unsigned char)*p == CTLESC)
					p++;
				if (!strchr(ifs, *p)) {
					p++;
					continue;
				}
				if (!nulonly)
					ifsspc = (strchr(defifs, *p) != NULL);
				/* Ignore IFS whitespace at start */
				if (q == start && ifsspc) {
					p++;
					start = p;
					continue;
				}
				*q = '\0';
				sp = stzalloc(sizeof(*sp));
				sp->text = start;
				*arglist->lastp = sp;
				arglist->lastp = &sp->next;
				p++;
				if (!nulonly) {
					for (;;) {
						if (p >= string + ifsp->endoff) {
							break;
						}
						q = p;
						if ((unsigned char)*p == CTLESC)
							p++;
						if (strchr(ifs, *p) == NULL) {
							p = q;
							break;
						}
						if (strchr(defifs, *p) == NULL) {
							if (ifsspc) {
								p++;
								ifsspc = 0;
							} else {
								p = q;
								break;
							}
						} else
							p++;
					}
				}
				start = p;
			} /* while */
			ifsp = ifsp->next;
		} while (ifsp != NULL);
		if (nulonly)
			goto add;
	}

	if (!*start)
		return;

 add:
	sp = stzalloc(sizeof(*sp));
	sp->text = start;
	*arglist->lastp = sp;
	arglist->lastp = &sp->next;
}

static void
ifsfree(void)
{
	struct ifsregion *p = ifsfirst.next;

	if (!p)
		goto out;

	INT_OFF;
	do {
		struct ifsregion *ifsp;
		ifsp = p->next;
		free(p);
		p = ifsp;
	} while (p);
	ifsfirst.next = NULL;
	INT_ON;
 out:
	ifslastp = NULL;
}

static size_t
esclen(const char *start, const char *p)
{
	size_t esc = 0;

	while (p > start && (unsigned char)*--p == CTLESC) {
		esc++;
	}
	return esc;
}

/*
 * Remove any CTLESC characters from a string.
 */
static char *
rmescapes(char *str, int flag)
{
	static const char qchars[] ALIGN1 = {
		IF_ASH_BASH_COMPAT('/',) CTLESC, CTLQUOTEMARK, '\0' };

	char *p, *q, *r;
	unsigned inquotes;
	unsigned protect_against_glob;
	unsigned globbing;
	IF_ASH_BASH_COMPAT(unsigned slash = flag & RMESCAPE_SLASH;)

	p = strpbrk(str, qchars IF_ASH_BASH_COMPAT(+ !slash));
	if (!p)
		return str;

	q = p;
	r = str;
	if (flag & RMESCAPE_ALLOC) {
		size_t len = p - str;
		size_t fulllen = len + strlen(p) + 1;

		if (flag & RMESCAPE_GROW) {
			int strloc = str - (char *)stackblock();
			r = makestrspace(fulllen, expdest);
			/* p and str may be invalidated by makestrspace */
			str = (char *)stackblock() + strloc;
			p = str + len;
		} else if (flag & RMESCAPE_HEAP) {
			r = ckmalloc(fulllen);
		} else {
			r = stalloc(fulllen);
		}
		q = r;
		if (len > 0) {
			q = (char *)memcpy(q, str, len) + len;
		}
	}

	inquotes = 0;
	globbing = flag & RMESCAPE_GLOB;
	protect_against_glob = globbing;
	while (*p) {
		if ((unsigned char)*p == CTLQUOTEMARK) {
// Note: both inquotes and protect_against_glob only affect whether
			inquotes = ~inquotes;
			p++;
			protect_against_glob = globbing;
			continue;
		}
		if ((unsigned char)*p == CTLESC) {
			p++;
#if DEBUG
			if (*p == '\0')
				ash_msg_and_raise_error("CTLESC at EOL (shouldn't happen)");
#endif
			if (protect_against_glob) {
				*q++ = '\\';
			}
		} else if (*p == '\\' && !inquotes) {
			/* naked back slash */
			protect_against_glob = 0;
			goto copy;
		}
#if ENABLE_ASH_BASH_COMPAT
		else if (*p == '/' && slash) {
			/* stop handling globbing and mark location of slash */
			globbing = slash = 0;
			*p = CTLESC;
		}
#endif
		protect_against_glob = globbing;
 copy:
		*q++ = *p++;
	}
	*q = '\0';
	if (flag & RMESCAPE_GROW) {
		expdest = r;
		STADJUST(q - r + 1, expdest);
	}
	return r;
}
#define pmatch(a, b) !fnmatch((a), (b), 0)

/*
 * Prepare a pattern for a expmeta (internal glob(3)) call.
 *
 * Returns an stalloced string.
 */
static char *
preglob(const char *pattern, int flag)
{
	return rmescapes((char *)pattern, flag | RMESCAPE_GLOB);
}

/*
 * Put a string on the stack.
 */
static void
memtodest(const char *p, size_t len, int syntax, int quotes)
{
	char *q;

	if (!len)
		return;

	q = makestrspace((quotes & QUOTES_ESC) ? len * 2 : len, expdest);

	do {
		unsigned char c = *p++;
		if (c) {
			if (quotes & QUOTES_ESC) {
				int n = SIT(c, syntax);
				if (n == CCTL
				 || (((quotes & EXP_FULL) || syntax != BASESYNTAX)
				     && n == CBACK
				    )
				) {
					USTPUTC(CTLESC, q);
				}
			}
		} else if (!(quotes & QUOTES_KEEPNUL))
			continue;
		USTPUTC(c, q);
	} while (--len);

	expdest = q;
}

static size_t
strtodest(const char *p, int syntax, int quotes)
{
	size_t len = strlen(p);
	memtodest(p, len, syntax, quotes);
	return len;
}

/*
 * Record the fact that we have to scan this region of the
 * string for IFS characters.
 */
static void
recordregion(int start, int end, int nulonly)
{
	struct ifsregion *ifsp;

	if (ifslastp == NULL) {
		ifsp = &ifsfirst;
	} else {
		INT_OFF;
		ifsp = ckzalloc(sizeof(*ifsp));
		/*ifsp->next = NULL; - ckzalloc did it */
		ifslastp->next = ifsp;
		INT_ON;
	}
	ifslastp = ifsp;
	ifslastp->begoff = start;
	ifslastp->endoff = end;
	ifslastp->nulonly = nulonly;
}

static void
removerecordregions(int endoff)
{
	if (ifslastp == NULL)
		return;

	if (ifsfirst.endoff > endoff) {
		while (ifsfirst.next) {
			struct ifsregion *ifsp;
			INT_OFF;
			ifsp = ifsfirst.next->next;
			free(ifsfirst.next);
			ifsfirst.next = ifsp;
			INT_ON;
		}
		if (ifsfirst.begoff > endoff) {
			ifslastp = NULL;
		} else {
			ifslastp = &ifsfirst;
			ifsfirst.endoff = endoff;
		}
		return;
	}

	ifslastp = &ifsfirst;
	while (ifslastp->next && ifslastp->next->begoff < endoff)
		ifslastp = ifslastp->next;
	while (ifslastp->next) {
		struct ifsregion *ifsp;
		INT_OFF;
		ifsp = ifslastp->next->next;
		free(ifslastp->next);
		ifslastp->next = ifsp;
		INT_ON;
	}
	if (ifslastp->endoff > endoff)
		ifslastp->endoff = endoff;
}

static char *
exptilde(char *startp, char *p, int flags)
{
	unsigned char c;
	char *name;
	struct passwd *pw;
	const char *home;
	int quotes = flags & QUOTES_ESC;

	name = p + 1;

	while ((c = *++p) != '\0') {
		switch (c) {
		case CTLESC:
			return startp;
		case CTLQUOTEMARK:
			return startp;
		case ':':
			if (flags & EXP_VARTILDE)
				goto done;
			break;
		case '/':
		case CTLENDVAR:
			goto done;
		}
	}
 done:
	*p = '\0';
	if (*name == '\0') {
		home = lookupvar("HOME");
	} else {
		pw = getpwnam(name);
		if (pw == NULL)
			goto lose;
		home = pw->pw_dir;
	}
	if (!home || !*home)
		goto lose;
	*p = c;
	strtodest(home, SQSYNTAX, quotes);
	return p;
 lose:
	*p = c;
	return startp;
}

/*
 * Execute a command inside back quotes.  If it's a builtin command, we
 * want to save its output in a block obtained from malloc.  Otherwise
 * we fork off a subprocess and get the output of the command via a pipe.
 * Should be called with interrupts off.
 */
struct backcmd {                /* result of evalbackcmd */
	int fd;                 /* file descriptor to read from */
	int nleft;              /* number of chars in buffer */
	char *buf;              /* buffer */
	IF_PLATFORM_MINGW32(struct forkshell fs);
	struct job *jp;         /* job structure for command */
};

/* These forward decls are needed to use "eval" code for backticks handling: */
#define EV_EXIT 01              /* exit after evaluating tree */
static int evaltree(union node *, int);

static void FAST_FUNC
evalbackcmd(union node *n, struct backcmd *result)
{
	int pip[2];
	struct job *jp;

	result->fd = -1;
	result->buf = NULL;
	result->nleft = 0;
	IF_PLATFORM_MINGW32(memset(&result->fs, 0, sizeof(result->fs)));
	result->jp = NULL;
	if (n == NULL) {
		goto out;
	}

	if (pipe(pip) < 0)
		ash_msg_and_raise_error("pipe call failed");
	jp = makejob(/*n,*/ 1);
#if ENABLE_PLATFORM_MINGW32
	result->fs.fpid = FS_EVALBACKCMD;
	result->fs.n = n;
	result->fs.fd[0] = pip[0];
	result->fs.fd[1] = pip[1];
	if (spawn_forkshell(jp, &result->fs, FORK_NOJOB) < 0)
		ash_msg_and_raise_error("unable to spawn shell");
#else
	if (forkshell(jp, n, FORK_NOJOB) == 0) {
		/* child */
		FORCE_INT_ON;
		close(pip[0]);
		if (pip[1] != 1) {
			/*close(1);*/
			dup2_or_raise(pip[1], 1);
			close(pip[1]);
		}
/* TODO: eflag clearing makes the following not abort:
 *  ash -c 'set -e; z=$(false;echo foo); echo $z'
 * which is what bash does (unless it is in POSIX mode).
 * dash deleted "eflag = 0" line in the commit
 *  Date: Mon, 28 Jun 2010 17:11:58 +1000
 *  [EVAL] Don't clear eflag in evalbackcmd
 * For now, preserve bash-like behavior, it seems to be somewhat more useful:
 */
		eflag = 0;
		ifsfree();
		evaltree(n, EV_EXIT); /* actually evaltreenr... */
		/* NOTREACHED */
	}
#endif
	/* parent */
	close(pip[1]);
	result->fd = pip[0];
	result->jp = jp;

 out:
	TRACE(("evalbackcmd done: fd=%d buf=0x%x nleft=%d jp=0x%x\n",
		result->fd, result->buf, result->nleft, result->jp));
}

/*
 * Expand stuff in backwards quotes.
 */
static void
expbackq(union node *cmd, int flag)
{
	struct backcmd in;
	int i;
	char buf[128];
	char *p;
	char *dest;
	int startloc;
	int syntax = flag & EXP_QUOTED ? DQSYNTAX : BASESYNTAX;
	struct stackmark smark;

	INT_OFF;
	startloc = expdest - (char *)stackblock();
	pushstackmark(&smark, startloc);
	evalbackcmd(cmd, &in);
	popstackmark(&smark);

	p = in.buf;
	i = in.nleft;
	if (i == 0)
		goto read;
	for (;;) {
		memtodest(p, i, syntax, flag & QUOTES_ESC);
 read:
		if (in.fd < 0)
			break;
		i = nonblock_immune_read(in.fd, buf, sizeof(buf));
		TRACE(("expbackq: read returns %d\n", i));
		if (i <= 0)
			break;
		p = buf;
	}

	free(in.buf);
	if (in.fd >= 0) {
		close(in.fd);
		back_exitstatus = waitforjob(in.jp);
	}
	INT_ON;

	/* Eat all trailing newlines */
	dest = expdest;
	for (; dest > (char *)stackblock() && (dest[-1] == '\n' ||
			(ENABLE_PLATFORM_MINGW32 && dest[-1] == '\r'));)
		STUNPUTC(dest);
	expdest = dest;

	if (!(flag & EXP_QUOTED))
		recordregion(startloc, dest - (char *)stackblock(), 0);
	TRACE(("evalbackq: size:%d:'%.*s'\n",
		(int)((dest - (char *)stackblock()) - startloc),
		(int)((dest - (char *)stackblock()) - startloc),
		stackblock() + startloc));
}

#if ENABLE_FEATURE_SH_MATH
/*
 * Expand arithmetic expression.  Backup to start of expression,
 * evaluate, place result in (backed up) result, adjust string position.
 */
static void
expari(int flag)
{
	char *p, *start;
	int begoff;
	int len;

	/* ifsfree(); */

	/*
	 * This routine is slightly over-complicated for
	 * efficiency.  Next we scan backwards looking for the
	 * start of arithmetic.
	 */
	start = stackblock();
	p = expdest - 1;
	*p = '\0';
	p--;
	while (1) {
		int esc;

		while ((unsigned char)*p != CTLARI) {
			p--;
#if DEBUG
			if (p < start) {
				ash_msg_and_raise_error("missing CTLARI (shouldn't happen)");
			}
#endif
		}

		esc = esclen(start, p);
		if (!(esc % 2)) {
			break;
		}

		p -= esc + 1;
	}

	begoff = p - start;

	removerecordregions(begoff);

	expdest = p;

	if (flag & QUOTES_ESC)
		rmescapes(p + 1, 0);

	len = cvtnum(ash_arith(p + 1));

	if (!(flag & EXP_QUOTED))
		recordregion(begoff, begoff + len, 0);
}
#endif

/* argstr needs it */
static char *evalvar(char *p, int flags, struct strlist *var_str_list);

/*
 * Perform variable and command substitution.  If EXP_FULL is set, output CTLESC
 * characters to allow for further processing.  Otherwise treat
 * $@ like $* since no splitting will be performed.
 *
 * var_str_list (can be NULL) is a list of "VAR=val" strings which take precedence
 * over shell varables. Needed for "A=a B=$A; echo $B" case - we use it
 * for correct expansion of "B=$A" word.
 */
static void
argstr(char *p, int flags, struct strlist *var_str_list)
{
	static const char spclchars[] ALIGN1 = {
		'=',
		':',
		CTLQUOTEMARK,
		CTLENDVAR,
		CTLESC,
		CTLVAR,
		CTLBACKQ,
#if ENABLE_FEATURE_SH_MATH
		CTLENDARI,
#endif
		'\0'
	};
	const char *reject = spclchars;
	int breakall = (flags & (EXP_WORD | EXP_QUOTED)) == EXP_WORD;
	int inquotes;
	size_t length;
	int startloc;

	if (!(flags & EXP_VARTILDE)) {
		reject += 2;
	} else if (flags & EXP_VARTILDE2) {
		reject++;
	}
	inquotes = 0;
	length = 0;
	if (flags & EXP_TILDE) {
		char *q;

		flags &= ~EXP_TILDE;
 tilde:
		q = p;
		if (*q == '~')
			p = exptilde(p, q, flags);
	}
 start:
	startloc = expdest - (char *)stackblock();
	for (;;) {
		unsigned char c;

		length += strcspn(p + length, reject);
		c = p[length];
		if (c) {
			if (!(c & 0x80)
			IF_FEATURE_SH_MATH(|| c == CTLENDARI)
			) {
				/* c == '=' || c == ':' || c == CTLENDARI */
				length++;
			}
		}
		if (length > 0) {
			int newloc;
			expdest = stack_nputstr(p, length, expdest);
			newloc = expdest - (char *)stackblock();
			if (breakall && !inquotes && newloc > startloc) {
				recordregion(startloc, newloc, 0);
			}
			startloc = newloc;
		}
		p += length + 1;
		length = 0;

		switch (c) {
		case '\0':
			goto breakloop;
		case '=':
			if (flags & EXP_VARTILDE2) {
				p--;
				continue;
			}
			flags |= EXP_VARTILDE2;
			reject++;
			/* fall through */
		case ':':
			/*
			 * sort of a hack - expand tildes in variable
			 * assignments (after the first '=' and after ':'s).
			 */
			if (*--p == '~') {
				goto tilde;
			}
			continue;
		}

		switch (c) {
		case CTLENDVAR: /* ??? */
			goto breakloop;
		case CTLQUOTEMARK:
			inquotes ^= EXP_QUOTED;
			/* "$@" syntax adherence hack */
			if (inquotes && !memcmp(p, dolatstr + 1, DOLATSTRLEN - 1)) {
				p = evalvar(p + 1, flags | inquotes, /* var_str_list: */ NULL) + 1;
				goto start;
			}
 addquote:
			if (flags & QUOTES_ESC) {
				p--;
				length++;
				startloc++;
			}
			break;
		case CTLESC:
			startloc++;
			length++;

			/*
			 * Quoted parameter expansion pattern: remove quote
			 * unless inside inner quotes or we have a literal
			 * backslash.
			 */
			if (((flags | inquotes) & (EXP_QPAT | EXP_QUOTED)) ==
			    EXP_QPAT && *p != '\\')
				break;

			goto addquote;
		case CTLVAR:
			TRACE(("argstr: evalvar('%s')\n", p));
			p = evalvar(p, flags | inquotes, var_str_list);
			TRACE(("argstr: evalvar:'%s'\n", (char *)stackblock()));
			goto start;
		case CTLBACKQ:
			expbackq(argbackq->n, flags | inquotes);
			argbackq = argbackq->next;
			goto start;
#if ENABLE_FEATURE_SH_MATH
		case CTLENDARI:
			p--;
			expari(flags | inquotes);
			goto start;
#endif
		}
	}
 breakloop: ;
}

static char *
scanleft(char *startp, char *rmesc, char *rmescend UNUSED_PARAM,
		char *pattern, int quotes, int zero)
{
	char *loc, *loc2;
	char c;

	loc = startp;
	loc2 = rmesc;
	do {
		int match;
		const char *s = loc2;

		c = *loc2;
		if (zero) {
			*loc2 = '\0';
			s = rmesc;
		}
		match = pmatch(pattern, s);

		*loc2 = c;
		if (match)
			return loc;
		if (quotes && (unsigned char)*loc == CTLESC)
			loc++;
		loc++;
		loc2++;
	} while (c);
	return NULL;
}

static char *
scanright(char *startp, char *rmesc, char *rmescend,
		char *pattern, int quotes, int match_at_start)
{
#if !ENABLE_ASH_OPTIMIZE_FOR_SIZE
	int try2optimize = match_at_start;
#endif
	int esc = 0;
	char *loc;
	char *loc2;

	/* If we called by "${v/pattern/repl}" or "${v//pattern/repl}":
	 * startp="escaped_value_of_v" rmesc="raw_value_of_v"
	 * rmescend=""(ptr to NUL in rmesc) pattern="pattern" quotes=match_at_start=1
	 * Logic:
	 * loc starts at NUL at the end of startp, loc2 starts at the end of rmesc,
	 * and on each iteration they go back two/one char until they reach the beginning.
	 * We try to find a match in "raw_value_of_v", "raw_value_of_", "raw_value_of" etc.
	 */
	/* TODO: document in what other circumstances we are called. */

	for (loc = pattern - 1, loc2 = rmescend; loc >= startp; loc2--) {
		int match;
		char c = *loc2;
		const char *s = loc2;
		if (match_at_start) {
			*loc2 = '\0';
			s = rmesc;
		}
		match = pmatch(pattern, s);
		//bb_error_msg("pmatch(pattern:'%s',s:'%s'):%d", pattern, s, match);
		*loc2 = c;
		if (match)
			return loc;
#if !ENABLE_ASH_OPTIMIZE_FOR_SIZE
		if (try2optimize) {
			/* Maybe we can optimize this:
			 * if pattern ends with unescaped *, we can avoid checking
			 * shorter strings: if "foo*" doesnt match "raw_value_of_v",
			 * it wont match truncated "raw_value_of_" strings too.
			 */
			unsigned plen = strlen(pattern);
			/* Does it end with "*"? */
			if (plen != 0 && pattern[--plen] == '*') {
				/* "xxxx*" is not escaped */
				/* "xxx\*" is escaped */
				/* "xx\\*" is not escaped */
				/* "x\\\*" is escaped */
				int slashes = 0;
				while (plen != 0 && pattern[--plen] == '\\')
					slashes++;
				if (!(slashes & 1))
					break; /* ends with unescaped "*" */
			}
			try2optimize = 0;
		}
#endif
		loc--;
		if (quotes) {
			if (--esc < 0) {
				esc = esclen(startp, loc);
			}
			if (esc % 2) {
				esc--;
				loc--;
			}
		}
	}
	return NULL;
}

static void varunset(const char *, const char *, const char *, int) NORETURN;
static void
varunset(const char *end, const char *var, const char *umsg, int varflags)
{
	const char *msg;
	const char *tail;

	tail = nullstr;
	msg = "parameter not set";
	if (umsg) {
		if ((unsigned char)*end == CTLENDVAR) {
			if (varflags & VSNUL)
				tail = " or null";
		} else {
			msg = umsg;
		}
	}
	ash_msg_and_raise_error("%.*s: %s%s", (int)(end - var - 1), var, msg, tail);
}

static const char *
subevalvar(char *p, char *varname, int strloc, int subtype,
		int startloc, int varflags, int flag, struct strlist *var_str_list)
{
	struct nodelist *saveargbackq = argbackq;
	int quotes = flag & QUOTES_ESC;
	char *startp;
	char *loc;
	char *rmesc, *rmescend;
	char *str;
	IF_ASH_BASH_COMPAT(char *repl = NULL;)
	IF_ASH_BASH_COMPAT(int pos, len, orig_len;)
	int amount, resetloc;
	IF_ASH_BASH_COMPAT(int workloc;)
	int zero;
	char *(*scan)(char*, char*, char*, char*, int, int);

	//bb_error_msg("subevalvar(p:'%s',varname:'%s',strloc:%d,subtype:%d,startloc:%d,varflags:%x,quotes:%d)",
	//		p, varname, strloc, subtype, startloc, varflags, quotes);

	argstr(p, EXP_TILDE | (subtype != VSASSIGN && subtype != VSQUESTION ?
			(flag & (EXP_QUOTED | EXP_QPAT) ? EXP_QPAT : EXP_CASE) : 0),
			var_str_list);
	STPUTC('\0', expdest);
	argbackq = saveargbackq;
	startp = (char *)stackblock() + startloc;

	switch (subtype) {
	case VSASSIGN:
		setvar0(varname, startp);
		amount = startp - expdest;
		STADJUST(amount, expdest);
		return startp;

	case VSQUESTION:
		varunset(p, varname, startp, varflags);
		/* NOTREACHED */

#if ENABLE_ASH_BASH_COMPAT
	case VSSUBSTR:
//TODO: support more general format ${v:EXPR:EXPR},
// where EXPR follows $(()) rules
		loc = str = stackblock() + strloc;
		/* Read POS in ${var:POS:LEN} */
		pos = atoi(loc); /* number(loc) errors out on "1:4" */
		len = str - startp - 1;

		/* *loc != '\0', guaranteed by parser */
		if (quotes) {
			char *ptr;

			/* Adjust the length by the number of escapes */
			for (ptr = startp; ptr < (str - 1); ptr++) {
				if ((unsigned char)*ptr == CTLESC) {
					len--;
					ptr++;
				}
			}
		}
		orig_len = len;

		if (*loc++ == ':') {
			/* ${var::LEN} */
			len = number(loc);
		} else {
			/* Skip POS in ${var:POS:LEN} */
			len = orig_len;
			while (*loc && *loc != ':') {
				/* TODO?
				 * bash complains on: var=qwe; echo ${var:1a:123}
				if (!isdigit(*loc))
					ash_msg_and_raise_error(msg_illnum, str);
				 */
				loc++;
			}
			if (*loc++ == ':') {
				len = number(loc);
			}
		}
		if (pos < 0) {
			/* ${VAR:$((-n)):l} starts n chars from the end */
			pos = orig_len + pos;
		}
		if ((unsigned)pos >= orig_len) {
			/* apart from obvious ${VAR:999999:l},
			 * covers ${VAR:$((-9999999)):l} - result is ""
			 * (bash-compat)
			 */
			pos = 0;
			len = 0;
		}
		if (len > (orig_len - pos))
			len = orig_len - pos;

		for (str = startp; pos; str++, pos--) {
			if (quotes && (unsigned char)*str == CTLESC)
				str++;
		}
		for (loc = startp; len; len--) {
			if (quotes && (unsigned char)*str == CTLESC)
				*loc++ = *str++;
			*loc++ = *str++;
		}
		*loc = '\0';
		amount = loc - expdest;
		STADJUST(amount, expdest);
		return loc;
#endif
	}

	resetloc = expdest - (char *)stackblock();

	/* We'll comeback here if we grow the stack while handling
	 * a VSREPLACE or VSREPLACEALL, since our pointers into the
	 * stack will need rebasing, and we'll need to remove our work
	 * areas each time
	 */
 IF_ASH_BASH_COMPAT(restart:)

	amount = expdest - ((char *)stackblock() + resetloc);
	STADJUST(-amount, expdest);
	startp = (char *)stackblock() + startloc;

	rmesc = startp;
	rmescend = (char *)stackblock() + strloc;
	if (quotes) {
		rmesc = rmescapes(startp, RMESCAPE_ALLOC | RMESCAPE_GROW);
		if (rmesc != startp) {
			rmescend = expdest;
			startp = (char *)stackblock() + startloc;
		}
	}
	rmescend--;
	str = (char *)stackblock() + strloc;
	/*
	 * Example: v='a\bc'; echo ${v/\\b/_\\_\z_}
	 * The result is a_\_z_c (not a\_\_z_c)!
	 *
	 * The search pattern and replace string treat backslashes differently!
	 * RMESCAPE_SLASH causes preglob to work differently on the pattern
	 * and string.  It's only used on the first call.
	 */
	preglob(str, IF_ASH_BASH_COMPAT(
		(subtype == VSREPLACE || subtype == VSREPLACEALL) && !repl ?
			RMESCAPE_SLASH :) 0);

#if ENABLE_ASH_BASH_COMPAT
	workloc = expdest - (char *)stackblock();
	if (subtype == VSREPLACE || subtype == VSREPLACEALL) {
		char *idx, *end;

		if (!repl) {
			repl = strchr(str, CTLESC);
			if (repl)
				*repl++ = '\0';
			else
				repl = nullstr;
		}
		//bb_error_msg("str:'%s' repl:'%s'", str, repl);

		/* If there's no pattern to match, return the expansion unmolested */
		if (str[0] == '\0')
			return NULL;

		len = 0;
		idx = startp;
		end = str - 1;
		while (idx < end) {
 try_to_match:
			loc = scanright(idx, rmesc, rmescend, str, quotes, 1);
			//bb_error_msg("scanright('%s'):'%s'", str, loc);
			if (!loc) {
				/* No match, advance */
				char *restart_detect = stackblock();
 skip_matching:
				STPUTC(*idx, expdest);
				if (quotes && (unsigned char)*idx == CTLESC) {
					idx++;
					len++;
					STPUTC(*idx, expdest);
				}
				if (stackblock() != restart_detect)
					goto restart;
				idx++;
				len++;
				rmesc++;
				/* continue; - prone to quadratic behavior, smarter code: */
				if (idx >= end)
					break;
				if (str[0] == '*') {
					/* Pattern is "*foo". If "*foo" does not match "long_string",
					 * it would never match "ong_string" etc, no point in trying.
					 */
					goto skip_matching;
				}
				goto try_to_match;
			}

			if (subtype == VSREPLACEALL) {
				while (idx < loc) {
					if (quotes && (unsigned char)*idx == CTLESC)
						idx++;
					idx++;
					rmesc++;
				}
			} else {
				idx = loc;
			}

			//bb_error_msg("repl:'%s'", repl);
			for (loc = (char*)repl; *loc; loc++) {
				char *restart_detect = stackblock();
				if (quotes && *loc == '\\') {
					STPUTC(CTLESC, expdest);
					len++;
				}
				STPUTC(*loc, expdest);
				if (stackblock() != restart_detect)
					goto restart;
				len++;
			}

			if (subtype == VSREPLACE) {
				//bb_error_msg("tail:'%s', quotes:%x", idx, quotes);
				while (*idx) {
					char *restart_detect = stackblock();
					STPUTC(*idx, expdest);
					if (stackblock() != restart_detect)
						goto restart;
					len++;
					idx++;
				}
				break;
			}
		}

		/* We've put the replaced text into a buffer at workloc, now
		 * move it to the right place and adjust the stack.
		 */
		STPUTC('\0', expdest);
		startp = (char *)stackblock() + startloc;
		memmove(startp, (char *)stackblock() + workloc, len + 1);
		//bb_error_msg("startp:'%s'", startp);
		amount = expdest - (startp + len);
		STADJUST(-amount, expdest);
		return startp;
	}
#endif /* ENABLE_ASH_BASH_COMPAT */

	subtype -= VSTRIMRIGHT;
#if DEBUG
	if (subtype < 0 || subtype > 7)
		abort();
#endif
	/* zero = (subtype == VSTRIMLEFT || subtype == VSTRIMLEFTMAX) */
	zero = subtype >> 1;
	/* VSTRIMLEFT/VSTRIMRIGHTMAX -> scanleft */
	scan = (subtype & 1) ^ zero ? scanleft : scanright;

	loc = scan(startp, rmesc, rmescend, str, quotes, zero);
	if (loc) {
		if (zero) {
			memmove(startp, loc, str - loc);
			loc = startp + (str - loc) - 1;
		}
		*loc = '\0';
		amount = loc - expdest;
		STADJUST(amount, expdest);
	}
	return loc;
}

/*
 * Add the value of a specialized variable to the stack string.
 * name parameter (examples):
 * ash -c 'echo $1'      name:'1='
 * ash -c 'echo $qwe'    name:'qwe='
 * ash -c 'echo $$'      name:'$='
 * ash -c 'echo ${$}'    name:'$='
 * ash -c 'echo ${$##q}' name:'$=q'
 * ash -c 'echo ${#$}'   name:'$='
 * note: examples with bad shell syntax:
 * ash -c 'echo ${#$1}'  name:'$=1'
 * ash -c 'echo ${#1#}'  name:'1=#'
 */
static NOINLINE ssize_t
varvalue(char *name, int varflags, int flags, struct strlist *var_str_list, int *quotedp)
{
	const char *p;
	int num;
	int i;
	ssize_t len = 0;
	int sep;
	int quoted = *quotedp;
	int subtype = varflags & VSTYPE;
	int discard = subtype == VSPLUS || subtype == VSLENGTH;
	int quotes = (discard ? 0 : (flags & QUOTES_ESC)) | QUOTES_KEEPNUL;
	int syntax;

	sep = (flags & EXP_FULL) << CHAR_BIT;
	syntax = quoted ? DQSYNTAX : BASESYNTAX;

	switch (*name) {
	case '$':
		num = rootpid;
		goto numvar;
	case '?':
		num = exitstatus;
		goto numvar;
	case '#':
		num = shellparam.nparam;
		goto numvar;
	case '!':
		num = backgndpid;
		if (num == 0)
			return -1;
 numvar:
		len = cvtnum(num);
		goto check_1char_name;
	case '-':
		expdest = makestrspace(NOPTS, expdest);
		for (i = NOPTS - 1; i >= 0; i--) {
			if (optlist[i]) {
				USTPUTC(optletters(i), expdest);
				len++;
			}
		}
 check_1char_name:
#if 0
		/* handles cases similar to ${#$1} */
		if (name[2] != '\0')
			raise_error_syntax("bad substitution");
#endif
		break;
	case '@':
		if (quoted && sep)
			goto param;
		/* fall through */
	case '*': {
		char **ap;
		char sepc;

		if (quoted)
			sep = 0;
		sep |= ifsset() ? ifsval()[0] : ' ';
 param:
		sepc = sep;
		*quotedp = !sepc;
		ap = shellparam.p;
		if (!ap)
			return -1;
		while ((p = *ap++) != NULL) {
			len += strtodest(p, syntax, quotes);

			if (*ap && sep) {
				len++;
				memtodest(&sepc, 1, syntax, quotes);
			}
		}
		break;
	} /* case '*' */
	case '0':
	case '1':
	case '2':
	case '3':
	case '4':
	case '5':
	case '6':
	case '7':
	case '8':
	case '9':
		num = atoi(name); /* number(name) fails on ${N#str} etc */
		if (num < 0 || num > shellparam.nparam)
			return -1;
		p = num ? shellparam.p[num - 1] : arg0;
		goto value;
	default:
		/* NB: name has form "VAR=..." */

		/* "A=a B=$A" case: var_str_list is a list of "A=a" strings
		 * which should be considered before we check variables. */
		if (var_str_list) {
			unsigned name_len = (strchrnul(name, '=') - name) + 1;
			p = NULL;
			do {
				char *str, *eq;
				str = var_str_list->text;
				eq = strchr(str, '=');
				if (!eq) /* stop at first non-assignment */
					break;
				eq++;
				if (name_len == (unsigned)(eq - str)
				 && strncmp(str, name, name_len) == 0
				) {
					p = eq;
					/* goto value; - WRONG! */
					/* think "A=1 A=2 B=$A" */
				}
				var_str_list = var_str_list->next;
			} while (var_str_list);
			if (p)
				goto value;
		}
		p = lookupvar(name);
 value:
		if (!p)
			return -1;

		len = strtodest(p, syntax, quotes);
#if ENABLE_UNICODE_SUPPORT
		if (subtype == VSLENGTH && len > 0) {
			reinit_unicode_for_ash();
			if (unicode_status == UNICODE_ON) {
				STADJUST(-len, expdest);
				discard = 0;
				len = unicode_strlen(p);
			}
		}
#endif
		break;
	}

	if (discard)
		STADJUST(-len, expdest);
	return len;
}

/*
 * Expand a variable, and return a pointer to the next character in the
 * input string.
 */
static char *
evalvar(char *p, int flag, struct strlist *var_str_list)
{
	char varflags;
	char subtype;
	int quoted;
	char easy;
	char *var;
	int patloc;
	int startloc;
	ssize_t varlen;

	varflags = (unsigned char) *p++;
	subtype = varflags & VSTYPE;

	if (!subtype)
		raise_error_syntax("bad substitution");

	quoted = flag & EXP_QUOTED;
	var = p;
	easy = (!quoted || (*var == '@' && shellparam.nparam));
	startloc = expdest - (char *)stackblock();
	p = strchr(p, '=') + 1; //TODO: use var_end(p)?

 again:
	varlen = varvalue(var, varflags, flag, var_str_list, &quoted);
	if (varflags & VSNUL)
		varlen--;

	if (subtype == VSPLUS) {
		varlen = -1 - varlen;
		goto vsplus;
	}

	if (subtype == VSMINUS) {
 vsplus:
		if (varlen < 0) {
			argstr(
				p,
				flag | EXP_TILDE | EXP_WORD,
				var_str_list
			);
			goto end;
		}
		goto record;
	}

	if (subtype == VSASSIGN || subtype == VSQUESTION) {
		if (varlen >= 0)
			goto record;

		subevalvar(p, var, 0, subtype, startloc, varflags,
			   flag & ~QUOTES_ESC, var_str_list);
		varflags &= ~VSNUL;
		/*
		 * Remove any recorded regions beyond
		 * start of variable
		 */
		removerecordregions(startloc);
		goto again;
	}

	if (varlen < 0 && uflag)
		varunset(p, var, 0, 0);

	if (subtype == VSLENGTH) {
		cvtnum(varlen > 0 ? varlen : 0);
		goto record;
	}

	if (subtype == VSNORMAL) {
 record:
		if (!easy)
			goto end;
		recordregion(startloc, expdest - (char *)stackblock(), quoted);
		goto end;
	}

#if DEBUG
	switch (subtype) {
	case VSTRIMLEFT:
	case VSTRIMLEFTMAX:
	case VSTRIMRIGHT:
	case VSTRIMRIGHTMAX:
#if ENABLE_ASH_BASH_COMPAT
	case VSSUBSTR:
	case VSREPLACE:
	case VSREPLACEALL:
#endif
		break;
	default:
		abort();
	}
#endif

	if (varlen >= 0) {
		/*
		 * Terminate the string and start recording the pattern
		 * right after it
		 */
		STPUTC('\0', expdest);
		patloc = expdest - (char *)stackblock();
		if (NULL == subevalvar(p, /* varname: */ NULL, patloc, subtype,
				startloc, varflags, flag, var_str_list)) {
			int amount = expdest - (
				(char *)stackblock() + patloc - 1
			);
			STADJUST(-amount, expdest);
		}
		/* Remove any recorded regions beyond start of variable */
		removerecordregions(startloc);
		goto record;
	}

 end:
	if (subtype != VSNORMAL) {      /* skip to end of alternative */
		int nesting = 1;
		for (;;) {
			unsigned char c = *p++;
			if (c == CTLESC)
				p++;
			else if (c == CTLBACKQ) {
				if (varlen >= 0)
					argbackq = argbackq->next;
			} else if (c == CTLVAR) {
				if ((*p++ & VSTYPE) != VSNORMAL)
					nesting++;
			} else if (c == CTLENDVAR) {
				if (--nesting == 0)
					break;
			}
		}
	}
	return p;
}

/*
 * Add a file name to the list.
 */
static void
addfname(const char *name)
{
	struct strlist *sp;

	sp = stzalloc(sizeof(*sp));
	sp->text = sstrdup(name);
	*exparg.lastp = sp;
	exparg.lastp = &sp->next;
}

/* If we want to use glob() from libc... */
#if !ENABLE_ASH_INTERNAL_GLOB

/* Add the result of glob() to the list */
static void
addglob(const glob_t *pglob)
{
	char **p = pglob->gl_pathv;

	do {
		addfname(*p);
	} while (*++p);
}
static void
expandmeta(struct strlist *str /*, int flag*/)
{
	/* TODO - EXP_REDIR */

	while (str) {
		char *p;
		glob_t pglob;
		int i;

		if (fflag)
			goto nometa;

		/* Avoid glob() (and thus, stat() et al) for words like "echo" */
		p = str->text;
		while (*p) {
			if (*p == '*')
				goto need_glob;
			if (*p == '?')
				goto need_glob;
			if (*p == '[')
				goto need_glob;
			p++;
		}
		goto nometa;

 need_glob:
		INT_OFF;
		p = preglob(str->text, RMESCAPE_ALLOC | RMESCAPE_HEAP);
// GLOB_NOMAGIC (GNU): if no *?[ chars in pattern, return it even if no match
// GLOB_NOCHECK: if no match, return unchanged pattern (sans \* escapes?)
//
// glibc 2.24.90 glob(GLOB_NOMAGIC) does not remove backslashes used for escaping:
// if you pass it "file\?", it returns "file\?", not "file?", if no match.
// Which means you need to unescape the string, right? Not so fast:
// if there _is_ a file named "file\?" (with backslash), it is returned
// as "file\?" too (whichever pattern you used to find it, say, "file*").
// You DONT KNOW by looking at the result whether you need to unescape it.
//
// Worse, globbing of "file\?" in a directory with two files, "file?" and "file\?",
// returns "file\?" - which is WRONG: "file\?" pattern matches "file?" file.
// Without GLOB_NOMAGIC, this works correctly ("file?" is returned as a match).
// With GLOB_NOMAGIC | GLOB_NOCHECK, this also works correctly.
//		i = glob(p, GLOB_NOMAGIC | GLOB_NOCHECK, NULL, &pglob);
//		i = glob(p, GLOB_NOMAGIC, NULL, &pglob);
		i = glob(p, 0, NULL, &pglob);
		//bb_error_msg("glob('%s'):%d '%s'...", p, i, pglob.gl_pathv ? pglob.gl_pathv[0] : "-");
		if (p != str->text)
			free(p);
		switch (i) {
		case 0:
#if 0 // glibc 2.24.90 bug? Patterns like "*/file", when match, don't set GLOB_MAGCHAR
			/* GLOB_MAGCHAR is set if *?[ chars were seen (GNU) */
			if (!(pglob.gl_flags & GLOB_MAGCHAR))
				goto nometa2;
#endif
			addglob(&pglob);
			globfree(&pglob);
			INT_ON;
			break;
		case GLOB_NOMATCH:
 //nometa2:
			globfree(&pglob);
			INT_ON;
 nometa:
			*exparg.lastp = str;
			rmescapes(str->text, 0);
			exparg.lastp = &str->next;
			break;
		default:	/* GLOB_NOSPACE */
			globfree(&pglob);
			INT_ON;
			ash_msg_and_raise_error(bb_msg_memory_exhausted);
		}
		str = str->next;
	}
}

#else
/* ENABLE_ASH_INTERNAL_GLOB: Homegrown globbing code. (dash also has both, uses homegrown one.) */

/*
 * Do metacharacter (i.e. *, ?, [...]) expansion.
 */
static void
expmeta(char *expdir, char *enddir, char *name)
{
	char *p;
	const char *cp;
	char *start;
	char *endname;
	int metaflag;
	struct stat statb;
	DIR *dirp;
	struct dirent *dp;
	int atend;
	int matchdot;
	int esc;

	metaflag = 0;
	start = name;
	for (p = name; esc = 0, *p; p += esc + 1) {
		if (*p == '*' || *p == '?')
			metaflag = 1;
		else if (*p == '[') {
			char *q = p + 1;
			if (*q == '!')
				q++;
			for (;;) {
				if (*q == '\\')
					q++;
				if (*q == '/' || *q == '\0')
					break;
				if (*++q == ']') {
					metaflag = 1;
					break;
				}
			}
		} else {
			if (*p == '\\')
				esc++;
			if (p[esc] == '/') {
				if (metaflag)
					break;
				start = p + esc + 1;
			}
		}
	}
	if (metaflag == 0) {    /* we've reached the end of the file name */
		if (enddir != expdir)
			metaflag++;
		p = name;
		do {
			if (*p == '\\')
				p++;
			*enddir++ = *p;
		} while (*p++);
		if (metaflag == 0 || lstat(expdir, &statb) >= 0)
			addfname(expdir);
		return;
	}
	endname = p;
	if (name < start) {
		p = name;
		do {
			if (*p == '\\')
				p++;
			*enddir++ = *p++;
		} while (p < start);
	}
	if (enddir == expdir) {
		cp = ".";
	} else if (enddir == expdir + 1 && *expdir == '/') {
		cp = "/";
	} else {
		cp = expdir;
		enddir[-1] = '\0';
	}
	dirp = opendir(cp);
	if (dirp == NULL)
		return;
	if (enddir != expdir)
		enddir[-1] = '/';
	if (*endname == 0) {
		atend = 1;
	} else {
		atend = 0;
		*endname = '\0';
		endname += esc + 1;
	}
	matchdot = 0;
	p = start;
	if (*p == '\\')
		p++;
	if (*p == '.')
		matchdot++;
	while (!pending_int && (dp = readdir(dirp)) != NULL) {
		if (dp->d_name[0] == '.' && !matchdot)
			continue;
		if (pmatch(start, dp->d_name)) {
			if (atend) {
				strcpy(enddir, dp->d_name);
				addfname(expdir);
			} else {
				for (p = enddir, cp = dp->d_name; (*p++ = *cp++) != '\0';)
					continue;
				p[-1] = '/';
				expmeta(expdir, p, endname);
			}
		}
	}
	closedir(dirp);
	if (!atend)
		endname[-esc - 1] = esc ? '\\' : '/';
}

static struct strlist *
msort(struct strlist *list, int len)
{
	struct strlist *p, *q = NULL;
	struct strlist **lpp;
	int half;
	int n;

	if (len <= 1)
		return list;
	half = len >> 1;
	p = list;
	for (n = half; --n >= 0;) {
		q = p;
		p = p->next;
	}
	q->next = NULL;                 /* terminate first half of list */
	q = msort(list, half);          /* sort first half of list */
	p = msort(p, len - half);               /* sort second half */
	lpp = &list;
	for (;;) {
#if ENABLE_LOCALE_SUPPORT
		if (strcoll(p->text, q->text) < 0)
#else
		if (strcmp(p->text, q->text) < 0)
#endif
						{
			*lpp = p;
			lpp = &p->next;
			p = *lpp;
			if (p == NULL) {
				*lpp = q;
				break;
			}
		} else {
			*lpp = q;
			lpp = &q->next;
			q = *lpp;
			if (q == NULL) {
				*lpp = p;
				break;
			}
		}
	}
	return list;
}

/*
 * Sort the results of file name expansion.  It calculates the number of
 * strings to sort and then calls msort (short for merge sort) to do the
 * work.
 */
static struct strlist *
expsort(struct strlist *str)
{
	int len;
	struct strlist *sp;

	len = 0;
	for (sp = str; sp; sp = sp->next)
		len++;
	return msort(str, len);
}

static void
expandmeta(struct strlist *str /*, int flag*/)
{
	static const char metachars[] ALIGN1 = {
		'*', '?', '[', 0
	};
	/* TODO - EXP_REDIR */

	while (str) {
		char *expdir;
		struct strlist **savelastp;
		struct strlist *sp;
		char *p;

		if (fflag)
			goto nometa;
		if (!strpbrk(str->text, metachars))
			goto nometa;
		savelastp = exparg.lastp;

		INT_OFF;
		p = preglob(str->text, RMESCAPE_ALLOC | RMESCAPE_HEAP);
		{
			int i = strlen(str->text);
//BUGGY estimation of how long expanded name can be
			expdir = ckmalloc(i < 2048 ? 2048 : i+1);
		}
		expmeta(expdir, expdir, p);
		free(expdir);
		if (p != str->text)
			free(p);
		INT_ON;
		if (exparg.lastp == savelastp) {
			/*
			 * no matches
			 */
 nometa:
			*exparg.lastp = str;
			rmescapes(str->text, 0);
			exparg.lastp = &str->next;
		} else {
			*exparg.lastp = NULL;
			*savelastp = sp = expsort(*savelastp);
			while (sp->next != NULL)
				sp = sp->next;
			exparg.lastp = &sp->next;
		}
		str = str->next;
	}
}
#endif /* ENABLE_ASH_INTERNAL_GLOB */

/*
 * Perform variable substitution and command substitution on an argument,
 * placing the resulting list of arguments in arglist.  If EXP_FULL is true,
 * perform splitting and file name expansion.  When arglist is NULL, perform
 * here document expansion.
 */
static void
expandarg(union node *arg, struct arglist *arglist, int flag)
{
	struct strlist *sp;
	char *p;

	argbackq = arg->narg.backquote;
	STARTSTACKSTR(expdest);
	TRACE(("expandarg: argstr('%s',flags:%x)\n", arg->narg.text, flag));
	argstr(arg->narg.text, flag,
			/* var_str_list: */ arglist ? arglist->list : NULL);
	p = _STPUTC('\0', expdest);
	expdest = p - 1;
	if (arglist == NULL) {
		/* here document expanded */
		goto out;
	}
	p = grabstackstr(p);
	TRACE(("expandarg: p:'%s'\n", p));
	exparg.lastp = &exparg.list;
	/*
	 * TODO - EXP_REDIR
	 */
	if (flag & EXP_FULL) {
		ifsbreakup(p, &exparg);
		*exparg.lastp = NULL;
		exparg.lastp = &exparg.list;
		expandmeta(exparg.list /*, flag*/);
	} else {
		if (flag & EXP_REDIR) { /*XXX - for now, just remove escapes */
			rmescapes(p, 0);
			TRACE(("expandarg: rmescapes:'%s'\n", p));
		}
		sp = stzalloc(sizeof(*sp));
		sp->text = p;
		*exparg.lastp = sp;
		exparg.lastp = &sp->next;
	}
	*exparg.lastp = NULL;
	if (exparg.list) {
		*arglist->lastp = exparg.list;
		arglist->lastp = exparg.lastp;
	}

 out:
	ifsfree();
}

/*
 * Expand shell variables and backquotes inside a here document.
 */
static void
expandhere(union node *arg, int fd)
{
	expandarg(arg, (struct arglist *)NULL, EXP_QUOTED);
	full_write(fd, stackblock(), expdest - (char *)stackblock());
}

/*
 * Returns true if the pattern matches the string.
 */
static int
patmatch(char *pattern, const char *string)
{
	return pmatch(preglob(pattern, 0), string);
}

/*
 * See if a pattern matches in a case statement.
 */
static int
casematch(union node *pattern, char *val)
{
	struct stackmark smark;
	int result;

	setstackmark(&smark);
	argbackq = pattern->narg.backquote;
	STARTSTACKSTR(expdest);
	argstr(pattern->narg.text, EXP_TILDE | EXP_CASE,
			/* var_str_list: */ NULL);
	STACKSTRNUL(expdest);
	ifsfree();
	result = patmatch(stackblock(), val);
	popstackmark(&smark);
	return result;
}


/* ============ find_command */

struct builtincmd {
	const char *name;
	int (*builtin)(int, char **) FAST_FUNC;
	/* unsigned flags; */
};
#define IS_BUILTIN_SPECIAL(b) ((b)->name[0] & 1)
/* "regular" builtins always take precedence over commands,
 * regardless of PATH=....%builtin... position */
#define IS_BUILTIN_REGULAR(b) ((b)->name[0] & 2)
#define IS_BUILTIN_ASSIGN(b)  ((b)->name[0] & 4)

struct cmdentry {
	smallint cmdtype;       /* CMDxxx */
	union param {
		int index;
		/* index >= 0 for commands without path (slashes) */
		/* (TODO: what exactly does the value mean? PATH position?) */
		/* index == -1 for commands with slashes */
		/* index == (-2 - applet_no) for NOFORK applets */
		const struct builtincmd *cmd;
		struct funcnode *func;
	} u;
};
/* values of cmdtype */
#define CMDUNKNOWN      -1      /* no entry in table for command */
#define CMDNORMAL       0       /* command is an executable program */
#define CMDFUNCTION     1       /* command is a shell function */
#define CMDBUILTIN      2       /* command is a shell builtin */

/* action to find_command() */
#define DO_ERR          0x01    /* prints errors */
#define DO_ABS          0x02    /* checks absolute paths */
#define DO_NOFUNC       0x04    /* don't return shell functions, for command */
#define DO_ALTPATH      0x08    /* using alternate path */
#define DO_ALTBLTIN     0x20    /* %builtin in alt. path */

static void find_command(char *, struct cmdentry *, int, const char *);


/* ============ Hashing commands */

/*
 * When commands are first encountered, they are entered in a hash table.
 * This ensures that a full path search will not have to be done for them
 * on each invocation.
 *
 * We should investigate converting to a linear search, even though that
 * would make the command name "hash" a misnomer.
 */

struct tblentry {
	struct tblentry *next;  /* next entry in hash chain */
	union param param;      /* definition of builtin function */
	smallint cmdtype;       /* CMDxxx */
	char rehash;            /* if set, cd done since entry created */
	char cmdname[1];        /* name of command */
};

static struct tblentry **cmdtable;
#define INIT_G_cmdtable() do { \
	cmdtable = xzalloc(CMDTABLESIZE * sizeof(cmdtable[0])); \
} while (0)

static int builtinloc = -1;     /* index in path of %builtin, or -1 */


static void
tryexec(IF_FEATURE_SH_STANDALONE(int applet_no,) char *cmd, char **argv, char **envp)
{
#if ENABLE_FEATURE_SH_STANDALONE
	if (applet_no >= 0) {
		if (APPLET_IS_NOEXEC(applet_no)) {
			clearenv();
			while (*envp)
				putenv(*envp++);
			run_applet_no_and_exit(applet_no, argv);
		}
		/* re-exec ourselves with the new arguments */
		execve(bb_busybox_exec_path, argv, envp);
		/* If they called chroot or otherwise made the binary no longer
		 * executable, fall through */
	}
#endif

 repeat:
#ifdef SYSV
	do {
		execve(cmd, argv, envp);
	} while (errno == EINTR);
#else
	execve(cmd, argv, envp);
#endif
	if (cmd != (char*) bb_busybox_exec_path && errno == ENOEXEC) {
		/* Run "cmd" as a shell script:
		 * http://pubs.opengroup.org/onlinepubs/9699919799/utilities/V3_chap02.html
		 * "If the execve() function fails with ENOEXEC, the shell
		 * shall execute a command equivalent to having a shell invoked
		 * with the command name as its first operand,
		 * with any remaining arguments passed to the new shell"
		 *
		 * That is, do not use $SHELL, user's shell, or /bin/sh;
		 * just call ourselves.
		 *
		 * Note that bash reads ~80 chars of the file, and if it sees
		 * a zero byte before it sees newline, it doesn't try to
		 * interpret it, but fails with "cannot execute binary file"
		 * message and exit code 126. For one, this prevents attempts
		 * to interpret foreign ELF binaries as shell scripts.
		 */
		argv[0] = cmd;
		cmd = (char*) bb_busybox_exec_path;
		/* NB: this is only possible because all callers of shellexec()
		 * ensure that the argv[-1] slot exists!
		 */
		argv--;
		argv[0] = (char*) "ash";
		goto repeat;
	}
}

/*
 * Exec a program.  Never returns.  If you change this routine, you may
 * have to change the find_command routine as well.
 * argv[-1] must exist and be writable! See tryexec() for why.
 */
static void shellexec(char **, const char *, int) NORETURN;
static void
shellexec(char **argv, const char *path, int idx)
{
	char *cmdname;
	int e;
	char **envp;
	int exerrno;
	int applet_no = -1; /* used only by FEATURE_SH_STANDALONE */

	envp = listvars(VEXPORT, VUNSET, /*end:*/ NULL);
	if ((strchr(argv[0], '/') || (ENABLE_PLATFORM_MINGW32 && strchr(argv[0], '\\')))
#if ENABLE_FEATURE_SH_STANDALONE
	 || (applet_no = find_applet_by_name(argv[0])) >= 0
#endif
	) {
		tryexec(IF_FEATURE_SH_STANDALONE(applet_no,) argv[0], argv, envp);
		if (applet_no >= 0) {
			/* We tried execing ourself, but it didn't work.
			 * Maybe /proc/self/exe doesn't exist?
			 * Try $PATH search.
			 */
			goto try_PATH;
		}
		e = errno;
#if ENABLE_PLATFORM_MINGW32 && ENABLE_FEATURE_SH_STANDALONE
	} else if (strcmp(argv[0], "busybox") == 0) {
		tryexec(-1, bb_busybox_exec_path, argv, envp);
		e = errno;
#endif
	} else {
 try_PATH:
		e = ENOENT;
		while ((cmdname = path_advance(&path, argv[0])) != NULL) {
			if (--idx < 0 && pathopt == NULL) {
				tryexec(IF_FEATURE_SH_STANDALONE(-1,) cmdname, argv, envp);
				if (errno != ENOENT && errno != ENOTDIR)
					e = errno;
			}
			stunalloc(cmdname);
		}
	}

	/* Map to POSIX errors */
	switch (e) {
	case EACCES:
		exerrno = 126;
		break;
	case ENOENT:
		exerrno = 127;
		break;
	default:
		exerrno = 2;
		break;
	}
	exitstatus = exerrno;
	TRACE(("shellexec failed for %s, errno %d, suppress_int %d\n",
		argv[0], e, suppress_int));
	ash_msg_and_raise(EXEXIT, "%s: %s", argv[0], errmsg(e, "not found"));
	/* NOTREACHED */
}

static void
printentry(struct tblentry *cmdp)
{
	int idx;
	const char *path;
	char *name;

	idx = cmdp->param.index;
	path = pathval();
	do {
		name = path_advance(&path, cmdp->cmdname);
		stunalloc(name);
	} while (--idx >= 0);
	out1fmt("%s%s\n", name, (cmdp->rehash ? "*" : nullstr));
}

/*
 * Clear out command entries.  The argument specifies the first entry in
 * PATH which has changed.
 */
static void
clearcmdentry(int firstchange)
{
	struct tblentry **tblp;
	struct tblentry **pp;
	struct tblentry *cmdp;

	INT_OFF;
	for (tblp = cmdtable; tblp < &cmdtable[CMDTABLESIZE]; tblp++) {
		pp = tblp;
		while ((cmdp = *pp) != NULL) {
			if ((cmdp->cmdtype == CMDNORMAL &&
			     cmdp->param.index >= firstchange)
			 || (cmdp->cmdtype == CMDBUILTIN &&
			     builtinloc >= firstchange)
			) {
				*pp = cmdp->next;
				free(cmdp);
			} else {
				pp = &cmdp->next;
			}
		}
	}
	INT_ON;
}

/*
 * Locate a command in the command hash table.  If "add" is nonzero,
 * add the command to the table if it is not already present.  The
 * variable "lastcmdentry" is set to point to the address of the link
 * pointing to the entry, so that delete_cmd_entry can delete the
 * entry.
 *
 * Interrupts must be off if called with add != 0.
 */
static struct tblentry **lastcmdentry;

static struct tblentry *
cmdlookup(const char *name, int add)
{
	unsigned int hashval;
	const char *p;
	struct tblentry *cmdp;
	struct tblentry **pp;

	p = name;
	hashval = (unsigned char)*p << 4;
	while (*p)
		hashval += (unsigned char)*p++;
	hashval &= 0x7FFF;
	pp = &cmdtable[hashval % CMDTABLESIZE];
	for (cmdp = *pp; cmdp; cmdp = cmdp->next) {
		if (strcmp(cmdp->cmdname, name) == 0)
			break;
		pp = &cmdp->next;
	}
	if (add && cmdp == NULL) {
		cmdp = *pp = ckzalloc(sizeof(struct tblentry)
				+ strlen(name)
				/* + 1 - already done because
				 * tblentry::cmdname is char[1] */);
		/*cmdp->next = NULL; - ckzalloc did it */
		cmdp->cmdtype = CMDUNKNOWN;
		strcpy(cmdp->cmdname, name);
	}
	lastcmdentry = pp;
	return cmdp;
}

/*
 * Delete the command entry returned on the last lookup.
 */
static void
delete_cmd_entry(void)
{
	struct tblentry *cmdp;

	INT_OFF;
	cmdp = *lastcmdentry;
	*lastcmdentry = cmdp->next;
	if (cmdp->cmdtype == CMDFUNCTION)
		freefunc(cmdp->param.func);
	free(cmdp);
	INT_ON;
}

/*
 * Add a new command entry, replacing any existing command entry for
 * the same name - except special builtins.
 */
static void
addcmdentry(char *name, struct cmdentry *entry)
{
	struct tblentry *cmdp;

	cmdp = cmdlookup(name, 1);
	if (cmdp->cmdtype == CMDFUNCTION) {
		freefunc(cmdp->param.func);
	}
	cmdp->cmdtype = entry->cmdtype;
	cmdp->param = entry->u;
	cmdp->rehash = 0;
}

static int FAST_FUNC
hashcmd(int argc UNUSED_PARAM, char **argv UNUSED_PARAM)
{
	struct tblentry **pp;
	struct tblentry *cmdp;
	int c;
	struct cmdentry entry;
	char *name;

	if (nextopt("r") != '\0') {
		clearcmdentry(0);
		return 0;
	}

	if (*argptr == NULL) {
		for (pp = cmdtable; pp < &cmdtable[CMDTABLESIZE]; pp++) {
			for (cmdp = *pp; cmdp; cmdp = cmdp->next) {
				if (cmdp->cmdtype == CMDNORMAL)
					printentry(cmdp);
			}
		}
		return 0;
	}

	c = 0;
	while ((name = *argptr) != NULL) {
		cmdp = cmdlookup(name, 0);
		if (cmdp != NULL
		 && (cmdp->cmdtype == CMDNORMAL
		     || (cmdp->cmdtype == CMDBUILTIN && builtinloc >= 0))
		) {
			delete_cmd_entry();
		}
		find_command(name, &entry, DO_ERR, pathval());
		if (entry.cmdtype == CMDUNKNOWN)
			c = 1;
		argptr++;
	}
	return c;
}

/*
 * Called when a cd is done.  Marks all commands so the next time they
 * are executed they will be rehashed.
 */
static void
hashcd(void)
{
	struct tblentry **pp;
	struct tblentry *cmdp;

	for (pp = cmdtable; pp < &cmdtable[CMDTABLESIZE]; pp++) {
		for (cmdp = *pp; cmdp; cmdp = cmdp->next) {
			if (cmdp->cmdtype == CMDNORMAL
			 || (cmdp->cmdtype == CMDBUILTIN
			     && !IS_BUILTIN_REGULAR(cmdp->param.cmd)
			     && builtinloc > 0)
			) {
				cmdp->rehash = 1;
			}
		}
	}
}

/*
 * Fix command hash table when PATH changed.
 * Called before PATH is changed.  The argument is the new value of PATH;
 * pathval() still returns the old value at this point.
 * Called with interrupts off.
 */
static void FAST_FUNC
changepath(const char *new)
{
	const char *old;
	int firstchange;
	int idx;
	int idx_bltin;

	old = pathval();
	firstchange = 9999;     /* assume no change */
	idx = 0;
	idx_bltin = -1;
	for (;;) {
		if (*old != *new) {
			firstchange = idx;
			if ((*old == '\0' && *new == ':')
			 || (*old == ':' && *new == '\0')
			) {
				firstchange++;
			}
			old = new;      /* ignore subsequent differences */
		}
		if (*new == '\0')
			break;
		if (*new == '%' && idx_bltin < 0 && prefix(new + 1, "builtin"))
			idx_bltin = idx;
		if (*new == ':')
			idx++;
		new++;
		old++;
	}
	if (builtinloc < 0 && idx_bltin >= 0)
		builtinloc = idx_bltin;             /* zap builtins */
	if (builtinloc >= 0 && idx_bltin < 0)
		firstchange = 0;
	clearcmdentry(firstchange);
	builtinloc = idx_bltin;
}
enum {
	TEOF,
	TNL,
	TREDIR,
	TWORD,
	TSEMI,
	TBACKGND,
	TAND,
	TOR,
	TPIPE,
	TLP,
	TRP,
	TENDCASE,
	TENDBQUOTE,
	TNOT,
	TCASE,
	TDO,
	TDONE,
	TELIF,
	TELSE,
	TESAC,
	TFI,
	TFOR,
#if ENABLE_ASH_BASH_COMPAT
	TFUNCTION,
#endif
	TIF,
	TIN,
	TTHEN,
	TUNTIL,
	TWHILE,
	TBEGIN,
	TEND
};
typedef smallint token_id_t;

/* Nth bit indicates if token marks the end of a list */
enum {
	tokendlist = 0
	/*  0 */ | (1u << TEOF)
	/*  1 */ | (0u << TNL)
	/*  2 */ | (0u << TREDIR)
	/*  3 */ | (0u << TWORD)
	/*  4 */ | (0u << TSEMI)
	/*  5 */ | (0u << TBACKGND)
	/*  6 */ | (0u << TAND)
	/*  7 */ | (0u << TOR)
	/*  8 */ | (0u << TPIPE)
	/*  9 */ | (0u << TLP)
	/* 10 */ | (1u << TRP)
	/* 11 */ | (1u << TENDCASE)
	/* 12 */ | (1u << TENDBQUOTE)
	/* 13 */ | (0u << TNOT)
	/* 14 */ | (0u << TCASE)
	/* 15 */ | (1u << TDO)
	/* 16 */ | (1u << TDONE)
	/* 17 */ | (1u << TELIF)
	/* 18 */ | (1u << TELSE)
	/* 19 */ | (1u << TESAC)
	/* 20 */ | (1u << TFI)
	/* 21 */ | (0u << TFOR)
#if ENABLE_ASH_BASH_COMPAT
	/* 22 */ | (0u << TFUNCTION)
#endif
	/* 23 */ | (0u << TIF)
	/* 24 */ | (0u << TIN)
	/* 25 */ | (1u << TTHEN)
	/* 26 */ | (0u << TUNTIL)
	/* 27 */ | (0u << TWHILE)
	/* 28 */ | (0u << TBEGIN)
	/* 29 */ | (1u << TEND)
	, /* thus far 29 bits used */
};

static const char *const tokname_array[] = {
	"end of file",
	"newline",
	"redirection",
	"word",
	";",
	"&",
	"&&",
	"||",
	"|",
	"(",
	")",
	";;",
	"`",
#define KWDOFFSET 13
	/* the following are keywords */
	"!",
	"case",
	"do",
	"done",
	"elif",
	"else",
	"esac",
	"fi",
	"for",
#if ENABLE_ASH_BASH_COMPAT
	"function",
#endif
	"if",
	"in",
	"then",
	"until",
	"while",
	"{",
	"}",
};

/* Wrapper around strcmp for qsort/bsearch/... */
static int
pstrcmp(const void *a, const void *b)
{
	return strcmp((char*)a, *(char**)b);
}

static const char *const *
findkwd(const char *s)
{
	return bsearch(s, tokname_array + KWDOFFSET,
			ARRAY_SIZE(tokname_array) - KWDOFFSET,
			sizeof(tokname_array[0]), pstrcmp);
}

/*
 * Locate and print what a word is...
 */
static int
describe_command(char *command, const char *path, int describe_command_verbose)
{
	struct cmdentry entry;
	struct tblentry *cmdp;
#if ENABLE_ASH_ALIAS
	const struct alias *ap;
#endif

	path = path ? path : pathval();

	if (describe_command_verbose) {
		out1str(command);
	}

	/* First look at the keywords */
	if (findkwd(command)) {
		out1str(describe_command_verbose ? " is a shell keyword" : command);
		goto out;
	}

#if ENABLE_ASH_ALIAS
	/* Then look at the aliases */
	ap = lookupalias(command, 0);
	if (ap != NULL) {
		if (!describe_command_verbose) {
			out1str("alias ");
			printalias(ap);
			return 0;
		}
		out1fmt(" is an alias for %s", ap->val);
		goto out;
	}
#endif
	/* Then check if it is a tracked alias */
	cmdp = cmdlookup(command, 0);
	if (cmdp != NULL) {
		entry.cmdtype = cmdp->cmdtype;
		entry.u = cmdp->param;
	} else {
		/* Finally use brute force */
		find_command(command, &entry, DO_ABS, path);
	}

	switch (entry.cmdtype) {
	case CMDNORMAL: {
		int j = entry.u.index;
		char *p;
		if (j < 0) {
			p = command;
		} else {
			do {
				p = path_advance(&path, command);
				stunalloc(p);
			} while (--j >= 0);
		}
		if (describe_command_verbose) {
			out1fmt(" is%s %s",
				(cmdp ? " a tracked alias for" : nullstr), p
			);
		} else {
			out1str(p);
		}
		break;
	}

	case CMDFUNCTION:
		if (describe_command_verbose) {
			out1str(" is a shell function");
		} else {
			out1str(command);
		}
		break;

	case CMDBUILTIN:
		if (describe_command_verbose) {
			out1fmt(" is a %sshell builtin",
				IS_BUILTIN_SPECIAL(entry.u.cmd) ?
					"special " : nullstr
			);
		} else {
			out1str(command);
		}
		break;

	default:
		if (describe_command_verbose) {
			out1str(": not found\n");
		}
		return 127;
	}
 out:
	out1str("\n");
	return 0;
}

static int FAST_FUNC
typecmd(int argc UNUSED_PARAM, char **argv)
{
	int i = 1;
	int err = 0;
	int verbose = 1;

	/* type -p ... ? (we don't bother checking for 'p') */
	if (argv[1] && argv[1][0] == '-') {
		i++;
		verbose = 0;
	}
	while (argv[i]) {
		err |= describe_command(argv[i++], NULL, verbose);
	}
	return err;
}

#if ENABLE_ASH_CMDCMD
/* Is it "command [-p] PROG ARGS" bltin, no other opts? Return ptr to "PROG" if yes */
static char **
parse_command_args(char **argv, const char **path)
{
	char *cp, c;

	for (;;) {
		cp = *++argv;
		if (!cp)
			return NULL;
		if (*cp++ != '-')
			break;
		c = *cp++;
		if (!c)
			break;
		if (c == '-' && !*cp) {
			if (!*++argv)
				return NULL;
			break;
		}
		do {
			switch (c) {
			case 'p':
				*path = bb_default_path;
				break;
			default:
				/* run 'typecmd' for other options */
				return NULL;
			}
			c = *cp++;
		} while (c);
	}
	return argv;
}

static int FAST_FUNC
commandcmd(int argc UNUSED_PARAM, char **argv UNUSED_PARAM)
{
	char *cmd;
	int c;
	enum {
		VERIFY_BRIEF = 1,
		VERIFY_VERBOSE = 2,
	} verify = 0;
	const char *path = NULL;

	/* "command [-p] PROG ARGS" (that is, without -V or -v)
	 * never reaches this function.
	 */

	while ((c = nextopt("pvV")) != '\0')
		if (c == 'V')
			verify |= VERIFY_VERBOSE;
		else if (c == 'v')
			/*verify |= VERIFY_BRIEF*/;
#if DEBUG
		else if (c != 'p')
			abort();
#endif
		else
			path = bb_default_path;

	/* Mimic bash: just "command -v" doesn't complain, it's a nop */
	cmd = *argptr;
	if (/*verify && */ cmd)
		return describe_command(cmd, path, verify /* - VERIFY_BRIEF*/);

	return 0;
}
#endif


static int funcblocksize;       /* size of structures in function */
static int funcstringsize;      /* size of strings in node */
static void *funcblock;         /* block to allocate function from */
static char *funcstring;        /* block to allocate strings from */
#if ENABLE_PLATFORM_MINGW32
static int nodeptrsize;
static char **nodeptr;
#endif

/* flags in argument to evaltree */
#define EV_EXIT    01           /* exit after evaluating tree */
#define EV_TESTED  02           /* exit status is checked; ignore -e flag */

static const uint8_t nodesize[N_NUMBER] ALIGN1 = {
	[NCMD     ] = SHELL_ALIGN(sizeof(struct ncmd)),
	[NPIPE    ] = SHELL_ALIGN(sizeof(struct npipe)),
	[NREDIR   ] = SHELL_ALIGN(sizeof(struct nredir)),
	[NBACKGND ] = SHELL_ALIGN(sizeof(struct nredir)),
	[NSUBSHELL] = SHELL_ALIGN(sizeof(struct nredir)),
	[NAND     ] = SHELL_ALIGN(sizeof(struct nbinary)),
	[NOR      ] = SHELL_ALIGN(sizeof(struct nbinary)),
	[NSEMI    ] = SHELL_ALIGN(sizeof(struct nbinary)),
	[NIF      ] = SHELL_ALIGN(sizeof(struct nif)),
	[NWHILE   ] = SHELL_ALIGN(sizeof(struct nbinary)),
	[NUNTIL   ] = SHELL_ALIGN(sizeof(struct nbinary)),
	[NFOR     ] = SHELL_ALIGN(sizeof(struct nfor)),
	[NCASE    ] = SHELL_ALIGN(sizeof(struct ncase)),
	[NCLIST   ] = SHELL_ALIGN(sizeof(struct nclist)),
	[NDEFUN   ] = SHELL_ALIGN(sizeof(struct narg)),
	[NARG     ] = SHELL_ALIGN(sizeof(struct narg)),
	[NTO      ] = SHELL_ALIGN(sizeof(struct nfile)),
#if ENABLE_ASH_BASH_COMPAT
	[NTO2     ] = SHELL_ALIGN(sizeof(struct nfile)),
#endif
	[NCLOBBER ] = SHELL_ALIGN(sizeof(struct nfile)),
	[NFROM    ] = SHELL_ALIGN(sizeof(struct nfile)),
	[NFROMTO  ] = SHELL_ALIGN(sizeof(struct nfile)),
	[NAPPEND  ] = SHELL_ALIGN(sizeof(struct nfile)),
	[NTOFD    ] = SHELL_ALIGN(sizeof(struct ndup)),
	[NFROMFD  ] = SHELL_ALIGN(sizeof(struct ndup)),
	[NHERE    ] = SHELL_ALIGN(sizeof(struct nhere)),
	[NXHERE   ] = SHELL_ALIGN(sizeof(struct nhere)),
	[NNOT     ] = SHELL_ALIGN(sizeof(struct nnot)),
};

static void calcsize(union node *n);

static void
sizenodelist(struct nodelist *lp)
{
	while (lp) {
		funcblocksize += SHELL_ALIGN(sizeof(struct nodelist));
		IF_PLATFORM_MINGW32(nodeptrsize += 2);
		calcsize(lp->n);
		lp = lp->next;
	}
}

static void
calcsize(union node *n)
{
	if (n == NULL)
		return;
	funcblocksize += nodesize[n->type];
	switch (n->type) {
	case NCMD:
		calcsize(n->ncmd.redirect);
		calcsize(n->ncmd.args);
		calcsize(n->ncmd.assign);
		IF_PLATFORM_MINGW32(nodeptrsize += 3);
		break;
	case NPIPE:
		sizenodelist(n->npipe.cmdlist);
		IF_PLATFORM_MINGW32(nodeptrsize++);
		break;
	case NREDIR:
	case NBACKGND:
	case NSUBSHELL:
		calcsize(n->nredir.redirect);
		calcsize(n->nredir.n);
		IF_PLATFORM_MINGW32(nodeptrsize += 2);
		break;
	case NAND:
	case NOR:
	case NSEMI:
	case NWHILE:
	case NUNTIL:
		calcsize(n->nbinary.ch2);
		calcsize(n->nbinary.ch1);
		IF_PLATFORM_MINGW32(nodeptrsize += 2);
		break;
	case NIF:
		calcsize(n->nif.elsepart);
		calcsize(n->nif.ifpart);
		calcsize(n->nif.test);
		IF_PLATFORM_MINGW32(nodeptrsize += 3);
		break;
	case NFOR:
		funcstringsize += strlen(n->nfor.var) + 1;
		calcsize(n->nfor.body);
		calcsize(n->nfor.args);
		IF_PLATFORM_MINGW32(nodeptrsize += 3);
		break;
	case NCASE:
		calcsize(n->ncase.cases);
		calcsize(n->ncase.expr);
		IF_PLATFORM_MINGW32(nodeptrsize += 2);
		break;
	case NCLIST:
		calcsize(n->nclist.body);
		calcsize(n->nclist.pattern);
		calcsize(n->nclist.next);
		IF_PLATFORM_MINGW32(nodeptrsize += 3);
		break;
	case NDEFUN:
	case NARG:
		sizenodelist(n->narg.backquote);
		funcstringsize += strlen(n->narg.text) + 1;
		calcsize(n->narg.next);
		IF_PLATFORM_MINGW32(nodeptrsize += 3);
		break;
	case NTO:
#if ENABLE_ASH_BASH_COMPAT
	case NTO2:
#endif
	case NCLOBBER:
	case NFROM:
	case NFROMTO:
	case NAPPEND:
		calcsize(n->nfile.fname);
		calcsize(n->nfile.next);
		IF_PLATFORM_MINGW32(nodeptrsize += 2);
		break;
	case NTOFD:
	case NFROMFD:
		calcsize(n->ndup.vname);
		calcsize(n->ndup.next);
		IF_PLATFORM_MINGW32(nodeptrsize += 2);
	break;
	case NHERE:
	case NXHERE:
		calcsize(n->nhere.doc);
		calcsize(n->nhere.next);
		IF_PLATFORM_MINGW32(nodeptrsize += 2);
		break;
	case NNOT:
		calcsize(n->nnot.com);
		IF_PLATFORM_MINGW32(nodeptrsize++);
		break;
	};
}

static char *
nodeckstrdup(const char *s)
{
	char *rtn = funcstring;

	if (!s)
		return NULL;
	strcpy(funcstring, s);
	funcstring += strlen(s) + 1;
	return rtn;
}

static union node *copynode(union node *);

#if ENABLE_PLATFORM_MINGW32
# define SAVE_PTR(dst) {if (nodeptr) *nodeptr++ = (char *)&(dst);}
# define SAVE_PTR2(dst1,dst2) {if (nodeptr) { *nodeptr++ = (char *)&(dst1);*nodeptr++ = (char *)&(dst2);}}
# define SAVE_PTR3(dst1,dst2,dst3) {if (nodeptr) { *nodeptr++ = (char *)&(dst1);*nodeptr++ = (char *)&(dst2);*nodeptr++ = (char *)&(dst3);}}
# define SAVE_PTR4(dst1,dst2,dst3,dst4) {if (nodeptr) { *nodeptr++ = (char *)&(dst1);*nodeptr++ = (char *)&(dst2);*nodeptr++ = (char *)&(dst3);*nodeptr++ = (char *)&(dst4);}}
#else
# define SAVE_PTR(dst)
# define SAVE_PTR2(dst,dst2)
# define SAVE_PTR3(dst,dst2,dst3)
# define SAVE_PTR4(dst,dst2,dst3,dst4)
#endif

static struct nodelist *
copynodelist(struct nodelist *lp)
{
	struct nodelist *start;
	struct nodelist **lpp;

	lpp = &start;
	while (lp) {
		*lpp = funcblock;
		funcblock = (char *) funcblock + SHELL_ALIGN(sizeof(struct nodelist));
		(*lpp)->n = copynode(lp->n);
		SAVE_PTR2((*lpp)->n, (*lpp)->next);
		lp = lp->next;
		lpp = &(*lpp)->next;
	}
	*lpp = NULL;
	return start;
}

static union node *
copynode(union node *n)
{
	union node *new;

	if (n == NULL)
		return NULL;
	new = funcblock;
	funcblock = (char *) funcblock + nodesize[n->type];

	switch (n->type) {
	case NCMD:
		new->ncmd.redirect = copynode(n->ncmd.redirect);
		new->ncmd.args = copynode(n->ncmd.args);
		new->ncmd.assign = copynode(n->ncmd.assign);
		SAVE_PTR3(new->ncmd.redirect,new->ncmd.args, new->ncmd.assign);
		break;
	case NPIPE:
		new->npipe.cmdlist = copynodelist(n->npipe.cmdlist);
		new->npipe.pipe_backgnd = n->npipe.pipe_backgnd;
		SAVE_PTR(new->npipe.cmdlist);
		break;
	case NREDIR:
	case NBACKGND:
	case NSUBSHELL:
		new->nredir.redirect = copynode(n->nredir.redirect);
		new->nredir.n = copynode(n->nredir.n);
		SAVE_PTR2(new->nredir.redirect,new->nredir.n);
		break;
	case NAND:
	case NOR:
	case NSEMI:
	case NWHILE:
	case NUNTIL:
		new->nbinary.ch2 = copynode(n->nbinary.ch2);
		new->nbinary.ch1 = copynode(n->nbinary.ch1);
		SAVE_PTR2(new->nbinary.ch1,new->nbinary.ch2);
		break;
	case NIF:
		new->nif.elsepart = copynode(n->nif.elsepart);
		new->nif.ifpart = copynode(n->nif.ifpart);
		new->nif.test = copynode(n->nif.test);
		SAVE_PTR3(new->nif.elsepart,new->nif.ifpart,new->nif.test);
		break;
	case NFOR:
		new->nfor.var = nodeckstrdup(n->nfor.var);
		new->nfor.body = copynode(n->nfor.body);
		new->nfor.args = copynode(n->nfor.args);
		SAVE_PTR3(new->nfor.var,new->nfor.body,new->nfor.args);
		break;
	case NCASE:
		new->ncase.cases = copynode(n->ncase.cases);
		new->ncase.expr = copynode(n->ncase.expr);
		SAVE_PTR2(new->ncase.cases,new->ncase.expr);
		break;
	case NCLIST:
		new->nclist.body = copynode(n->nclist.body);
		new->nclist.pattern = copynode(n->nclist.pattern);
		new->nclist.next = copynode(n->nclist.next);
		SAVE_PTR3(new->nclist.body,new->nclist.pattern,new->nclist.next);
		break;
	case NDEFUN:
	case NARG:
		new->narg.backquote = copynodelist(n->narg.backquote);
		new->narg.text = nodeckstrdup(n->narg.text);
		new->narg.next = copynode(n->narg.next);
		SAVE_PTR3(new->narg.backquote,new->narg.text,new->narg.next);
		break;
	case NTO:
#if ENABLE_ASH_BASH_COMPAT
	case NTO2:
#endif
	case NCLOBBER:
	case NFROM:
	case NFROMTO:
	case NAPPEND:
		new->nfile.fname = copynode(n->nfile.fname);
		new->nfile.fd = n->nfile.fd;
		new->nfile.next = copynode(n->nfile.next);
		SAVE_PTR2(new->nfile.fname,new->nfile.next);
		break;
	case NTOFD:
	case NFROMFD:
		new->ndup.vname = copynode(n->ndup.vname);
		new->ndup.dupfd = n->ndup.dupfd;
		new->ndup.fd = n->ndup.fd;
		new->ndup.next = copynode(n->ndup.next);
		SAVE_PTR2(new->ndup.vname,new->ndup.next);
		break;
	case NHERE:
	case NXHERE:
		new->nhere.doc = copynode(n->nhere.doc);
		new->nhere.fd = n->nhere.fd;
		new->nhere.next = copynode(n->nhere.next);
		SAVE_PTR2(new->nhere.doc,new->nhere.next);
		break;
	case NNOT:
		new->nnot.com = copynode(n->nnot.com);
		SAVE_PTR(new->nnot.com);
		break;
	};
	new->type = n->type;
	return new;
}

/*
 * Make a copy of a parse tree.
 */
static struct funcnode *
copyfunc(union node *n)
{
	struct funcnode *f;
	size_t blocksize;

	funcblocksize = offsetof(struct funcnode, n);
	funcstringsize = 0;
	calcsize(n);
	blocksize = funcblocksize;
	f = ckmalloc(blocksize + funcstringsize);
	funcblock = (char *) f + offsetof(struct funcnode, n);
	funcstring = (char *) f + blocksize;
	IF_PLATFORM_MINGW32(nodeptr = NULL);
	copynode(n);
	f->count = 0;
	return f;
}

/*
 * Define a shell function.
 */
static void
defun(union node *func)
{
	struct cmdentry entry;

	INT_OFF;
	entry.cmdtype = CMDFUNCTION;
	entry.u.func = copyfunc(func);
	addcmdentry(func->narg.text, &entry);
	INT_ON;
}

/* Reasons for skipping commands (see comment on breakcmd routine) */
#define SKIPBREAK      (1 << 0)
#define SKIPCONT       (1 << 1)
#define SKIPFUNC       (1 << 2)
static smallint evalskip;       /* set to SKIPxxx if we are skipping commands */
static int skipcount;           /* number of levels to skip */
static int funcnest;            /* depth of function calls */
static int loopnest;            /* current loop nesting level */

/* Forward decl way out to parsing code - dotrap needs it */
static int evalstring(char *s, int flags);

/* Called to execute a trap.
 * Single callsite - at the end of evaltree().
 * If we return non-zero, evaltree raises EXEXIT exception.
 *
 * Perhaps we should avoid entering new trap handlers
 * while we are executing a trap handler. [is it a TODO?]
 */
static void
dotrap(void)
{
	uint8_t *g;
	int sig;
	uint8_t last_status;

	if (!pending_sig)
		return;

	last_status = exitstatus;
	pending_sig = 0;
	barrier();

	TRACE(("dotrap entered\n"));
	for (sig = 1, g = gotsig; sig < NSIG; sig++, g++) {
		char *p;

		if (!*g)
			continue;

		if (evalskip) {
			pending_sig = sig;
			break;
		}

		p = trap[sig];
		/* non-trapped SIGINT is handled separately by raise_interrupt,
		 * don't upset it by resetting gotsig[SIGINT-1] */
		if (sig == SIGINT && !p)
			continue;

		TRACE(("sig %d is active, will run handler '%s'\n", sig, p));
		*g = 0;
		if (!p)
			continue;
		evalstring(p, 0);
	}
	exitstatus = last_status;
	TRACE(("dotrap returns\n"));
}

/* forward declarations - evaluation is fairly recursive business... */
static int evalloop(union node *, int);
static int evalfor(union node *, int);
static int evalcase(union node *, int);
static int evalsubshell(union node *, int);
static void expredir(union node *);
static int evalpipe(union node *, int);
static int evalcommand(union node *, int);
static int evalbltin(const struct builtincmd *, int, char **, int);
static void prehash(union node *);

/*
 * Evaluate a parse tree.  The value is left in the global variable
 * exitstatus.
 */
static int
evaltree(union node *n, int flags)
{
	int checkexit = 0;
	int (*evalfn)(union node *, int);
	int status = 0;

	if (n == NULL) {
		TRACE(("evaltree(NULL) called\n"));
		goto out;
	}
	TRACE(("evaltree(%p: %d, %d) called\n", n, n->type, flags));

	dotrap();

	switch (n->type) {
	default:
#if DEBUG
		out1fmt("Node type = %d\n", n->type);
		fflush_all();
		break;
#endif
	case NNOT:
		status = !evaltree(n->nnot.com, EV_TESTED);
		goto setstatus;
	case NREDIR:
		expredir(n->nredir.redirect);
		status = redirectsafe(n->nredir.redirect, REDIR_PUSH);
		if (!status) {
			status = evaltree(n->nredir.n, flags & EV_TESTED);
		}
		if (n->nredir.redirect)
			popredir(/*drop:*/ 0, /*restore:*/ 0 /* not sure */);
		goto setstatus;
	case NCMD:
		evalfn = evalcommand;
 checkexit:
		if (eflag && !(flags & EV_TESTED))
			checkexit = ~0;
		goto calleval;
	case NFOR:
		evalfn = evalfor;
		goto calleval;
	case NWHILE:
	case NUNTIL:
		evalfn = evalloop;
		goto calleval;
	case NSUBSHELL:
	case NBACKGND:
		evalfn = evalsubshell;
		goto checkexit;
	case NPIPE:
		evalfn = evalpipe;
		goto checkexit;
	case NCASE:
		evalfn = evalcase;
		goto calleval;
	case NAND:
	case NOR:
	case NSEMI: {

#if NAND + 1 != NOR
#error NAND + 1 != NOR
#endif
#if NOR + 1 != NSEMI
#error NOR + 1 != NSEMI
#endif
		unsigned is_or = n->type - NAND;
		status = evaltree(
			n->nbinary.ch1,
			(flags | ((is_or >> 1) - 1)) & EV_TESTED
		);
		if ((!status) == is_or || evalskip)
			break;
		n = n->nbinary.ch2;
 evaln:
		evalfn = evaltree;
 calleval:
		status = evalfn(n, flags);
		goto setstatus;
	}
	case NIF:
		status = evaltree(n->nif.test, EV_TESTED);
		if (evalskip)
			break;
		if (!status) {
			n = n->nif.ifpart;
			goto evaln;
		}
		if (n->nif.elsepart) {
			n = n->nif.elsepart;
			goto evaln;
		}
		status = 0;
		goto setstatus;
	case NDEFUN:
		defun(n);
		/* Not necessary. To test it:
		 * "false; f() { qwerty; }; echo $?" should print 0.
		 */
		/* status = 0; */
 setstatus:
		exitstatus = status;
		break;
	}
 out:
	/* Order of checks below is important:
	 * signal handlers trigger before exit caused by "set -e".
	 */
	dotrap();

	if (checkexit & status)
		raise_exception(EXEXIT);
	if (flags & EV_EXIT)
		raise_exception(EXEXIT);

	TRACE(("leaving evaltree (no interrupts)\n"));
	return exitstatus;
}

#if !defined(__alpha__) || (defined(__GNUC__) && __GNUC__ >= 3)
static
#endif
int evaltreenr(union node *, int) __attribute__ ((alias("evaltree"),__noreturn__));

static int
skiploop(void)
{
	int skip = evalskip;

	switch (skip) {
	case 0:
		break;
	case SKIPBREAK:
	case SKIPCONT:
		if (--skipcount <= 0) {
			evalskip = 0;
			break;
		}
		skip = SKIPBREAK;
		break;
	}
	return skip;
}

static int
evalloop(union node *n, int flags)
{
	int skip;
	int status;

	loopnest++;
	status = 0;
	flags &= EV_TESTED;
	do {
		int i;

		i = evaltree(n->nbinary.ch1, EV_TESTED);
		skip = skiploop();
		if (skip == SKIPFUNC)
			status = i;
		if (skip)
			continue;
		if (n->type != NWHILE)
			i = !i;
		if (i != 0)
			break;
		status = evaltree(n->nbinary.ch2, flags);
		skip = skiploop();
	} while (!(skip & ~SKIPCONT));
	loopnest--;

	return status;
}

static int
evalfor(union node *n, int flags)
{
	struct arglist arglist;
	union node *argp;
	struct strlist *sp;
	struct stackmark smark;
	int status = 0;

	setstackmark(&smark);
	arglist.list = NULL;
	arglist.lastp = &arglist.list;
	for (argp = n->nfor.args; argp; argp = argp->narg.next) {
		expandarg(argp, &arglist, EXP_FULL | EXP_TILDE);
	}
	*arglist.lastp = NULL;

	loopnest++;
	flags &= EV_TESTED;
	for (sp = arglist.list; sp; sp = sp->next) {
		setvar0(n->nfor.var, sp->text);
		status = evaltree(n->nfor.body, flags);
		if (skiploop() & ~SKIPCONT)
			break;
	}
	loopnest--;
	popstackmark(&smark);

	return status;
}

static int
evalcase(union node *n, int flags)
{
	union node *cp;
	union node *patp;
	struct arglist arglist;
	struct stackmark smark;
	int status = 0;

	setstackmark(&smark);
	arglist.list = NULL;
	arglist.lastp = &arglist.list;
	expandarg(n->ncase.expr, &arglist, EXP_TILDE);
	for (cp = n->ncase.cases; cp && evalskip == 0; cp = cp->nclist.next) {
		for (patp = cp->nclist.pattern; patp; patp = patp->narg.next) {
			if (casematch(patp, arglist.list->text)) {
				/* Ensure body is non-empty as otherwise
				 * EV_EXIT may prevent us from setting the
				 * exit status.
				 */
				if (evalskip == 0 && cp->nclist.body) {
					status = evaltree(cp->nclist.body, flags);
				}
				goto out;
			}
		}
	}
 out:
	popstackmark(&smark);

	return status;
}

/*
 * Kick off a subshell to evaluate a tree.
 */
static int
evalsubshell(union node *n, int flags)
{
	IF_PLATFORM_MINGW32(struct forkshell fs;)
	struct job *jp;
	int backgnd = (n->type == NBACKGND);
	int status;

	expredir(n->nredir.redirect);
	if (!backgnd && (flags & EV_EXIT) && !may_have_traps)
		goto nofork;
	INT_OFF;
	jp = makejob(/*n,*/ 1);
#if ENABLE_PLATFORM_MINGW32
	memset(&fs, 0, sizeof(fs));
	fs.fpid = FS_EVALSUBSHELL;
	fs.n = n;
	fs.flags = flags;
	if (spawn_forkshell(jp, &fs, backgnd) < 0)
		ash_msg_and_raise_error("unable to spawn shell");
	if ( 0 ) {
#else
	if (forkshell(jp, n, backgnd) == 0) {
		/* child */
		INT_ON;
		flags |= EV_EXIT;
		if (backgnd)
			flags &= ~EV_TESTED;
#endif
 nofork:
		redirect(n->nredir.redirect, 0);
		evaltreenr(n->nredir.n, flags);
		/* never returns */
	}
	/* parent */
	status = 0;
	if (!backgnd)
		status = waitforjob(jp);
	INT_ON;
	return status;
}

/*
 * Compute the names of the files in a redirection list.
 */
static void fixredir(union node *, const char *, int);
static void
expredir(union node *n)
{
	union node *redir;

	for (redir = n; redir; redir = redir->nfile.next) {
		struct arglist fn;

		fn.list = NULL;
		fn.lastp = &fn.list;
		switch (redir->type) {
		case NFROMTO:
		case NFROM:
		case NTO:
#if ENABLE_ASH_BASH_COMPAT
		case NTO2:
#endif
		case NCLOBBER:
		case NAPPEND:
			expandarg(redir->nfile.fname, &fn, EXP_TILDE | EXP_REDIR);
			TRACE(("expredir expanded to '%s'\n", fn.list->text));
#if ENABLE_ASH_BASH_COMPAT
 store_expfname:
#endif
#if 0
// By the design of stack allocator, the loop of this kind:
//	while true; do while true; do break; done </dev/null; done
// will look like a memory leak: ash plans to free expfname's
// of "/dev/null" as soon as it finishes running the loop
// (in this case, never).
// This "fix" is wrong:
			if (redir->nfile.expfname)
				stunalloc(redir->nfile.expfname);
// It results in corrupted state of stacked allocations.
#endif
			redir->nfile.expfname = fn.list->text;
			break;
		case NFROMFD:
		case NTOFD: /* >& */
			if (redir->ndup.vname) {
				expandarg(redir->ndup.vname, &fn, EXP_FULL | EXP_TILDE);
				if (fn.list == NULL)
					ash_msg_and_raise_error("redir error");
#if ENABLE_ASH_BASH_COMPAT
//FIXME: we used expandarg with different args!
				if (!isdigit_str9(fn.list->text)) {
					/* >&file, not >&fd */
					if (redir->nfile.fd != 1) /* 123>&file - BAD */
						ash_msg_and_raise_error("redir error");
					redir->type = NTO2;
					goto store_expfname;
				}
#endif
				fixredir(redir, fn.list->text, 1);
			}
			break;
		}
	}
}

/*
 * Evaluate a pipeline.  All the processes in the pipeline are children
 * of the process creating the pipeline.  (This differs from some versions
 * of the shell, which make the last process in a pipeline the parent
 * of all the rest.)
 */
static int
evalpipe(union node *n, int flags)
{
	IF_PLATFORM_MINGW32(struct forkshell fs;)
	struct job *jp;
	struct nodelist *lp;
	int pipelen;
	int prevfd;
	int pip[2];
	int status = 0;

	TRACE(("evalpipe(0x%lx) called\n", (long)n));
	pipelen = 0;
	for (lp = n->npipe.cmdlist; lp; lp = lp->next)
		pipelen++;
	flags |= EV_EXIT;
	INT_OFF;
	jp = makejob(/*n,*/ pipelen);
	prevfd = -1;
	for (lp = n->npipe.cmdlist; lp; lp = lp->next) {
		prehash(lp->n);
		pip[1] = -1;
		if (lp->next) {
			if (pipe(pip) < 0) {
				close(prevfd);
				ash_msg_and_raise_error("pipe call failed");
			}
		}
#if ENABLE_PLATFORM_MINGW32
		memset(&fs, 0, sizeof(fs));
		fs.fpid = FS_EVALPIPE;
		fs.flags = flags;
		fs.n = lp->n;
		fs.fd[0] = pip[0];
		fs.fd[1] = pip[1];
		fs.fd[2] = prevfd;
		if (spawn_forkshell(jp, &fs, n->npipe.pipe_backgnd) < 0)
			ash_msg_and_raise_error("unable to spawn shell");
#else
		if (forkshell(jp, lp->n, n->npipe.pipe_backgnd) == 0) {
			/* child */
			INT_ON;
			if (pip[1] >= 0) {
				close(pip[0]);
			}
			if (prevfd > 0) {
				dup2(prevfd, 0);
				close(prevfd);
			}
			if (pip[1] > 1) {
				dup2(pip[1], 1);
				close(pip[1]);
			}
			evaltreenr(lp->n, flags);
			/* never returns */
		}
#endif
		/* parent */
		if (prevfd >= 0)
			close(prevfd);
		prevfd = pip[0];
		/* Don't want to trigger debugging */
		if (pip[1] != -1)
			close(pip[1]);
	}
	if (n->npipe.pipe_backgnd == 0) {
		status = waitforjob(jp);
		TRACE(("evalpipe:  job done exit status %d\n", status));
	}
	INT_ON;

	return status;
}

/*
 * Controls whether the shell is interactive or not.
 */
static void
setinteractive(int on)
{
	static smallint is_interactive;

	if (++on == is_interactive)
		return;
	is_interactive = on;
	setsignal(SIGINT);
	setsignal(SIGQUIT);
	setsignal(SIGTERM);
#if !ENABLE_FEATURE_SH_EXTRA_QUIET
	if (is_interactive > 1) {
		/* Looks like they want an interactive shell */
		static smallint did_banner;

		if (!did_banner) {
			/* note: ash and hush share this string */
			out1fmt("\n\n%s %s\n"
				IF_ASH_HELP("Enter 'help' for a list of built-in commands.\n")
				"\n",
				bb_banner,
				"built-in shell (ash)"
			);
			did_banner = 1;
		}
	}
#endif
}

static void
optschanged(void)
{
#if DEBUG
	opentrace();
#endif
	setinteractive(iflag);
	setjobctl(mflag);
#if ENABLE_FEATURE_EDITING_VI
	if (viflag)
		line_input_state->flags |= VI_MODE;
	else
		line_input_state->flags &= ~VI_MODE;
#else
	viflag = 0; /* forcibly keep the option off */
#endif
}

static struct localvar *localvars;

/*
 * Called after a function returns.
 * Interrupts must be off.
 */
static void
poplocalvars(void)
{
	struct localvar *lvp;
	struct var *vp;

	while ((lvp = localvars) != NULL) {
		localvars = lvp->next;
		vp = lvp->vp;
		TRACE(("poplocalvar %s\n", vp ? vp->var_text : "-"));
		if (vp == NULL) {       /* $- saved */
			memcpy(optlist, lvp->text, sizeof(optlist));
			free((char*)lvp->text);
			optschanged();
		} else if ((lvp->flags & (VUNSET|VSTRFIXED)) == VUNSET) {
			unsetvar(vp->var_text);
		} else {
			if (vp->var_func)
				vp->var_func(var_end(lvp->text));
			if ((vp->flags & (VTEXTFIXED|VSTACK)) == 0)
				free((char*)vp->var_text);
			vp->flags = lvp->flags;
			vp->var_text = lvp->text;
		}
		free(lvp);
	}
}

static int
evalfun(struct funcnode *func, int argc, char **argv, int flags)
{
	volatile struct shparam saveparam;
	struct localvar *volatile savelocalvars;
	struct jmploc *volatile savehandler;
	struct jmploc jmploc;
	int e;

	saveparam = shellparam;
	savelocalvars = localvars;
	savehandler = exception_handler;
	e = setjmp(jmploc.loc);
	if (e) {
		goto funcdone;
	}
	INT_OFF;
	exception_handler = &jmploc;
	localvars = NULL;
	shellparam.malloced = 0;
	func->count++;
	funcnest++;
	INT_ON;
	shellparam.nparam = argc - 1;
	shellparam.p = argv + 1;
#if ENABLE_ASH_GETOPTS
	shellparam.optind = 1;
	shellparam.optoff = -1;
#endif
	evaltree(func->n.narg.next, flags & EV_TESTED);
 funcdone:
	INT_OFF;
	funcnest--;
	freefunc(func);
	poplocalvars();
	localvars = savelocalvars;
	freeparam(&shellparam);
	shellparam = saveparam;
	exception_handler = savehandler;
	INT_ON;
	evalskip &= ~SKIPFUNC;
	return e;
}

/*
 * Make a variable a local variable.  When a variable is made local, it's
 * value and flags are saved in a localvar structure.  The saved values
 * will be restored when the shell function returns.  We handle the name
 * "-" as a special case: it makes changes to "set +-options" local
 * (options will be restored on return from the function).
 */
static void
mklocal(char *name)
{
	struct localvar *lvp;
	struct var **vpp;
	struct var *vp;
	char *eq = strchr(name, '=');

	INT_OFF;
	/* Cater for duplicate "local". Examples:
	 * x=0; f() { local x=1; echo $x; local x; echo $x; }; f; echo $x
	 * x=0; f() { local x=1; echo $x; local x=2; echo $x; }; f; echo $x
	 */
	lvp = localvars;
	while (lvp) {
		if (lvp->vp && varcmp(lvp->vp->var_text, name) == 0) {
			if (eq)
				setvareq(name, 0);
			/* else:
			 * it's a duplicate "local VAR" declaration, do nothing
			 */
			goto ret;
		}
		lvp = lvp->next;
	}

	lvp = ckzalloc(sizeof(*lvp));
	if (LONE_DASH(name)) {
		char *p;
		p = ckmalloc(sizeof(optlist));
		lvp->text = memcpy(p, optlist, sizeof(optlist));
		vp = NULL;
	} else {
		vpp = hashvar(name);
		vp = *findvar(vpp, name);
		if (vp == NULL) {
			/* variable did not exist yet */
			if (eq)
				setvareq(name, VSTRFIXED);
			else
				setvar(name, NULL, VSTRFIXED);
			vp = *vpp;      /* the new variable */
			lvp->flags = VUNSET;
		} else {
			lvp->text = vp->var_text;
			lvp->flags = vp->flags;
			/* make sure neither "struct var" nor string gets freed
			 * during (un)setting:
			 */
			vp->flags |= VSTRFIXED|VTEXTFIXED;
			if (eq)
				setvareq(name, 0);
			else
				/* "local VAR" unsets VAR: */
				setvar0(name, NULL);
		}
	}
	lvp->vp = vp;
	lvp->next = localvars;
	localvars = lvp;
 ret:
	INT_ON;
}

/*
 * The "local" command.
 */
static int FAST_FUNC
localcmd(int argc UNUSED_PARAM, char **argv)
{
	char *name;

	if (!funcnest)
		ash_msg_and_raise_error("not in a function");

	argv = argptr;
	while ((name = *argv++) != NULL) {
		mklocal(name);
	}
	return 0;
}

static int FAST_FUNC
falsecmd(int argc UNUSED_PARAM, char **argv UNUSED_PARAM)
{
	return 1;
}

static int FAST_FUNC
truecmd(int argc UNUSED_PARAM, char **argv UNUSED_PARAM)
{
	return 0;
}

static int FAST_FUNC
execcmd(int argc UNUSED_PARAM, char **argv)
{
	if (argv[1]) {
		iflag = 0;              /* exit on error */
		mflag = 0;
		optschanged();
		/* We should set up signals for "exec CMD"
		 * the same way as for "CMD" without "exec".
		 * But optschanged->setinteractive->setsignal
		 * still thought we are a root shell. Therefore, for example,
		 * SIGQUIT is still set to IGN. Fix it:
		 */
		shlvl++;
		setsignal(SIGQUIT);
		/*setsignal(SIGTERM); - unnecessary because of iflag=0 */
		/*setsignal(SIGTSTP); - unnecessary because of mflag=0 */
		/*setsignal(SIGTTOU); - unnecessary because of mflag=0 */

		shellexec(argv + 1, pathval(), 0);
		/* NOTREACHED */
	}
	return 0;
}

/*
 * The return command.
 */
static int FAST_FUNC
returncmd(int argc UNUSED_PARAM, char **argv)
{
	/*
	 * If called outside a function, do what ksh does;
	 * skip the rest of the file.
	 */
	evalskip = SKIPFUNC;
	return argv[1] ? number(argv[1]) : exitstatus;
}

/* Forward declarations for builtintab[] */
static int breakcmd(int, char **) FAST_FUNC;
static int dotcmd(int, char **) FAST_FUNC;
static int evalcmd(int, char **, int) FAST_FUNC;
static int exitcmd(int, char **) FAST_FUNC;
static int exportcmd(int, char **) FAST_FUNC;
#if ENABLE_ASH_GETOPTS
static int getoptscmd(int, char **) FAST_FUNC;
#endif
#if ENABLE_ASH_HELP
static int helpcmd(int, char **) FAST_FUNC;
#endif
#if MAX_HISTORY
static int historycmd(int, char **) FAST_FUNC;
#endif
#if ENABLE_FEATURE_SH_MATH
static int letcmd(int, char **) FAST_FUNC;
#endif
static int readcmd(int, char **) FAST_FUNC;
static int setcmd(int, char **) FAST_FUNC;
static int shiftcmd(int, char **) FAST_FUNC;
static int timescmd(int, char **) FAST_FUNC;
static int trapcmd(int, char **) FAST_FUNC;
static int umaskcmd(int, char **) FAST_FUNC;
static int unsetcmd(int, char **) FAST_FUNC;
static int ulimitcmd(int, char **) FAST_FUNC;

#define BUILTIN_NOSPEC          "0"
#define BUILTIN_SPECIAL         "1"
#define BUILTIN_REGULAR         "2"
#define BUILTIN_SPEC_REG        "3"
#define BUILTIN_ASSIGN          "4"
#define BUILTIN_SPEC_ASSG       "5"
#define BUILTIN_REG_ASSG        "6"
#define BUILTIN_SPEC_REG_ASSG   "7"

/* Stubs for calling non-FAST_FUNC's */
#if ENABLE_ASH_BUILTIN_ECHO
static int FAST_FUNC echocmd(int argc, char **argv)   { return echo_main(argc, argv); }
#endif
#if ENABLE_ASH_BUILTIN_PRINTF
static int FAST_FUNC printfcmd(int argc, char **argv) { return printf_main(argc, argv); }
#endif
#if ENABLE_ASH_BUILTIN_TEST
static int FAST_FUNC testcmd(int argc, char **argv)   { return test_main(argc, argv); }
#endif

/* Keep these in proper order since it is searched via bsearch() */
static const struct builtincmd builtintab[] = {
	{ BUILTIN_SPEC_REG      "."       , dotcmd     },
	{ BUILTIN_SPEC_REG      ":"       , truecmd    },
#if ENABLE_ASH_BUILTIN_TEST
	{ BUILTIN_REGULAR       "["       , testcmd    },
# if ENABLE_ASH_BASH_COMPAT
	{ BUILTIN_REGULAR       "[["      , testcmd    },
# endif
#endif
#if ENABLE_ASH_ALIAS
	{ BUILTIN_REG_ASSG      "alias"   , aliascmd   },
#endif
#if JOBS
	{ BUILTIN_REGULAR       "bg"      , fg_bgcmd   },
#endif
	{ BUILTIN_SPEC_REG      "break"   , breakcmd   },
	{ BUILTIN_REGULAR       "cd"      , cdcmd      },
	{ BUILTIN_NOSPEC        "chdir"   , cdcmd      },
#if ENABLE_ASH_CMDCMD
	{ BUILTIN_REGULAR       "command" , commandcmd },
#endif
	{ BUILTIN_SPEC_REG      "continue", breakcmd   },
#if ENABLE_ASH_BUILTIN_ECHO
	{ BUILTIN_REGULAR       "echo"    , echocmd    },
#endif
	{ BUILTIN_SPEC_REG      "eval"    , NULL       }, /*evalcmd() has a differing prototype*/
	{ BUILTIN_SPEC_REG      "exec"    , execcmd    },
	{ BUILTIN_SPEC_REG      "exit"    , exitcmd    },
	{ BUILTIN_SPEC_REG_ASSG "export"  , exportcmd  },
	{ BUILTIN_REGULAR       "false"   , falsecmd   },
#if JOBS
	{ BUILTIN_REGULAR       "fg"      , fg_bgcmd   },
#endif
#if ENABLE_ASH_GETOPTS
	{ BUILTIN_REGULAR       "getopts" , getoptscmd },
#endif
	{ BUILTIN_NOSPEC        "hash"    , hashcmd    },
#if ENABLE_ASH_HELP
	{ BUILTIN_NOSPEC        "help"    , helpcmd    },
#endif
#if MAX_HISTORY
	{ BUILTIN_NOSPEC        "history" , historycmd },
#endif
#if JOBS
	{ BUILTIN_REGULAR       "jobs"    , jobscmd    },
	{ BUILTIN_REGULAR       "kill"    , killcmd    },
#endif
#if ENABLE_FEATURE_SH_MATH
	{ BUILTIN_NOSPEC        "let"     , letcmd     },
#endif
	{ BUILTIN_ASSIGN        "local"   , localcmd   },
#if ENABLE_ASH_BUILTIN_PRINTF
	{ BUILTIN_REGULAR       "printf"  , printfcmd  },
#endif
	{ BUILTIN_NOSPEC        "pwd"     , pwdcmd     },
	{ BUILTIN_REGULAR       "read"    , readcmd    },
	{ BUILTIN_SPEC_REG_ASSG "readonly", exportcmd  },
	{ BUILTIN_SPEC_REG      "return"  , returncmd  },
	{ BUILTIN_SPEC_REG      "set"     , setcmd     },
	{ BUILTIN_SPEC_REG      "shift"   , shiftcmd   },
#if ENABLE_ASH_BASH_COMPAT
	{ BUILTIN_SPEC_REG      "source"  , dotcmd     },
#endif
#if ENABLE_ASH_BUILTIN_TEST
	{ BUILTIN_REGULAR       "test"    , testcmd    },
#endif
	{ BUILTIN_SPEC_REG      "times"   , timescmd   },
	{ BUILTIN_SPEC_REG      "trap"    , trapcmd    },
	{ BUILTIN_REGULAR       "true"    , truecmd    },
	{ BUILTIN_NOSPEC        "type"    , typecmd    },
	{ BUILTIN_NOSPEC        "ulimit"  , ulimitcmd  },
	{ BUILTIN_REGULAR       "umask"   , umaskcmd   },
#if ENABLE_ASH_ALIAS
	{ BUILTIN_REGULAR       "unalias" , unaliascmd },
#endif
	{ BUILTIN_SPEC_REG      "unset"   , unsetcmd   },
	{ BUILTIN_REGULAR       "wait"    , waitcmd    },
};

/* Should match the above table! */
#define COMMANDCMD (builtintab + \
	/* . : */	2 + \
	/* [ */		1 * ENABLE_ASH_BUILTIN_TEST + \
	/* [[ */	1 * ENABLE_ASH_BUILTIN_TEST * ENABLE_ASH_BASH_COMPAT + \
	/* alias */	1 * ENABLE_ASH_ALIAS + \
	/* bg */	1 * ENABLE_ASH_JOB_CONTROL + \
	/* break cd cddir  */	3)
#define EVALCMD (COMMANDCMD + \
	/* command */	1 * ENABLE_ASH_CMDCMD + \
	/* continue */	1 + \
	/* echo */	1 * ENABLE_ASH_BUILTIN_ECHO + \
	0)
#define EXECCMD (EVALCMD + \
	/* eval */	1)

/*
 * Search the table of builtin commands.
 */
static int
pstrcmp1(const void *a, const void *b)
{
	return strcmp((char*)a, *(char**)b + 1);
}
static struct builtincmd *
find_builtin(const char *name)
{
	struct builtincmd *bp;

	bp = bsearch(
		name, builtintab, ARRAY_SIZE(builtintab), sizeof(builtintab[0]),
		pstrcmp1
	);
	return bp;
}

/*
 * Execute a simple command.
 */
static int
isassignment(const char *p)
{
	const char *q = endofname(p);
	if (p == q)
		return 0;
	return *q == '=';
}
static int FAST_FUNC
bltincmd(int argc UNUSED_PARAM, char **argv UNUSED_PARAM)
{
	/* Preserve exitstatus of a previous possible redirection
	 * as POSIX mandates */
	return back_exitstatus;
}

static int
evalcommand(union node *cmd, int flags)
{
	static const struct builtincmd null_bltin = {
		"\0\0", bltincmd /* why three NULs? */
	};
	struct stackmark smark;
	union node *argp;
	struct arglist arglist;
	struct arglist varlist;
	char **argv;
	int argc;
	const struct strlist *sp;
	struct cmdentry cmdentry;
	struct job *jp;
	char *lastarg;
	const char *path;
	int spclbltin;
	int status;
	char **nargv;
	struct builtincmd *bcmd;
	smallint cmd_is_exec;
	smallint pseudovarflag = 0;

	/* First expand the arguments. */
	TRACE(("evalcommand(0x%lx, %d) called\n", (long)cmd, flags));
	setstackmark(&smark);
	back_exitstatus = 0;

	cmdentry.cmdtype = CMDBUILTIN;
	cmdentry.u.cmd = &null_bltin;
	varlist.lastp = &varlist.list;
	*varlist.lastp = NULL;
	arglist.lastp = &arglist.list;
	*arglist.lastp = NULL;

	argc = 0;
	if (cmd->ncmd.args) {
		bcmd = find_builtin(cmd->ncmd.args->narg.text);
		pseudovarflag = bcmd && IS_BUILTIN_ASSIGN(bcmd);
	}

	for (argp = cmd->ncmd.args; argp; argp = argp->narg.next) {
		struct strlist **spp;

		spp = arglist.lastp;
		if (pseudovarflag && isassignment(argp->narg.text))
			expandarg(argp, &arglist, EXP_VARTILDE);
		else
			expandarg(argp, &arglist, EXP_FULL | EXP_TILDE);

		for (sp = *spp; sp; sp = sp->next)
			argc++;
	}

	/* Reserve one extra spot at the front for shellexec. */
	nargv = stalloc(sizeof(char *) * (argc + 2));
	argv = ++nargv;
	for (sp = arglist.list; sp; sp = sp->next) {
		TRACE(("evalcommand arg: %s\n", sp->text));
		*nargv++ = sp->text;
	}
	*nargv = NULL;

	lastarg = NULL;
	if (iflag && funcnest == 0 && argc > 0)
		lastarg = nargv[-1];

	preverrout_fd = 2;
	expredir(cmd->ncmd.redirect);
	status = redirectsafe(cmd->ncmd.redirect, REDIR_PUSH | REDIR_SAVEFD2);

	path = vpath.var_text;
	for (argp = cmd->ncmd.assign; argp; argp = argp->narg.next) {
		struct strlist **spp;
		char *p;

		spp = varlist.lastp;
		expandarg(argp, &varlist, EXP_VARTILDE);

		/*
		 * Modify the command lookup path, if a PATH= assignment
		 * is present
		 */
		p = (*spp)->text;
		if (varcmp(p, path) == 0)
			path = p;
	}

	/* Print the command if xflag is set. */
	if (xflag) {
		int n;
		const char *p = " %s" + 1;

		fdprintf(preverrout_fd, p, expandstr(ps4val()));
		sp = varlist.list;
		for (n = 0; n < 2; n++) {
			while (sp) {
				fdprintf(preverrout_fd, p, sp->text);
				sp = sp->next;
				p = " %s";
			}
			sp = arglist.list;
		}
		safe_write(preverrout_fd, "\n", 1);
	}

	cmd_is_exec = 0;
	spclbltin = -1;

	/* Now locate the command. */
	if (argc) {
		int cmd_flag = DO_ERR;
#if ENABLE_ASH_CMDCMD
		const char *oldpath = path + 5;
#endif
		path += 5;
		for (;;) {
			find_command(argv[0], &cmdentry, cmd_flag, path);
			if (cmdentry.cmdtype == CMDUNKNOWN) {
				flush_stdout_stderr();
				status = 127;
				goto bail;
			}

			/* implement bltin and command here */
			if (cmdentry.cmdtype != CMDBUILTIN)
				break;
			if (spclbltin < 0)
				spclbltin = IS_BUILTIN_SPECIAL(cmdentry.u.cmd);
			if (cmdentry.u.cmd == EXECCMD)
				cmd_is_exec = 1;
#if ENABLE_ASH_CMDCMD
			if (cmdentry.u.cmd == COMMANDCMD) {
				path = oldpath;
				nargv = parse_command_args(argv, &path);
				if (!nargv)
					break;
				/* It's "command [-p] PROG ARGS" (that is, no -Vv).
				 * nargv => "PROG". path is updated if -p.
				 */
				argc -= nargv - argv;
				argv = nargv;
				cmd_flag |= DO_NOFUNC;
			} else
#endif
				break;
		}
	}

	if (status) {
 bail:
		exitstatus = status;

		/* We have a redirection error. */
		if (spclbltin > 0)
			raise_exception(EXERROR);

		goto out;
	}

	/* Execute the command. */
	switch (cmdentry.cmdtype) {
	default: {

#if ENABLE_FEATURE_SH_NOFORK
/* (1) BUG: if variables are set, we need to fork, or save/restore them
 *     around run_nofork_applet() call.
 * (2) Should this check also be done in forkshell()?
 *     (perhaps it should, so that "VAR=VAL nofork" at least avoids exec...)
 */
		/* find_command() encodes applet_no as (-2 - applet_no) */
		int applet_no = (- cmdentry.u.index - 2);
		if (applet_no >= 0 && APPLET_IS_NOFORK(applet_no)) {
			listsetvar(varlist.list, VEXPORT|VSTACK);
			/* run <applet>_main() */
			status = run_nofork_applet(applet_no, argv);
			break;
		}
#endif
		/* Can we avoid forking off? For example, very last command
		 * in a script or a subshell does not need forking,
		 * we can just exec it.
		 */
#if ENABLE_PLATFORM_MINGW32
		if (!(flags & EV_EXIT) || trap[0]) {
			/* No, forking off a child is necessary */
			struct forkshell fs;

			memset(&fs, 0, sizeof(fs));
			fs.fpid = FS_SHELLEXEC;
			fs.argv = argv;
			fs.string = (char*)path;
			fs.fd[0] = cmdentry.u.index;
			fs.strlist = varlist.list;
			jp = makejob(/*cmd,*/ 1);
			if (spawn_forkshell(jp, &fs, FORK_FG) < 0)
				ash_msg_and_raise_error("unable to spawn shell");
			status = waitforjob(jp);
			INT_ON;
			TRACE(("forked child exited with %d\n", exitstatus));
			break;
		}
		/* goes through to shellexec() */
#else
		if (!(flags & EV_EXIT) || may_have_traps) {
			/* No, forking off a child is necessary */
			INT_OFF;
			jp = makejob(/*cmd,*/ 1);
			if (forkshell(jp, cmd, FORK_FG) != 0) {
				/* parent */
				status = waitforjob(jp);
				INT_ON;
				TRACE(("forked child exited with %d\n", status));
				break;
			}
			/* child */
			FORCE_INT_ON;
			/* fall through to exec'ing external program */
		}
#endif
		listsetvar(varlist.list, VEXPORT|VSTACK);
		shellexec(argv, path, cmdentry.u.index);
		/* NOTREACHED */
	} /* default */
	case CMDBUILTIN:
		cmdenviron = varlist.list;
		if (cmdenviron) {
			struct strlist *list = cmdenviron;
			int i = VNOSET;
			if (spclbltin > 0 || argc == 0) {
				i = 0;
				if (cmd_is_exec && argc > 1)
					i = VEXPORT;
			}
			listsetvar(list, i);
		}
		/* Tight loop with builtins only:
		 * "while kill -0 $child; do true; done"
		 * will never exit even if $child died, unless we do this
		 * to reap the zombie and make kill detect that it's gone: */
		dowait(DOWAIT_NONBLOCK, NULL);

		if (evalbltin(cmdentry.u.cmd, argc, argv, flags)) {
			if (exception_type == EXERROR && spclbltin <= 0) {
				FORCE_INT_ON;
				goto readstatus;
			}
 raise:
			longjmp(exception_handler->loc, 1);
		}
		goto readstatus;

	case CMDFUNCTION:
		listsetvar(varlist.list, 0);
		/* See above for the rationale */
		dowait(DOWAIT_NONBLOCK, NULL);
		if (evalfun(cmdentry.u.func, argc, argv, flags))
			goto raise;
 readstatus:
		status = exitstatus;
		break;
	} /* switch */

 out:
	if (cmd->ncmd.redirect)
		popredir(/*drop:*/ cmd_is_exec, /*restore:*/ cmd_is_exec);
	if (lastarg) {
		/* dsl: I think this is intended to be used to support
		 * '_' in 'vi' command mode during line editing...
		 * However I implemented that within libedit itself.
		 */
		setvar0("_", lastarg);
	}
	popstackmark(&smark);

	return status;
}

static int
evalbltin(const struct builtincmd *cmd, int argc, char **argv, int flags)
{
	char *volatile savecmdname;
	struct jmploc *volatile savehandler;
	struct jmploc jmploc;
	int status;
	int i;

	savecmdname = commandname;
	savehandler = exception_handler;
	i = setjmp(jmploc.loc);
	if (i)
		goto cmddone;
	exception_handler = &jmploc;
	commandname = argv[0];
	argptr = argv + 1;
	optptr = NULL;                  /* initialize nextopt */
	if (cmd == EVALCMD)
		status = evalcmd(argc, argv, flags);
	else
		status = (*cmd->builtin)(argc, argv);
	flush_stdout_stderr();
	status |= ferror(stdout);
	exitstatus = status;
 cmddone:
	clearerr(stdout);
	commandname = savecmdname;
	exception_handler = savehandler;

	return i;
}

static int
goodname(const char *p)
{
	return endofname(p)[0] == '\0';
}


/*
 * Search for a command.  This is called before we fork so that the
 * location of the command will be available in the parent as well as
 * the child.  The check for "goodname" is an overly conservative
 * check that the name will not be subject to expansion.
 */
static void
prehash(union node *n)
{
	struct cmdentry entry;

	if (n->type == NCMD && n->ncmd.args && goodname(n->ncmd.args->narg.text))
		find_command(n->ncmd.args->narg.text, &entry, 0, pathval());
}


/* ============ Builtin commands
 *
 * Builtin commands whose functions are closely tied to evaluation
 * are implemented here.
 */

/*
 * Handle break and continue commands.  Break, continue, and return are
 * all handled by setting the evalskip flag.  The evaluation routines
 * above all check this flag, and if it is set they start skipping
 * commands rather than executing them.  The variable skipcount is
 * the number of loops to break/continue, or the number of function
 * levels to return.  (The latter is always 1.)  It should probably
 * be an error to break out of more loops than exist, but it isn't
 * in the standard shell so we don't make it one here.
 */
static int FAST_FUNC
breakcmd(int argc UNUSED_PARAM, char **argv)
{
	int n = argv[1] ? number(argv[1]) : 1;

	if (n <= 0)
		ash_msg_and_raise_error(msg_illnum, argv[1]);
	if (n > loopnest)
		n = loopnest;
	if (n > 0) {
		evalskip = (**argv == 'c') ? SKIPCONT : SKIPBREAK;
		skipcount = n;
	}
	return 0;
}


/*
 * This implements the input routines used by the parser.
 */

enum {
	INPUT_PUSH_FILE = 1,
	INPUT_NOFILE_OK = 2,
};

static smallint checkkwd;
/* values of checkkwd variable */
#define CHKALIAS        0x1
#define CHKKWD          0x2
#define CHKNL           0x4

/*
 * Push a string back onto the input at this current parsefile level.
 * We handle aliases this way.
 */
#if !ENABLE_ASH_ALIAS
#define pushstring(s, ap) pushstring(s)
#endif
static void
pushstring(char *s, struct alias *ap)
{
	struct strpush *sp;
	int len;

	len = strlen(s);
	INT_OFF;
	if (g_parsefile->strpush) {
		sp = ckzalloc(sizeof(*sp));
		sp->prev = g_parsefile->strpush;
	} else {
		sp = &(g_parsefile->basestrpush);
	}
	g_parsefile->strpush = sp;
	sp->prev_string = g_parsefile->next_to_pgetc;
	sp->prev_left_in_line = g_parsefile->left_in_line;
	sp->unget = g_parsefile->unget;
	memcpy(sp->lastc, g_parsefile->lastc, sizeof(sp->lastc));
#if ENABLE_ASH_ALIAS
	sp->ap = ap;
	if (ap) {
		ap->flag |= ALIASINUSE;
		sp->string = s;
	}
#endif
	g_parsefile->next_to_pgetc = s;
	g_parsefile->left_in_line = len;
	g_parsefile->unget = 0;
	INT_ON;
}

static void
popstring(void)
{
	struct strpush *sp = g_parsefile->strpush;

	INT_OFF;
#if ENABLE_ASH_ALIAS
	if (sp->ap) {
		if (g_parsefile->next_to_pgetc[-1] == ' '
		 || g_parsefile->next_to_pgetc[-1] == '\t'
		) {
			checkkwd |= CHKALIAS;
		}
		if (sp->string != sp->ap->val) {
			free(sp->string);
		}
		sp->ap->flag &= ~ALIASINUSE;
		if (sp->ap->flag & ALIASDEAD) {
			unalias(sp->ap->name);
		}
	}
#endif
	g_parsefile->next_to_pgetc = sp->prev_string;
	g_parsefile->left_in_line = sp->prev_left_in_line;
	g_parsefile->unget = sp->unget;
	memcpy(g_parsefile->lastc, sp->lastc, sizeof(sp->lastc));
	g_parsefile->strpush = sp->prev;
	if (sp != &(g_parsefile->basestrpush))
		free(sp);
	INT_ON;
}

static int
preadfd(void)
{
	int nr;
	char *buf = g_parsefile->buf;

	g_parsefile->next_to_pgetc = buf;
#if ENABLE_FEATURE_EDITING
 retry:
	if (!iflag || g_parsefile->pf_fd != STDIN_FILENO)
		nr = nonblock_immune_read(g_parsefile->pf_fd, buf, IBUFSIZ - 1);
	else {
		int timeout = -1;
# if ENABLE_ASH_IDLE_TIMEOUT
		if (iflag) {
			const char *tmout_var = lookupvar("TMOUT");
			if (tmout_var) {
				timeout = atoi(tmout_var) * 1000;
				if (timeout <= 0)
					timeout = -1;
			}
		}
# endif
# if ENABLE_FEATURE_TAB_COMPLETION
		line_input_state->path_lookup = pathval();
# endif
		reinit_unicode_for_ash();
		nr = read_line_input(line_input_state, cmdedit_prompt, buf, IBUFSIZ, timeout);
		if (nr == 0) {
			/* ^C pressed, "convert" to SIGINT */
			write(STDOUT_FILENO, "^C", 2);
			if (trap[SIGINT]) {
				buf[0] = '\n';
				buf[1] = '\0';
				raise(SIGINT);
				return 1;
			}
			exitstatus = 128 + SIGINT;
			bb_putchar('\n');
			goto retry;
		}
		if (nr < 0) {
			if (errno == 0) {
				/* Ctrl+D pressed */
				nr = 0;
			}
# if ENABLE_ASH_IDLE_TIMEOUT
			else if (errno == EAGAIN && timeout > 0) {
				puts("\007timed out waiting for input: auto-logout");
				exitshell();
			}
# endif
		}
	}
#else
	nr = nonblock_immune_read(g_parsefile->pf_fd, buf, IBUFSIZ - 1);
#endif

#if 0 /* disabled: nonblock_immune_read() handles this problem */
	if (nr < 0) {
		if (parsefile->fd == 0 && errno == EWOULDBLOCK) {
			int flags = fcntl(0, F_GETFL);
			if (flags >= 0 && (flags & O_NONBLOCK)) {
				flags &= ~O_NONBLOCK;
				if (fcntl(0, F_SETFL, flags) >= 0) {
					out2str("sh: turning off NDELAY mode\n");
					goto retry;
				}
			}
		}
	}
#endif
	return nr;
}

/*
 * Refill the input buffer and return the next input character:
 *
 * 1) If a string was pushed back on the input, pop it;
 * 2) If an EOF was pushed back (g_parsefile->left_in_line < -BIGNUM)
 *    or we are reading from a string so we can't refill the buffer,
 *    return EOF.
 * 3) If there is more stuff in this buffer, use it else call read to fill it.
 * 4) Process input up to the next newline, deleting nul characters.
 */
//#define pgetc_debug(...) bb_error_msg(__VA_ARGS__)
#define pgetc_debug(...) ((void)0)
static int pgetc(void);
static int
preadbuffer(void)
{
	char *q;
	int more;

	if (g_parsefile->strpush) {
#if ENABLE_ASH_ALIAS
		if (g_parsefile->left_in_line == -1
		 && g_parsefile->strpush->ap
		 && g_parsefile->next_to_pgetc[-1] != ' '
		 && g_parsefile->next_to_pgetc[-1] != '\t'
		) {
			pgetc_debug("preadbuffer PEOA");
			return PEOA;
		}
#endif
		popstring();
		return pgetc();
	}
	/* on both branches above g_parsefile->left_in_line < 0.
	 * "pgetc" needs refilling.
	 */

	/* -90 is our -BIGNUM. Below we use -99 to mark "EOF on read",
	 * pungetc() may increment it a few times.
	 * Assuming it won't increment it to less than -90.
	 */
	if (g_parsefile->left_in_line < -90 || g_parsefile->buf == NULL) {
		pgetc_debug("preadbuffer PEOF1");
		/* even in failure keep left_in_line and next_to_pgetc
		 * in lock step, for correct multi-layer pungetc.
		 * left_in_line was decremented before preadbuffer(),
		 * must inc next_to_pgetc: */
		g_parsefile->next_to_pgetc++;
		return PEOF;
	}

	more = g_parsefile->left_in_buffer;
	if (more <= 0) {
		flush_stdout_stderr();
 again:
		more = preadfd();
		if (more <= 0) {
			/* don't try reading again */
			g_parsefile->left_in_line = -99;
			pgetc_debug("preadbuffer PEOF2");
			g_parsefile->next_to_pgetc++;
			return PEOF;
		}
	}

	/* Find out where's the end of line.
	 * Set g_parsefile->left_in_line
	 * and g_parsefile->left_in_buffer acordingly.
	 * NUL chars are deleted.
	 */
	q = g_parsefile->next_to_pgetc;
	for (;;) {
		char c;

		more--;

		c = *q;
		if (c == '\0' || (ENABLE_PLATFORM_MINGW32 && c == '\r')) {
			memmove(q, q + 1, more);
		} else {
			q++;
			if (c == '\n') {
				g_parsefile->left_in_line = q - g_parsefile->next_to_pgetc - 1;
				break;
			}
		}

		if (more <= 0) {
			g_parsefile->left_in_line = q - g_parsefile->next_to_pgetc - 1;
			if (g_parsefile->left_in_line < 0)
				goto again;
			break;
		}
	}
	g_parsefile->left_in_buffer = more;

	if (vflag) {
		char save = *q;
		*q = '\0';
		out2str(g_parsefile->next_to_pgetc);
		*q = save;
	}

	pgetc_debug("preadbuffer at %d:%p'%s'",
			g_parsefile->left_in_line,
			g_parsefile->next_to_pgetc,
			g_parsefile->next_to_pgetc);
	return (unsigned char)*g_parsefile->next_to_pgetc++;
}

static void
nlprompt(void)
{
	g_parsefile->linno++;
	setprompt_if(doprompt, 2);
}
static void
nlnoprompt(void)
{
	g_parsefile->linno++;
	needprompt = doprompt;
}

static int
pgetc(void)
{
	int c;

	pgetc_debug("pgetc at %d:%p'%s'",
			g_parsefile->left_in_line,
			g_parsefile->next_to_pgetc,
			g_parsefile->next_to_pgetc);
	if (g_parsefile->unget)
		return g_parsefile->lastc[--g_parsefile->unget];

	if (--g_parsefile->left_in_line >= 0)
		c = (unsigned char)*g_parsefile->next_to_pgetc++;
	else
		c = preadbuffer();

	g_parsefile->lastc[1] = g_parsefile->lastc[0];
	g_parsefile->lastc[0] = c;

	return c;
}

#if ENABLE_ASH_ALIAS
static int
pgetc_without_PEOA(void)
{
	int c;
	do {
		pgetc_debug("pgetc at %d:%p'%s'",
				g_parsefile->left_in_line,
				g_parsefile->next_to_pgetc,
				g_parsefile->next_to_pgetc);
		c = pgetc();
	} while (c == PEOA);
	return c;
}
#else
# define pgetc_without_PEOA() pgetc()
#endif

/*
 * Read a line from the script.
 */
static char *
pfgets(char *line, int len)
{
	char *p = line;
	int nleft = len;
	int c;

	while (--nleft > 0) {
		c = pgetc_without_PEOA();
		if (c == PEOF) {
			if (p == line)
				return NULL;
			break;
		}
		*p++ = c;
		if (c == '\n')
			break;
	}
	*p = '\0';
	return line;
}

/*
 * Undo a call to pgetc.  Only two characters may be pushed back.
 * PEOF may be pushed back.
 */
static void
pungetc(void)
{
	g_parsefile->unget++;
}

/* This one eats backslash+newline */
static int
pgetc_eatbnl(void)
{
	int c;

	while ((c = pgetc()) == '\\') {
		if (pgetc() != '\n') {
			pungetc();
			break;
		}

		nlprompt();
	}

	return c;
}

/*
 * To handle the "." command, a stack of input files is used.  Pushfile
 * adds a new entry to the stack and popfile restores the previous level.
 */
static void
pushfile(void)
{
	struct parsefile *pf;

	pf = ckzalloc(sizeof(*pf));
	pf->prev = g_parsefile;
	pf->pf_fd = -1;
	/*pf->strpush = NULL; - ckzalloc did it */
	/*pf->basestrpush.prev = NULL;*/
	/*pf->unget = 0;*/
	g_parsefile = pf;
}

static void
popfile(void)
{
	struct parsefile *pf = g_parsefile;

	if (pf == &basepf)
		return;

	INT_OFF;
	if (pf->pf_fd >= 0)
		close(pf->pf_fd);
	free(pf->buf);
	while (pf->strpush)
		popstring();
	g_parsefile = pf->prev;
	free(pf);
	INT_ON;
}

/*
 * Return to top level.
 */
static void
popallfiles(void)
{
	while (g_parsefile != &basepf)
		popfile();
}

#if !ENABLE_PLATFORM_MINGW32
/*
 * Close the file(s) that the shell is reading commands from.  Called
 * after a fork is done.
 */
static void
closescript(void)
{
	popallfiles();
	if (g_parsefile->pf_fd > 0) {
		close(g_parsefile->pf_fd);
		g_parsefile->pf_fd = 0;
	}
}
#endif

/*
 * Like setinputfile, but takes an open file descriptor.  Call this with
 * interrupts off.
 */
static void
setinputfd(int fd, int push)
{
	if (push) {
		pushfile();
		g_parsefile->buf = NULL;
	}
	g_parsefile->pf_fd = fd;
	if (g_parsefile->buf == NULL)
		g_parsefile->buf = ckmalloc(IBUFSIZ);
	g_parsefile->left_in_buffer = 0;
	g_parsefile->left_in_line = 0;
	g_parsefile->linno = 1;
}

/*
 * Set the input to take input from a file.  If push is set, push the
 * old input onto the stack first.
 */
static int
setinputfile(const char *fname, int flags)
{
	int fd;

	INT_OFF;
	fd = open(fname, O_RDONLY);
	if (fd < 0) {
		if (flags & INPUT_NOFILE_OK)
			goto out;
		exitstatus = 127;
		ash_msg_and_raise_error("can't open '%s'", fname);
	}
	if (fd < 10)
		fd = savefd(fd);
	else
		close_on_exec_on(fd);
	setinputfd(fd, flags & INPUT_PUSH_FILE);
 out:
	INT_ON;
	return fd;
}

/*
 * Like setinputfile, but takes input from a string.
 */
static void
setinputstring(char *string)
{
	INT_OFF;
	pushfile();
	g_parsefile->next_to_pgetc = string;
	g_parsefile->left_in_line = strlen(string);
	g_parsefile->buf = NULL;
	g_parsefile->linno = 1;
	INT_ON;
}


/*
 * Routines to check for mail.
 */

#if ENABLE_ASH_MAIL

/* Hash of mtimes of mailboxes */
static unsigned mailtime_hash;
/* Set if MAIL or MAILPATH is changed. */
static smallint mail_var_path_changed;

/*
 * Print appropriate message(s) if mail has arrived.
 * If mail_var_path_changed is set,
 * then the value of MAIL has mail_var_path_changed,
 * so we just update the values.
 */
static void
chkmail(void)
{
	const char *mpath;
	char *p;
	char *q;
	unsigned new_hash;
	struct stackmark smark;
	struct stat statb;

	setstackmark(&smark);
	mpath = mpathset() ? mpathval() : mailval();
	new_hash = 0;
	for (;;) {
		p = path_advance(&mpath, nullstr);
		if (p == NULL)
			break;
		if (*p == '\0')
			continue;
		for (q = p; *q; q++)
			continue;
#if DEBUG
		if (q[-1] != '/')
			abort();
#endif
		q[-1] = '\0';                   /* delete trailing '/' */
		if (stat(p, &statb) < 0) {
			continue;
		}
		/* Very simplistic "hash": just a sum of all mtimes */
		new_hash += (unsigned)statb.st_mtime;
	}
	if (!mail_var_path_changed && mailtime_hash != new_hash) {
		if (mailtime_hash != 0)
			out2str("you have mail\n");
		mailtime_hash = new_hash;
	}
	mail_var_path_changed = 0;
	popstackmark(&smark);
}

static void FAST_FUNC
changemail(const char *val UNUSED_PARAM)
{
	mail_var_path_changed = 1;
}

#endif /* ASH_MAIL */


/* ============ ??? */

/*
 * Set the shell parameters.
 */
static void
setparam(char **argv)
{
	char **newparam;
	char **ap;
	int nparam;

	for (nparam = 0; argv[nparam]; nparam++)
		continue;
	ap = newparam = ckmalloc((nparam + 1) * sizeof(*ap));
	while (*argv) {
		*ap++ = ckstrdup(*argv++);
	}
	*ap = NULL;
	freeparam(&shellparam);
	shellparam.malloced = 1;
	shellparam.nparam = nparam;
	shellparam.p = newparam;
#if ENABLE_ASH_GETOPTS
	shellparam.optind = 1;
	shellparam.optoff = -1;
#endif
}

/*
 * Process shell options.  The global variable argptr contains a pointer
 * to the argument list; we advance it past the options.
 *
 * SUSv3 section 2.8.1 "Consequences of Shell Errors" says:
 * For a non-interactive shell, an error condition encountered
 * by a special built-in ... shall cause the shell to write a diagnostic message
 * to standard error and exit as shown in the following table:
 * Error                                           Special Built-In
 * ...
 * Utility syntax error (option or operand error)  Shall exit
 * ...
 * However, in bug 1142 (http://busybox.net/bugs/view.php?id=1142)
 * we see that bash does not do that (set "finishes" with error code 1 instead,
 * and shell continues), and people rely on this behavior!
 * Testcase:
 * set -o barfoo 2>/dev/null
 * echo $?
 *
 * Oh well. Let's mimic that.
 */
static int
plus_minus_o(char *name, int val)
{
	int i;

	if (name) {
		for (i = 0; i < NOPTS; i++) {
			if (strcmp(name, optnames(i)) == 0) {
				optlist[i] = val;
				return 0;
			}
		}
		ash_msg("illegal option %co %s", val ? '-' : '+', name);
		return 1;
	}
	for (i = 0; i < NOPTS; i++) {
		if (val) {
			out1fmt("%-16s%s\n", optnames(i), optlist[i] ? "on" : "off");
		} else {
			out1fmt("set %co %s\n", optlist[i] ? '-' : '+', optnames(i));
		}
	}
	return 0;
}
static void
setoption(int flag, int val)
{
	int i;

	for (i = 0; i < NOPTS; i++) {
		if (optletters(i) == flag) {
			optlist[i] = val;
			return;
		}
	}
	ash_msg_and_raise_error("illegal option %c%c", val ? '-' : '+', flag);
	/* NOTREACHED */
}
static int
options(int cmdline)
{
	char *p;
	int val;
	int c;

	if (cmdline)
		minusc = NULL;
	while ((p = *argptr) != NULL) {
		c = *p++;
		if (c != '-' && c != '+')
			break;
		argptr++;
		val = 0; /* val = 0 if c == '+' */
		if (c == '-') {
			val = 1;
			if (p[0] == '\0' || LONE_DASH(p)) {
				if (!cmdline) {
					/* "-" means turn off -x and -v */
					if (p[0] == '\0')
						xflag = vflag = 0;
					/* "--" means reset params */
					else if (*argptr == NULL)
						setparam(argptr);
				}
				break;    /* "-" or "--" terminates options */
			}
		}
		/* first char was + or - */
		while ((c = *p++) != '\0') {
			/* bash 3.2 indeed handles -c CMD and +c CMD the same */
			if (c == 'c' && cmdline) {
				minusc = p;     /* command is after shell args */
			} else if (c == 'o') {
				if (plus_minus_o(*argptr, val)) {
					/* it already printed err message */
					return 1; /* error */
				}
				if (*argptr)
					argptr++;
			} else if (cmdline && (c == 'l')) { /* -l or +l == --login */
				isloginsh = 1;
			/* bash does not accept +-login, we also won't */
			} else if (cmdline && val && (c == '-')) { /* long options */
				if (strcmp(p, "login") == 0)
					isloginsh = 1;
				break;
			} else {
				setoption(c, val);
			}
		}
	}
	return 0;
}

/*
 * The shift builtin command.
 */
static int FAST_FUNC
shiftcmd(int argc UNUSED_PARAM, char **argv)
{
	int n;
	char **ap1, **ap2;

	n = 1;
	if (argv[1])
		n = number(argv[1]);
	if (n > shellparam.nparam)
		n = 0; /* bash compat, was = shellparam.nparam; */
	INT_OFF;
	shellparam.nparam -= n;
	for (ap1 = shellparam.p; --n >= 0; ap1++) {
		if (shellparam.malloced)
			free(*ap1);
	}
	ap2 = shellparam.p;
	while ((*ap2++ = *ap1++) != NULL)
		continue;
#if ENABLE_ASH_GETOPTS
	shellparam.optind = 1;
	shellparam.optoff = -1;
#endif
	INT_ON;
	return 0;
}

/*
 * POSIX requires that 'set' (but not export or readonly) output the
 * variables in lexicographic order - by the locale's collating order (sigh).
 * Maybe we could keep them in an ordered balanced binary tree
 * instead of hashed lists.
 * For now just roll 'em through qsort for printing...
 */
static int
showvars(const char *sep_prefix, int on, int off)
{
	const char *sep;
	char **ep, **epend;

	ep = listvars(on, off, &epend);
	qsort(ep, epend - ep, sizeof(char *), vpcmp);

	sep = *sep_prefix ? " " : sep_prefix;

	for (; ep < epend; ep++) {
		const char *p;
		const char *q;

		p = strchrnul(*ep, '=');
		q = nullstr;
		if (*p)
			q = single_quote(++p);
		out1fmt("%s%s%.*s%s\n", sep_prefix, sep, (int)(p - *ep), *ep, q);
	}
	return 0;
}

/*
 * The set command builtin.
 */
static int FAST_FUNC
setcmd(int argc UNUSED_PARAM, char **argv UNUSED_PARAM)
{
	int retval;

	if (!argv[1])
		return showvars(nullstr, 0, VUNSET);

	INT_OFF;
	retval = options(/*cmdline:*/ 0);
	if (retval == 0) { /* if no parse error... */
		optschanged();
		if (*argptr != NULL) {
			setparam(argptr);
		}
	}
	INT_ON;
	return retval;
}

#if ENABLE_ASH_RANDOM_SUPPORT
static void FAST_FUNC
change_random(const char *value)
{
	uint32_t t;

	if (value == NULL) {
		/* "get", generate */
		t = next_random(&random_gen);
		/* set without recursion */
		setvar(vrandom.var_text, utoa(t), VNOFUNC);
		vrandom.flags &= ~VNOFUNC;
	} else {
		/* set/reset */
		t = strtoul(value, NULL, 10);
		INIT_RANDOM_T(&random_gen, (t ? t : 1), t);
	}
}
#endif

#if ENABLE_ASH_GETOPTS
static int
getopts(char *optstr, char *optvar, char **optfirst)
{
	char *p, *q;
	char c = '?';
	int done = 0;
	char sbuf[2];
	char **optnext;
	int ind = shellparam.optind;
	int off = shellparam.optoff;

	sbuf[1] = '\0';

	shellparam.optind = -1;
	optnext = optfirst + ind - 1;

	if (ind <= 1 || off < 0 || (int)strlen(optnext[-1]) < off)
		p = NULL;
	else
		p = optnext[-1] + off;
	if (p == NULL || *p == '\0') {
		/* Current word is done, advance */
		p = *optnext;
		if (p == NULL || *p != '-' || *++p == '\0') {
 atend:
			p = NULL;
			done = 1;
			goto out;
		}
		optnext++;
		if (LONE_DASH(p))        /* check for "--" */
			goto atend;
	}

	c = *p++;
	for (q = optstr; *q != c;) {
		if (*q == '\0') {
			if (optstr[0] == ':') {
				sbuf[0] = c;
				/*sbuf[1] = '\0'; - already is */
				setvar0("OPTARG", sbuf);
			} else {
				fprintf(stderr, "Illegal option -%c\n", c);
				unsetvar("OPTARG");
			}
			c = '?';
			goto out;
		}
		if (*++q == ':')
			q++;
	}

	if (*++q == ':') {
		if (*p == '\0' && (p = *optnext) == NULL) {
			if (optstr[0] == ':') {
				sbuf[0] = c;
				/*sbuf[1] = '\0'; - already is */
				setvar0("OPTARG", sbuf);
				c = ':';
			} else {
				fprintf(stderr, "No arg for -%c option\n", c);
				unsetvar("OPTARG");
				c = '?';
			}
			goto out;
		}

		if (p == *optnext)
			optnext++;
		setvar0("OPTARG", p);
		p = NULL;
	} else
		setvar0("OPTARG", nullstr);
 out:
	ind = optnext - optfirst + 1;
	setvar("OPTIND", itoa(ind), VNOFUNC);
	sbuf[0] = c;
	/*sbuf[1] = '\0'; - already is */
	setvar0(optvar, sbuf);

	shellparam.optoff = p ? p - *(optnext - 1) : -1;
	shellparam.optind = ind;

	return done;
}

/*
 * The getopts builtin.  Shellparam.optnext points to the next argument
 * to be processed.  Shellparam.optptr points to the next character to
 * be processed in the current argument.  If shellparam.optnext is NULL,
 * then it's the first time getopts has been called.
 */
static int FAST_FUNC
getoptscmd(int argc, char **argv)
{
	char **optbase;

	if (argc < 3)
		ash_msg_and_raise_error("usage: getopts optstring var [arg]");
	if (argc == 3) {
		optbase = shellparam.p;
		if ((unsigned)shellparam.optind > shellparam.nparam + 1) {
			shellparam.optind = 1;
			shellparam.optoff = -1;
		}
	} else {
		optbase = &argv[3];
		if ((unsigned)shellparam.optind > argc - 2) {
			shellparam.optind = 1;
			shellparam.optoff = -1;
		}
	}

	return getopts(argv[1], argv[2], optbase);
}
#endif /* ASH_GETOPTS */


/* ============ Shell parser */

struct heredoc {
	struct heredoc *next;   /* next here document in list */
	union node *here;       /* redirection node */
	char *eofmark;          /* string indicating end of input */
	smallint striptabs;     /* if set, strip leading tabs */
};

static smallint tokpushback;           /* last token pushed back */
static smallint quoteflag;             /* set if (part of) last token was quoted */
static token_id_t lasttoken;           /* last token read (integer id Txxx) */
static struct heredoc *heredoclist;    /* list of here documents to read */
static char *wordtext;                 /* text of last word returned by readtoken */
static struct nodelist *backquotelist;
static union node *redirnode;
static struct heredoc *heredoc;

static const char *
tokname(char *buf, int tok)
{
	if (tok < TSEMI)
		return tokname_array[tok];
	sprintf(buf, "\"%s\"", tokname_array[tok]);
	return buf;
}

/* raise_error_unexpected_syntax:
 * Called when an unexpected token is read during the parse.  The argument
 * is the token that is expected, or -1 if more than one type of token can
 * occur at this point.
 */
static void raise_error_unexpected_syntax(int) NORETURN;
static void
raise_error_unexpected_syntax(int token)
{
	char msg[64];
	char buf[16];
	int l;

	l = sprintf(msg, "unexpected %s", tokname(buf, lasttoken));
	if (token >= 0)
		sprintf(msg + l, " (expecting %s)", tokname(buf, token));
	raise_error_syntax(msg);
	/* NOTREACHED */
}

#define EOFMARKLEN 79

/* parsing is heavily cross-recursive, need these forward decls */
static union node *andor(void);
static union node *pipeline(void);
static union node *parse_command(void);
static void parseheredoc(void);
static int peektoken(void);
static int readtoken(void);

static union node *
list(int nlflag)
{
	union node *n1, *n2, *n3;
	int tok;

	n1 = NULL;
	for (;;) {
		switch (peektoken()) {
		case TNL:
			if (!(nlflag & 1))
				break;
			parseheredoc();
			return n1;

		case TEOF:
			if (!n1 && (nlflag & 1))
				n1 = NODE_EOF;
			parseheredoc();
			return n1;
		}

		checkkwd = CHKNL | CHKKWD | CHKALIAS;
		if (nlflag == 2 && ((1 << peektoken()) & tokendlist))
			return n1;
		nlflag |= 2;

		n2 = andor();
		tok = readtoken();
		if (tok == TBACKGND) {
			if (n2->type == NPIPE) {
				n2->npipe.pipe_backgnd = 1;
			} else {
				if (n2->type != NREDIR) {
					n3 = stzalloc(sizeof(struct nredir));
					n3->nredir.n = n2;
					/*n3->nredir.redirect = NULL; - stzalloc did it */
					n2 = n3;
				}
				n2->type = NBACKGND;
			}
		}
		if (n1 == NULL) {
			n1 = n2;
		} else {
			n3 = stzalloc(sizeof(struct nbinary));
			n3->type = NSEMI;
			n3->nbinary.ch1 = n1;
			n3->nbinary.ch2 = n2;
			n1 = n3;
		}
		switch (tok) {
		case TNL:
		case TEOF:
			tokpushback = 1;
			/* fall through */
		case TBACKGND:
		case TSEMI:
			break;
		default:
			if ((nlflag & 1))
				raise_error_unexpected_syntax(-1);
			tokpushback = 1;
			return n1;
		}
	}
}

static union node *
andor(void)
{
	union node *n1, *n2, *n3;
	int t;

	n1 = pipeline();
	for (;;) {
		t = readtoken();
		if (t == TAND) {
			t = NAND;
		} else if (t == TOR) {
			t = NOR;
		} else {
			tokpushback = 1;
			return n1;
		}
		checkkwd = CHKNL | CHKKWD | CHKALIAS;
		n2 = pipeline();
		n3 = stzalloc(sizeof(struct nbinary));
		n3->type = t;
		n3->nbinary.ch1 = n1;
		n3->nbinary.ch2 = n2;
		n1 = n3;
	}
}

static union node *
pipeline(void)
{
	union node *n1, *n2, *pipenode;
	struct nodelist *lp, *prev;
	int negate;

	negate = 0;
	TRACE(("pipeline: entered\n"));
	if (readtoken() == TNOT) {
		negate = !negate;
		checkkwd = CHKKWD | CHKALIAS;
	} else
		tokpushback = 1;
	n1 = parse_command();
	if (readtoken() == TPIPE) {
		pipenode = stzalloc(sizeof(struct npipe));
		pipenode->type = NPIPE;
		/*pipenode->npipe.pipe_backgnd = 0; - stzalloc did it */
		lp = stzalloc(sizeof(struct nodelist));
		pipenode->npipe.cmdlist = lp;
		lp->n = n1;
		do {
			prev = lp;
			lp = stzalloc(sizeof(struct nodelist));
			checkkwd = CHKNL | CHKKWD | CHKALIAS;
			lp->n = parse_command();
			prev->next = lp;
		} while (readtoken() == TPIPE);
		lp->next = NULL;
		n1 = pipenode;
	}
	tokpushback = 1;
	if (negate) {
		n2 = stzalloc(sizeof(struct nnot));
		n2->type = NNOT;
		n2->nnot.com = n1;
		return n2;
	}
	return n1;
}

static union node *
makename(void)
{
	union node *n;

	n = stzalloc(sizeof(struct narg));
	n->type = NARG;
	/*n->narg.next = NULL; - stzalloc did it */
	n->narg.text = wordtext;
	n->narg.backquote = backquotelist;
	return n;
}

static void
fixredir(union node *n, const char *text, int err)
{
	int fd;

	TRACE(("Fix redir %s %d\n", text, err));
	if (!err)
		n->ndup.vname = NULL;

	fd = bb_strtou(text, NULL, 10);
	if (!errno && fd >= 0)
		n->ndup.dupfd = fd;
	else if (LONE_DASH(text))
		n->ndup.dupfd = -1;
	else {
		if (err)
			raise_error_syntax("bad fd number");
		n->ndup.vname = makename();
	}
}

/*
 * Returns true if the text contains nothing to expand (no dollar signs
 * or backquotes).
 */
static int
noexpand(const char *text)
{
	unsigned char c;

	while ((c = *text++) != '\0') {
		if (c == CTLQUOTEMARK)
			continue;
		if (c == CTLESC)
			text++;
		else if (SIT(c, BASESYNTAX) == CCTL)
			return 0;
	}
	return 1;
}

static void
parsefname(void)
{
	union node *n = redirnode;

	if (readtoken() != TWORD)
		raise_error_unexpected_syntax(-1);
	if (n->type == NHERE) {
		struct heredoc *here = heredoc;
		struct heredoc *p;
		int i;

		if (quoteflag == 0)
			n->type = NXHERE;
		TRACE(("Here document %d\n", n->type));
		if (!noexpand(wordtext) || (i = strlen(wordtext)) == 0 || i > EOFMARKLEN)
			raise_error_syntax("illegal eof marker for << redirection");
		rmescapes(wordtext, 0);
		here->eofmark = wordtext;
		here->next = NULL;
		if (heredoclist == NULL)
			heredoclist = here;
		else {
			for (p = heredoclist; p->next; p = p->next)
				continue;
			p->next = here;
		}
	} else if (n->type == NTOFD || n->type == NFROMFD) {
		fixredir(n, wordtext, 0);
	} else {
		n->nfile.fname = makename();
	}
}

static union node *
simplecmd(void)
{
	union node *args, **app;
	union node *n = NULL;
	union node *vars, **vpp;
	union node **rpp, *redir;
	int savecheckkwd;
#if ENABLE_ASH_BASH_COMPAT
	smallint double_brackets_flag = 0;
	smallint function_flag = 0;
#endif

	args = NULL;
	app = &args;
	vars = NULL;
	vpp = &vars;
	redir = NULL;
	rpp = &redir;

	savecheckkwd = CHKALIAS;
	for (;;) {
		int t;
		checkkwd = savecheckkwd;
		t = readtoken();
		switch (t) {
#if ENABLE_ASH_BASH_COMPAT
		case TFUNCTION:
			if (peektoken() != TWORD)
				raise_error_unexpected_syntax(TWORD);
			function_flag = 1;
			break;
		case TAND: /* "&&" */
		case TOR: /* "||" */
			if (!double_brackets_flag) {
				tokpushback = 1;
				goto out;
			}
			wordtext = (char *) (t == TAND ? "-a" : "-o");
#endif
		case TWORD:
			n = stzalloc(sizeof(struct narg));
			n->type = NARG;
			/*n->narg.next = NULL; - stzalloc did it */
			n->narg.text = wordtext;
#if ENABLE_ASH_BASH_COMPAT
			if (strcmp("[[", wordtext) == 0)
				double_brackets_flag = 1;
			else if (strcmp("]]", wordtext) == 0)
				double_brackets_flag = 0;
#endif
			n->narg.backquote = backquotelist;
			if (savecheckkwd && isassignment(wordtext)) {
				*vpp = n;
				vpp = &n->narg.next;
			} else {
				*app = n;
				app = &n->narg.next;
				savecheckkwd = 0;
			}
#if ENABLE_ASH_BASH_COMPAT
			if (function_flag) {
				checkkwd = CHKNL | CHKKWD;
				switch (peektoken()) {
				case TBEGIN:
				case TIF:
				case TCASE:
				case TUNTIL:
				case TWHILE:
				case TFOR:
					goto do_func;
				case TLP:
					function_flag = 0;
					break;
				case TWORD:
					if (strcmp("[[", wordtext) == 0)
						goto do_func;
					/* fall through */
				default:
					raise_error_unexpected_syntax(-1);
				}
			}
#endif
			break;
		case TREDIR:
			*rpp = n = redirnode;
			rpp = &n->nfile.next;
			parsefname();   /* read name of redirection file */
			break;
		case TLP:
 IF_ASH_BASH_COMPAT(do_func:)
			if (args && app == &args->narg.next
			 && !vars && !redir
			) {
				struct builtincmd *bcmd;
				const char *name;

				/* We have a function */
				if (IF_ASH_BASH_COMPAT(!function_flag &&) readtoken() != TRP)
					raise_error_unexpected_syntax(TRP);
				name = n->narg.text;
				if (!goodname(name)
				 || ((bcmd = find_builtin(name)) && IS_BUILTIN_SPECIAL(bcmd))
				) {
					raise_error_syntax("bad function name");
				}
				n->type = NDEFUN;
				checkkwd = CHKNL | CHKKWD | CHKALIAS;
				n->narg.next = parse_command();
				return n;
			}
			IF_ASH_BASH_COMPAT(function_flag = 0;)
			/* fall through */
		default:
			tokpushback = 1;
			goto out;
		}
	}
 out:
	*app = NULL;
	*vpp = NULL;
	*rpp = NULL;
	n = stzalloc(sizeof(struct ncmd));
	n->type = NCMD;
	n->ncmd.args = args;
	n->ncmd.assign = vars;
	n->ncmd.redirect = redir;
	return n;
}

static union node *
parse_command(void)
{
	union node *n1, *n2;
	union node *ap, **app;
	union node *cp, **cpp;
	union node *redir, **rpp;
	union node **rpp2;
	int t;

	redir = NULL;
	rpp2 = &redir;

	switch (readtoken()) {
	default:
		raise_error_unexpected_syntax(-1);
		/* NOTREACHED */
	case TIF:
		n1 = stzalloc(sizeof(struct nif));
		n1->type = NIF;
		n1->nif.test = list(0);
		if (readtoken() != TTHEN)
			raise_error_unexpected_syntax(TTHEN);
		n1->nif.ifpart = list(0);
		n2 = n1;
		while (readtoken() == TELIF) {
			n2->nif.elsepart = stzalloc(sizeof(struct nif));
			n2 = n2->nif.elsepart;
			n2->type = NIF;
			n2->nif.test = list(0);
			if (readtoken() != TTHEN)
				raise_error_unexpected_syntax(TTHEN);
			n2->nif.ifpart = list(0);
		}
		if (lasttoken == TELSE)
			n2->nif.elsepart = list(0);
		else {
			n2->nif.elsepart = NULL;
			tokpushback = 1;
		}
		t = TFI;
		break;
	case TWHILE:
	case TUNTIL: {
		int got;
		n1 = stzalloc(sizeof(struct nbinary));
		n1->type = (lasttoken == TWHILE) ? NWHILE : NUNTIL;
		n1->nbinary.ch1 = list(0);
		got = readtoken();
		if (got != TDO) {
			TRACE(("expecting DO got '%s' %s\n", tokname_array[got],
					got == TWORD ? wordtext : ""));
			raise_error_unexpected_syntax(TDO);
		}
		n1->nbinary.ch2 = list(0);
		t = TDONE;
		break;
	}
	case TFOR:
		if (readtoken() != TWORD || quoteflag || !goodname(wordtext))
			raise_error_syntax("bad for loop variable");
		n1 = stzalloc(sizeof(struct nfor));
		n1->type = NFOR;
		n1->nfor.var = wordtext;
		checkkwd = CHKNL | CHKKWD | CHKALIAS;
		if (readtoken() == TIN) {
			app = &ap;
			while (readtoken() == TWORD) {
				n2 = stzalloc(sizeof(struct narg));
				n2->type = NARG;
				/*n2->narg.next = NULL; - stzalloc did it */
				n2->narg.text = wordtext;
				n2->narg.backquote = backquotelist;
				*app = n2;
				app = &n2->narg.next;
			}
			*app = NULL;
			n1->nfor.args = ap;
			if (lasttoken != TNL && lasttoken != TSEMI)
				raise_error_unexpected_syntax(-1);
		} else {
			n2 = stzalloc(sizeof(struct narg));
			n2->type = NARG;
			/*n2->narg.next = NULL; - stzalloc did it */
			n2->narg.text = (char *)dolatstr;
			/*n2->narg.backquote = NULL;*/
			n1->nfor.args = n2;
			/*
			 * Newline or semicolon here is optional (but note
			 * that the original Bourne shell only allowed NL).
			 */
			if (lasttoken != TSEMI)
				tokpushback = 1;
		}
		checkkwd = CHKNL | CHKKWD | CHKALIAS;
		if (readtoken() != TDO)
			raise_error_unexpected_syntax(TDO);
		n1->nfor.body = list(0);
		t = TDONE;
		break;
	case TCASE:
		n1 = stzalloc(sizeof(struct ncase));
		n1->type = NCASE;
		if (readtoken() != TWORD)
			raise_error_unexpected_syntax(TWORD);
		n1->ncase.expr = n2 = stzalloc(sizeof(struct narg));
		n2->type = NARG;
		/*n2->narg.next = NULL; - stzalloc did it */
		n2->narg.text = wordtext;
		n2->narg.backquote = backquotelist;
		checkkwd = CHKNL | CHKKWD | CHKALIAS;
		if (readtoken() != TIN)
			raise_error_unexpected_syntax(TIN);
		cpp = &n1->ncase.cases;
 next_case:
		checkkwd = CHKNL | CHKKWD;
		t = readtoken();
		while (t != TESAC) {
			if (lasttoken == TLP)
				readtoken();
			*cpp = cp = stzalloc(sizeof(struct nclist));
			cp->type = NCLIST;
			app = &cp->nclist.pattern;
			for (;;) {
				*app = ap = stzalloc(sizeof(struct narg));
				ap->type = NARG;
				/*ap->narg.next = NULL; - stzalloc did it */
				ap->narg.text = wordtext;
				ap->narg.backquote = backquotelist;
				if (readtoken() != TPIPE)
					break;
				app = &ap->narg.next;
				readtoken();
			}
			//ap->narg.next = NULL;
			if (lasttoken != TRP)
				raise_error_unexpected_syntax(TRP);
			cp->nclist.body = list(2);

			cpp = &cp->nclist.next;

			checkkwd = CHKNL | CHKKWD;
			t = readtoken();
			if (t != TESAC) {
				if (t != TENDCASE)
					raise_error_unexpected_syntax(TENDCASE);
				goto next_case;
			}
		}
		*cpp = NULL;
		goto redir;
	case TLP:
		n1 = stzalloc(sizeof(struct nredir));
		n1->type = NSUBSHELL;
		n1->nredir.n = list(0);
		/*n1->nredir.redirect = NULL; - stzalloc did it */
		t = TRP;
		break;
	case TBEGIN:
		n1 = list(0);
		t = TEND;
		break;
	IF_ASH_BASH_COMPAT(case TFUNCTION:)
	case TWORD:
	case TREDIR:
		tokpushback = 1;
		return simplecmd();
	}

	if (readtoken() != t)
		raise_error_unexpected_syntax(t);

 redir:
	/* Now check for redirection which may follow command */
	checkkwd = CHKKWD | CHKALIAS;
	rpp = rpp2;
	while (readtoken() == TREDIR) {
		*rpp = n2 = redirnode;
		rpp = &n2->nfile.next;
		parsefname();
	}
	tokpushback = 1;
	*rpp = NULL;
	if (redir) {
		if (n1->type != NSUBSHELL) {
			n2 = stzalloc(sizeof(struct nredir));
			n2->type = NREDIR;
			n2->nredir.n = n1;
			n1 = n2;
		}
		n1->nredir.redirect = redir;
	}
	return n1;
}

#if ENABLE_ASH_BASH_COMPAT
static int
decode_dollar_squote(void)
{
	static const char C_escapes[] ALIGN1 = "nrbtfav""x\\01234567";
	int c, cnt;
	char *p;
	char buf[4];

	c = pgetc();
	p = strchr(C_escapes, c);
	if (p) {
		buf[0] = c;
		p = buf;
		cnt = 3;
		if ((unsigned char)(c - '0') <= 7) { /* \ooo */
			do {
				c = pgetc();
				*++p = c;
			} while ((unsigned char)(c - '0') <= 7 && --cnt);
			pungetc();
		} else if (c == 'x') { /* \xHH */
			do {
				c = pgetc();
				*++p = c;
			} while (isxdigit(c) && --cnt);
			pungetc();
			if (cnt == 3) { /* \x but next char is "bad" */
				c = 'x';
				goto unrecognized;
			}
		} else { /* simple seq like \\ or \t */
			p++;
		}
		*p = '\0';
		p = buf;
		c = bb_process_escape_sequence((void*)&p);
	} else { /* unrecognized "\z": print both chars unless ' or " */
		if (c != '\'' && c != '"') {
 unrecognized:
			c |= 0x100; /* "please encode \, then me" */
		}
	}
	return c;
}
#endif

/*
 * If eofmark is NULL, read a word or a redirection symbol.  If eofmark
 * is not NULL, read a here document.  In the latter case, eofmark is the
 * word which marks the end of the document and striptabs is true if
 * leading tabs should be stripped from the document.  The argument c
 * is the first character of the input token or document.
 *
 * Because C does not have internal subroutines, I have simulated them
 * using goto's to implement the subroutine linkage.  The following macros
 * will run code that appears at the end of readtoken1.
 */
#define CHECKEND()      {goto checkend; checkend_return:;}
#define PARSEREDIR()    {goto parseredir; parseredir_return:;}
#define PARSESUB()      {goto parsesub; parsesub_return:;}
#define PARSEBACKQOLD() {oldstyle = 1; goto parsebackq; parsebackq_oldreturn:;}
#define PARSEBACKQNEW() {oldstyle = 0; goto parsebackq; parsebackq_newreturn:;}
#define PARSEARITH()    {goto parsearith; parsearith_return:;}
static int
readtoken1(int c, int syntax, char *eofmark, int striptabs)
{
	/* NB: syntax parameter fits into smallint */
	/* c parameter is an unsigned char or PEOF or PEOA */
	char *out;
	size_t len;
	char line[EOFMARKLEN + 1];
	struct nodelist *bqlist;
	smallint quotef;
	smallint dblquote;
	smallint oldstyle;
	IF_FEATURE_SH_MATH(smallint prevsyntax;) /* syntax before arithmetic */
#if ENABLE_ASH_EXPAND_PRMT
	smallint pssyntax;   /* we are expanding a prompt string */
#endif
	int varnest;         /* levels of variables expansion */
	IF_FEATURE_SH_MATH(int arinest;)    /* levels of arithmetic expansion */
	IF_FEATURE_SH_MATH(int parenlevel;) /* levels of parens in arithmetic */
	int dqvarnest;       /* levels of variables expansion within double quotes */

	IF_ASH_BASH_COMPAT(smallint bash_dollar_squote = 0;)

	startlinno = g_parsefile->linno;
	bqlist = NULL;
	quotef = 0;
	IF_FEATURE_SH_MATH(prevsyntax = 0;)
#if ENABLE_ASH_EXPAND_PRMT
	pssyntax = (syntax == PSSYNTAX);
	if (pssyntax)
		syntax = DQSYNTAX;
#endif
	dblquote = (syntax == DQSYNTAX);
	varnest = 0;
	IF_FEATURE_SH_MATH(arinest = 0;)
	IF_FEATURE_SH_MATH(parenlevel = 0;)
	dqvarnest = 0;

	STARTSTACKSTR(out);
 loop:
	/* For each line, until end of word */
	CHECKEND();     /* set c to PEOF if at end of here document */
	for (;;) {      /* until end of line or end of word */
		CHECKSTRSPACE(4, out);  /* permit 4 calls to USTPUTC */
		switch (SIT(c, syntax)) {
		case CNL:       /* '\n' */
			if (syntax == BASESYNTAX)
				goto endword;   /* exit outer loop */
			USTPUTC(c, out);
			nlprompt();
			c = pgetc();
			goto loop;              /* continue outer loop */
		case CWORD:
			USTPUTC(c, out);
			break;
		case CCTL:
#if ENABLE_ASH_BASH_COMPAT
			if (c == '\\' && bash_dollar_squote) {
				c = decode_dollar_squote();
				if (c == '\0') {
					/* skip $'\000', $'\x00' (like bash) */
					break;
				}
				if (c & 0x100) {
					/* Unknown escape. Encode as '\z' */
					c = (unsigned char)c;
					if (eofmark == NULL || dblquote)
						USTPUTC(CTLESC, out);
					USTPUTC('\\', out);
				}
			}
#endif
			if (eofmark == NULL || dblquote)
				USTPUTC(CTLESC, out);
			USTPUTC(c, out);
			break;
		case CBACK:     /* backslash */
			c = pgetc_without_PEOA();
			if (c == PEOF) {
				USTPUTC(CTLESC, out);
				USTPUTC('\\', out);
				pungetc();
			} else if (c == '\n') {
				nlprompt();
			} else {
#if ENABLE_ASH_EXPAND_PRMT
				if (c == '$' && pssyntax) {
					USTPUTC(CTLESC, out);
					USTPUTC('\\', out);
				}
#endif
				/* Backslash is retained if we are in "str" and next char isn't special */
				if (dblquote
				 && c != '\\'
				 && c != '`'
				 && c != '$'
				 && (c != '"' || eofmark != NULL)
				) {
					USTPUTC('\\', out);
				}
				USTPUTC(CTLESC, out);
				USTPUTC(c, out);
				quotef = 1;
			}
			break;
		case CSQUOTE:
			syntax = SQSYNTAX;
 quotemark:
			if (eofmark == NULL) {
				USTPUTC(CTLQUOTEMARK, out);
			}
			break;
		case CDQUOTE:
			syntax = DQSYNTAX;
			dblquote = 1;
			goto quotemark;
		case CENDQUOTE:
			IF_ASH_BASH_COMPAT(bash_dollar_squote = 0;)
			if (eofmark != NULL && varnest == 0) {
				USTPUTC(c, out);
			} else {
				if (dqvarnest == 0) {
					syntax = BASESYNTAX;
					dblquote = 0;
				}
				quotef = 1;
				goto quotemark;
			}
			break;
		case CVAR:      /* '$' */
			PARSESUB();             /* parse substitution */
			break;
		case CENDVAR:   /* '}' */
			if (varnest > 0) {
				varnest--;
				if (dqvarnest > 0) {
					dqvarnest--;
				}
				c = CTLENDVAR;
			}
			USTPUTC(c, out);
			break;
#if ENABLE_FEATURE_SH_MATH
		case CLP:       /* '(' in arithmetic */
			parenlevel++;
			USTPUTC(c, out);
			break;
		case CRP:       /* ')' in arithmetic */
			if (parenlevel > 0) {
				parenlevel--;
			} else {
				if (pgetc_eatbnl() == ')') {
					c = CTLENDARI;
					if (--arinest == 0) {
						syntax = prevsyntax;
					}
				} else {
					/*
					 * unbalanced parens
					 * (don't 2nd guess - no error)
					 */
					pungetc();
				}
			}
			USTPUTC(c, out);
			break;
#endif
		case CBQUOTE:   /* '`' */
			PARSEBACKQOLD();
			break;
		case CENDFILE:
			goto endword;           /* exit outer loop */
		case CIGN:
			break;
		default:
			if (varnest == 0) {
#if ENABLE_ASH_BASH_COMPAT
				if (c == '&') {
//Can't call pgetc_eatbnl() here, this requires three-deep pungetc()
					if (pgetc() == '>')
						c = 0x100 + '>'; /* flag &> */
					pungetc();
				}
#endif
				goto endword;   /* exit outer loop */
			}
			IF_ASH_ALIAS(if (c != PEOA))
				USTPUTC(c, out);
		}
		c = pgetc();
	} /* for (;;) */
 endword:

#if ENABLE_FEATURE_SH_MATH
	if (syntax == ARISYNTAX)
		raise_error_syntax("missing '))'");
#endif
	if (syntax != BASESYNTAX && eofmark == NULL)
		raise_error_syntax("unterminated quoted string");
	if (varnest != 0) {
		startlinno = g_parsefile->linno;
		/* { */
		raise_error_syntax("missing '}'");
	}
	USTPUTC('\0', out);
	len = out - (char *)stackblock();
	out = stackblock();
	if (eofmark == NULL) {
		if ((c == '>' || c == '<' IF_ASH_BASH_COMPAT( || c == 0x100 + '>'))
		 && quotef == 0
		) {
			if (isdigit_str9(out)) {
				PARSEREDIR(); /* passed as params: out, c */
				lasttoken = TREDIR;
				return lasttoken;
			}
			/* else: non-number X seen, interpret it
			 * as "NNNX>file" = "NNNX >file" */
		}
		pungetc();
	}
	quoteflag = quotef;
	backquotelist = bqlist;
	grabstackblock(len);
	wordtext = out;
	lasttoken = TWORD;
	return lasttoken;
/* end of readtoken routine */

/*
 * Check to see whether we are at the end of the here document.  When this
 * is called, c is set to the first character of the next input line.  If
 * we are at the end of the here document, this routine sets the c to PEOF.
 */
checkend: {
	if (eofmark) {
#if ENABLE_ASH_ALIAS
		if (c == PEOA)
			c = pgetc_without_PEOA();
#endif
		if (striptabs) {
			while (c == '\t') {
				c = pgetc_without_PEOA();
			}
		}
		if (c == *eofmark) {
			if (pfgets(line, sizeof(line)) != NULL) {
				char *p, *q;
				int cc;

				p = line;
				for (q = eofmark + 1;; p++, q++) {
					cc = *p;
					if (cc == '\n')
						cc = 0;
					if (!*q || cc != *q)
						break;
				}
				if (cc == *q) {
					c = PEOF;
					nlnoprompt();
				} else {
					pushstring(line, NULL);
				}
			}
		}
	}
	goto checkend_return;
}

/*
 * Parse a redirection operator.  The variable "out" points to a string
 * specifying the fd to be redirected.  The variable "c" contains the
 * first character of the redirection operator.
 */
parseredir: {
	/* out is already checked to be a valid number or "" */
	int fd = (*out == '\0' ? -1 : atoi(out));
	union node *np;

	np = stzalloc(sizeof(struct nfile));
	if (c == '>') {
		np->nfile.fd = 1;
		c = pgetc();
		if (c == '>')
			np->type = NAPPEND;
		else if (c == '|')
			np->type = NCLOBBER;
		else if (c == '&')
			np->type = NTOFD;
			/* it also can be NTO2 (>&file), but we can't figure it out yet */
		else {
			np->type = NTO;
			pungetc();
		}
	}
#if ENABLE_ASH_BASH_COMPAT
	else if (c == 0x100 + '>') { /* this flags &> redirection */
		np->nfile.fd = 1;
		pgetc(); /* this is '>', no need to check */
		np->type = NTO2;
	}
#endif
	else { /* c == '<' */
		/*np->nfile.fd = 0; - stzalloc did it */
		c = pgetc();
		switch (c) {
		case '<':
			if (sizeof(struct nfile) != sizeof(struct nhere)) {
				np = stzalloc(sizeof(struct nhere));
				/*np->nfile.fd = 0; - stzalloc did it */
			}
			np->type = NHERE;
			heredoc = stzalloc(sizeof(struct heredoc));
			heredoc->here = np;
			c = pgetc();
			if (c == '-') {
				heredoc->striptabs = 1;
			} else {
				/*heredoc->striptabs = 0; - stzalloc did it */
				pungetc();
			}
			break;

		case '&':
			np->type = NFROMFD;
			break;

		case '>':
			np->type = NFROMTO;
			break;

		default:
			np->type = NFROM;
			pungetc();
			break;
		}
	}
	if (fd >= 0)
		np->nfile.fd = fd;
	redirnode = np;
	goto parseredir_return;
}

/*
 * Parse a substitution.  At this point, we have read the dollar sign
 * and nothing else.
 */

/* is_special(c) evaluates to 1 for c in "!#$*-0123456789?@"; 0 otherwise
 * (assuming ascii char codes, as the original implementation did) */
#define is_special(c) \
	(((unsigned)(c) - 33 < 32) \
			&& ((0xc1ff920dU >> ((unsigned)(c) - 33)) & 1))
parsesub: {
	unsigned char subtype;
	int typeloc;

	c = pgetc_eatbnl();
	if (c > 255 /* PEOA or PEOF */
	 || (c != '(' && c != '{' && !is_name(c) && !is_special(c))
	) {
#if ENABLE_ASH_BASH_COMPAT
		if (syntax != DQSYNTAX && c == '\'')
			bash_dollar_squote = 1;
		else
#endif
			USTPUTC('$', out);
		pungetc();
	} else if (c == '(') {
		/* $(command) or $((arith)) */
		if (pgetc_eatbnl() == '(') {
#if ENABLE_FEATURE_SH_MATH
			PARSEARITH();
#else
			raise_error_syntax("you disabled math support for $((arith)) syntax");
#endif
		} else {
			pungetc();
			PARSEBACKQNEW();
		}
	} else {
		/* $VAR, $<specialchar>, ${...}, or PEOA/PEOF */
		USTPUTC(CTLVAR, out);
		typeloc = out - (char *)stackblock();
		STADJUST(1, out);
		subtype = VSNORMAL;
		if (c == '{') {
			c = pgetc_eatbnl();
			subtype = 0;
		}
 varname:
		if (is_name(c)) {
			/* $[{[#]]NAME[}] */
			do {
				STPUTC(c, out);
				c = pgetc_eatbnl();
			} while (is_in_name(c));
		} else if (isdigit(c)) {
			/* $[{[#]]NUM[}] */
			do {
				STPUTC(c, out);
				c = pgetc_eatbnl();
			} while (isdigit(c));
		} else if (is_special(c)) {
			/* $[{[#]]<specialchar>[}] */
			int cc = c;

			c = pgetc_eatbnl();
			if (!subtype && cc == '#') {
				subtype = VSLENGTH;
				if (c == '_' || isalnum(c))
					goto varname;
				cc = c;
				c = pgetc_eatbnl();
				if (cc == '}' || c != '}') {
					pungetc();
					subtype = 0;
					c = cc;
					cc = '#';
				}
			}
			USTPUTC(cc, out);
		} else {
			goto badsub;
		}
		if (c != '}' && subtype == VSLENGTH) {
			/* ${#VAR didn't end with } */
			goto badsub;
		}

		if (subtype == 0) {
			static const char types[] ALIGN1 = "}-+?=";
			/* ${VAR...} but not $VAR or ${#VAR} */
			/* c == first char after VAR */
			switch (c) {
			case ':':
				c = pgetc_eatbnl();
#if ENABLE_ASH_BASH_COMPAT
				/* This check is only needed to not misinterpret
				 * ${VAR:-WORD}, ${VAR:+WORD}, ${VAR:=WORD}, ${VAR:?WORD}
				 * constructs.
				 */
				if (!strchr(types, c)) {
					subtype = VSSUBSTR;
					pungetc();
					break; /* "goto badsub" is bigger (!) */
				}
#endif
				subtype = VSNUL;
				/*FALLTHROUGH*/
			default: {
				const char *p = strchr(types, c);
				if (p == NULL)
					break;
				subtype |= p - types + VSNORMAL;
				break;
			}
			case '%':
			case '#': {
				int cc = c;
				subtype = (c == '#' ? VSTRIMLEFT : VSTRIMRIGHT);
				c = pgetc_eatbnl();
				if (c != cc)
					goto badsub;
				subtype++;
				break;
			}
#if ENABLE_ASH_BASH_COMPAT
			case '/':
				/* ${v/[/]pattern/repl} */
//TODO: encode pattern and repl separately.
// Currently ${v/$var_with_slash/repl} is horribly broken
				subtype = VSREPLACE;
				c = pgetc_eatbnl();
				if (c != '/')
					goto badsub;
				subtype++; /* VSREPLACEALL */
				break;
#endif
			}
		} else {
 badsub:
			pungetc();
		}
		((unsigned char *)stackblock())[typeloc] = subtype;
		if (subtype != VSNORMAL) {
			varnest++;
			if (dblquote)
				dqvarnest++;
		}
		STPUTC('=', out);
	}
	goto parsesub_return;
}

/*
 * Called to parse command substitutions.  Newstyle is set if the command
 * is enclosed inside $(...); nlpp is a pointer to the head of the linked
 * list of commands (passed by reference), and savelen is the number of
 * characters on the top of the stack which must be preserved.
 */
parsebackq: {
	struct nodelist **nlpp;
	union node *n;
	char *str;
	size_t savelen;
	smallint saveprompt = 0;

	str = NULL;
	savelen = out - (char *)stackblock();
	if (savelen > 0) {
		/*
		 * FIXME: this can allocate very large block on stack and SEGV.
		 * Example:
		 * echo "..<100kbytes>..`true` $(true) `true` ..."
		 * allocates 100kb for every command subst. With about
		 * a hundred command substitutions stack overflows.
		 * With larger prepended string, SEGV happens sooner.
		 */
		str = alloca(savelen);
		memcpy(str, stackblock(), savelen);
	}

	if (oldstyle) {
		/* We must read until the closing backquote, giving special
		 * treatment to some slashes, and then push the string and
		 * reread it as input, interpreting it normally.
		 */
		char *pout;
		size_t psavelen;
		char *pstr;

		STARTSTACKSTR(pout);
		for (;;) {
			int pc;

			setprompt_if(needprompt, 2);
			pc = pgetc();
			switch (pc) {
			case '`':
				goto done;

			case '\\':
				pc = pgetc();
				if (pc == '\n') {
					nlprompt();
					/*
					 * If eating a newline, avoid putting
					 * the newline into the new character
					 * stream (via the STPUTC after the
					 * switch).
					 */
					continue;
				}
				if (pc != '\\' && pc != '`' && pc != '$'
				 && (!dblquote || pc != '"')
				) {
					STPUTC('\\', pout);
				}
				if (pc <= 255 /* not PEOA or PEOF */) {
					break;
				}
				/* fall through */

			case PEOF:
			IF_ASH_ALIAS(case PEOA:)
				startlinno = g_parsefile->linno;
				raise_error_syntax("EOF in backquote substitution");

			case '\n':
				nlnoprompt();
				break;

			default:
				break;
			}
			STPUTC(pc, pout);
		}
 done:
		STPUTC('\0', pout);
		psavelen = pout - (char *)stackblock();
		if (psavelen > 0) {
			pstr = grabstackstr(pout);
			setinputstring(pstr);
		}
	}
	nlpp = &bqlist;
	while (*nlpp)
		nlpp = &(*nlpp)->next;
	*nlpp = stzalloc(sizeof(**nlpp));
	/* (*nlpp)->next = NULL; - stzalloc did it */

	if (oldstyle) {
		saveprompt = doprompt;
		doprompt = 0;
	}

	n = list(2);

	if (oldstyle)
		doprompt = saveprompt;
	else if (readtoken() != TRP)
		raise_error_unexpected_syntax(TRP);

	(*nlpp)->n = n;
	if (oldstyle) {
		/*
		 * Start reading from old file again, ignoring any pushed back
		 * tokens left from the backquote parsing
		 */
		popfile();
		tokpushback = 0;
	}
	while (stackblocksize() <= savelen)
		growstackblock();
	STARTSTACKSTR(out);
	if (str) {
		memcpy(out, str, savelen);
		STADJUST(savelen, out);
	}
	USTPUTC(CTLBACKQ, out);
	if (oldstyle)
		goto parsebackq_oldreturn;
	goto parsebackq_newreturn;
}

#if ENABLE_FEATURE_SH_MATH
/*
 * Parse an arithmetic expansion (indicate start of one and set state)
 */
parsearith: {
	if (++arinest == 1) {
		prevsyntax = syntax;
		syntax = ARISYNTAX;
	}
	USTPUTC(CTLARI, out);
	goto parsearith_return;
}
#endif
} /* end of readtoken */

/*
 * Read the next input token.
 * If the token is a word, we set backquotelist to the list of cmds in
 *      backquotes.  We set quoteflag to true if any part of the word was
 *      quoted.
 * If the token is TREDIR, then we set redirnode to a structure containing
 *      the redirection.
 * In all cases, the variable startlinno is set to the number of the line
 *      on which the token starts.
 *
 * [Change comment:  here documents and internal procedures]
 * [Readtoken shouldn't have any arguments.  Perhaps we should make the
 *  word parsing code into a separate routine.  In this case, readtoken
 *  doesn't need to have any internal procedures, but parseword does.
 *  We could also make parseoperator in essence the main routine, and
 *  have parseword (readtoken1?) handle both words and redirection.]
 */
#define NEW_xxreadtoken
#ifdef NEW_xxreadtoken
/* singles must be first! */
static const char xxreadtoken_chars[7] ALIGN1 = {
	'\n', '(', ')', /* singles */
	'&', '|', ';',  /* doubles */
	0
};

#define xxreadtoken_singles 3
#define xxreadtoken_doubles 3

static const char xxreadtoken_tokens[] ALIGN1 = {
	TNL, TLP, TRP,          /* only single occurrence allowed */
	TBACKGND, TPIPE, TSEMI, /* if single occurrence */
	TEOF,                   /* corresponds to trailing nul */
	TAND, TOR, TENDCASE     /* if double occurrence */
};

static int
xxreadtoken(void)
{
	int c;

	if (tokpushback) {
		tokpushback = 0;
		return lasttoken;
	}
	setprompt_if(needprompt, 2);
	startlinno = g_parsefile->linno;
	for (;;) {                      /* until token or start of word found */
		c = pgetc();
		if (c == ' ' || c == '\t' IF_ASH_ALIAS( || c == PEOA))
			continue;

		if (c == '#') {
			while ((c = pgetc()) != '\n' && c != PEOF)
				continue;
			pungetc();
		} else if (c == '\\') {
			if (pgetc() != '\n') {
				pungetc();
				break; /* return readtoken1(...) */
			}
			nlprompt();
		} else {
			const char *p;

			p = xxreadtoken_chars + sizeof(xxreadtoken_chars) - 1;
			if (c != PEOF) {
				if (c == '\n') {
					nlnoprompt();
				}

				p = strchr(xxreadtoken_chars, c);
				if (p == NULL)
					break; /* return readtoken1(...) */

				if ((int)(p - xxreadtoken_chars) >= xxreadtoken_singles) {
					int cc = pgetc();
					if (cc == c) {    /* double occurrence? */
						p += xxreadtoken_doubles + 1;
					} else {
						pungetc();
#if ENABLE_ASH_BASH_COMPAT
						if (c == '&' && cc == '>') /* &> */
							break; /* return readtoken1(...) */
#endif
					}
				}
			}
			lasttoken = xxreadtoken_tokens[p - xxreadtoken_chars];
			return lasttoken;
		}
	} /* for (;;) */

	return readtoken1(c, BASESYNTAX, (char *) NULL, 0);
}
#else /* old xxreadtoken */
#define RETURN(token)   return lasttoken = token
static int
xxreadtoken(void)
{
	int c;

	if (tokpushback) {
		tokpushback = 0;
		return lasttoken;
	}
	setprompt_if(needprompt, 2);
	startlinno = g_parsefile->linno;
	for (;;) {      /* until token or start of word found */
		c = pgetc();
		switch (c) {
		case ' ': case '\t':
		IF_ASH_ALIAS(case PEOA:)
			continue;
		case '#':
			while ((c = pgetc()) != '\n' && c != PEOF)
				continue;
			pungetc();
			continue;
		case '\\':
			if (pgetc() == '\n') {
				nlprompt();
				continue;
			}
			pungetc();
			goto breakloop;
		case '\n':
			nlnoprompt();
			RETURN(TNL);
		case PEOF:
			RETURN(TEOF);
		case '&':
			if (pgetc() == '&')
				RETURN(TAND);
			pungetc();
			RETURN(TBACKGND);
		case '|':
			if (pgetc() == '|')
				RETURN(TOR);
			pungetc();
			RETURN(TPIPE);
		case ';':
			if (pgetc() == ';')
				RETURN(TENDCASE);
			pungetc();
			RETURN(TSEMI);
		case '(':
			RETURN(TLP);
		case ')':
			RETURN(TRP);
		default:
			goto breakloop;
		}
	}
 breakloop:
	return readtoken1(c, BASESYNTAX, (char *)NULL, 0);
#undef RETURN
}
#endif /* old xxreadtoken */

static int
readtoken(void)
{
	int t;
	int kwd = checkkwd;
#if DEBUG
	smallint alreadyseen = tokpushback;
#endif

#if ENABLE_ASH_ALIAS
 top:
#endif

	t = xxreadtoken();

	/*
	 * eat newlines
	 */
	if (kwd & CHKNL) {
		while (t == TNL) {
			parseheredoc();
			t = xxreadtoken();
		}
	}

	if (t != TWORD || quoteflag) {
		goto out;
	}

	/*
	 * check for keywords
	 */
	if (kwd & CHKKWD) {
		const char *const *pp;

		pp = findkwd(wordtext);
		if (pp) {
			lasttoken = t = pp - tokname_array;
			TRACE(("keyword '%s' recognized\n", tokname_array[t]));
			goto out;
		}
	}

	if (checkkwd & CHKALIAS) {
#if ENABLE_ASH_ALIAS
		struct alias *ap;
		ap = lookupalias(wordtext, 1);
		if (ap != NULL) {
			if (*ap->val) {
				pushstring(ap->val, ap);
			}
			goto top;
		}
#endif
	}
 out:
	checkkwd = 0;
#if DEBUG
	if (!alreadyseen)
		TRACE(("token '%s' %s\n", tokname_array[t], t == TWORD ? wordtext : ""));
	else
		TRACE(("reread token '%s' %s\n", tokname_array[t], t == TWORD ? wordtext : ""));
#endif
	return t;
}

static int
peektoken(void)
{
	int t;

	t = readtoken();
	tokpushback = 1;
	return t;
}

/*
 * Read and parse a command.  Returns NODE_EOF on end of file.
 * (NULL is a valid parse tree indicating a blank line.)
 */
static union node *
parsecmd(int interact)
{
	tokpushback = 0;
	checkkwd = 0;
	heredoclist = 0;
	doprompt = interact;
	setprompt_if(doprompt, doprompt);
	needprompt = 0;
	return list(1);
}

/*
 * Input any here documents.
 */
static void
parseheredoc(void)
{
	struct heredoc *here;
	union node *n;

	here = heredoclist;
	heredoclist = NULL;

	while (here) {
		setprompt_if(needprompt, 2);
		readtoken1(pgetc(), here->here->type == NHERE ? SQSYNTAX : DQSYNTAX,
				here->eofmark, here->striptabs);
		n = stzalloc(sizeof(struct narg));
		n->narg.type = NARG;
		/*n->narg.next = NULL; - stzalloc did it */
		n->narg.text = wordtext;
		n->narg.backquote = backquotelist;
		here->here->nhere.doc = n;
		here = here->next;
	}
}


/*
 * called by editline -- any expansions to the prompt should be added here.
 */
#if ENABLE_ASH_EXPAND_PRMT
static const char *
expandstr(const char *ps)
{
	union node n;
	int saveprompt;

	/* XXX Fix (char *) cast. It _is_ a bug. ps is variable's value,
	 * and token processing _can_ alter it (delete NULs etc). */
	setinputstring((char *)ps);

	saveprompt = doprompt;
	doprompt = 0;
	readtoken1(pgetc(), PSSYNTAX, nullstr, 0);
	doprompt = saveprompt;

	popfile();

	n.narg.type = NARG;
	n.narg.next = NULL;
	n.narg.text = wordtext;
	n.narg.backquote = backquotelist;

	expandarg(&n, NULL, EXP_QUOTED);
	return stackblock();
}
#endif

/*
 * Execute a command or commands contained in a string.
 */
static int
evalstring(char *s, int flags)
{
	struct jmploc *volatile savehandler;
	struct jmploc jmploc;
	int ex;

	union node *n;
	struct stackmark smark;
	int status;

	s = sstrdup(s);
	setinputstring(s);
	setstackmark(&smark);

	status = 0;
	/* On exception inside execution loop, we must popfile().
	 * Try interactively:
	 *	readonly a=a
	 *	command eval "a=b"  # throws "is read only" error
	 * "command BLTIN" is not supposed to abort (even in non-interactive use).
	 * But if we skip popfile(), we hit EOF in eval's string, and exit.
	 */
	savehandler = exception_handler;
	ex = setjmp(jmploc.loc);
	if (ex)
		goto out;
	exception_handler = &jmploc;

	while ((n = parsecmd(0)) != NODE_EOF) {
		int i;

		i = evaltree(n, flags);
		if (n)
			status = i;
		popstackmark(&smark);
		if (evalskip)
			break;
	}
 out:
	popstackmark(&smark);
	popfile();
	stunalloc(s);

	exception_handler = savehandler;
	if (ex)
                longjmp(exception_handler->loc, ex);

	return status;
}

/*
 * The eval command.
 */
static int FAST_FUNC
evalcmd(int argc UNUSED_PARAM, char **argv, int flags)
{
	char *p;
	char *concat;

	if (argv[1]) {
		p = argv[1];
		argv += 2;
		if (argv[0]) {
			STARTSTACKSTR(concat);
			for (;;) {
				concat = stack_putstr(p, concat);
				p = *argv++;
				if (p == NULL)
					break;
				STPUTC(' ', concat);
			}
			STPUTC('\0', concat);
			p = grabstackstr(concat);
		}
		return evalstring(p, flags & EV_TESTED);
	}
	return 0;
}

/*
 * Read and execute commands.
 * "Top" is nonzero for the top level command loop;
 * it turns on prompting if the shell is interactive.
 */
static int
cmdloop(int top)
{
	union node *n;
	struct stackmark smark;
	int inter;
	int status = 0;
	int numeof = 0;

	TRACE(("cmdloop(%d) called\n", top));
	for (;;) {
		int skip;

		setstackmark(&smark);
#if JOBS
		if (doing_jobctl)
			showjobs(SHOW_CHANGED|SHOW_STDERR);
#endif
		inter = 0;
		if (iflag && top) {
			inter++;
			chkmail();
		}
		n = parsecmd(inter);
#if DEBUG
		if (DEBUG > 2 && debug && (n != NODE_EOF))
			showtree(n);
#endif
		if (n == NODE_EOF) {
			if (!top || numeof >= 50)
				break;
			if (!stoppedjobs()) {
				if (!Iflag)
					break;
				out2str("\nUse \"exit\" to leave shell.\n");
			}
			numeof++;
		} else if (nflag == 0) {
			int i;

			/* job_warning can only be 2,1,0. Here 2->1, 1/0->0 */
			job_warning >>= 1;
			numeof = 0;
			i = evaltree(n, 0);
			if (n)
				status = i;
		}
		popstackmark(&smark);
		skip = evalskip;

		if (skip) {
			evalskip &= ~SKIPFUNC;
			break;
		}
	}
	return status;
}

/*
 * Take commands from a file.  To be compatible we should do a path
 * search for the file, which is necessary to find sub-commands.
 */
static char *
find_dot_file(char *name)
{
	char *fullname;
	const char *path = pathval();
	struct stat statb;

	/* don't try this for absolute or relative paths */
	if (strchr(name, '/') || (ENABLE_PLATFORM_MINGW32 && strchr(name, '\\')))
		return name;

	/* IIRC standards do not say whether . is to be searched.
	 * And it is even smaller this way, making it unconditional for now:
	 */
	if (1) { /* ENABLE_ASH_BASH_COMPAT */
		fullname = name;
		goto try_cur_dir;
	}

	while ((fullname = path_advance(&path, name)) != NULL) {
 try_cur_dir:
		if ((stat(fullname, &statb) == 0) && S_ISREG(statb.st_mode)) {
			/*
			 * Don't bother freeing here, since it will
			 * be freed by the caller.
			 */
			return fullname;
		}
		if (fullname != name)
			stunalloc(fullname);
	}

	/* not found in the PATH */
	ash_msg_and_raise_error("%s: not found", name);
	/* NOTREACHED */
}

static int FAST_FUNC
dotcmd(int argc_ UNUSED_PARAM, char **argv_ UNUSED_PARAM)
{
	/* "false; . empty_file; echo $?" should print 0, not 1: */
	int status = 0;
	char *fullname;
	char **argv;
	struct strlist *sp;
	volatile struct shparam saveparam;

	for (sp = cmdenviron; sp; sp = sp->next)
		setvareq(ckstrdup(sp->text), VSTRFIXED | VTEXTFIXED);

	nextopt(nullstr); /* handle possible "--" */
	argv = argptr;

	if (!argv[0]) {
		/* bash says: "bash: .: filename argument required" */
		return 2; /* bash compat */
	}

	/* This aborts if file isn't found, which is POSIXly correct.
	 * bash returns exitcode 1 instead.
	 */
	fullname = find_dot_file(argv[0]);
	argv++;
	if (argv[0]) { /* . FILE ARGS, ARGS exist */
		int argc;
		saveparam = shellparam;
		shellparam.malloced = 0;
		argc = 1;
		while (argv[argc])
			argc++;
		shellparam.nparam = argc;
		shellparam.p = argv;
	};

	/* This aborts if file can't be opened, which is POSIXly correct.
	 * bash returns exitcode 1 instead.
	 */
	setinputfile(fullname, INPUT_PUSH_FILE);
	commandname = fullname;
	status = cmdloop(0);
	popfile();

	if (argv[0]) {
		freeparam(&shellparam);
		shellparam = saveparam;
	};

	return status;
}

static int FAST_FUNC
exitcmd(int argc UNUSED_PARAM, char **argv)
{
	if (stoppedjobs())
		return 0;
	if (argv[1])
		exitstatus = number(argv[1]);
	raise_exception(EXEXIT);
	/* NOTREACHED */
}

/*
 * Read a file containing shell functions.
 */
static void
readcmdfile(char *name)
{
	setinputfile(name, INPUT_PUSH_FILE);
	cmdloop(0);
	popfile();
}


/* ============ find_command inplementation */

/*
 * Resolve a command name.  If you change this routine, you may have to
 * change the shellexec routine as well.
 */
static void
find_command(char *name, struct cmdentry *entry, int act, const char *path)
{
	struct tblentry *cmdp;
	int idx;
	int prev;
	char *fullname;
	struct stat statb;
	int e;
	int updatetbl;
	IF_PLATFORM_MINGW32(int len;)
	struct builtincmd *bcmd;

	/* If name contains a slash, don't use PATH or hash table */
	if (strchr(name, '/') || (ENABLE_PLATFORM_MINGW32 && strchr(name, '\\'))) {
		entry->u.index = -1;
		if (act & DO_ABS) {
			while (stat(name, &statb) < 0) {
#ifdef SYSV
				if (errno == EINTR)
					continue;
#endif
				entry->cmdtype = CMDUNKNOWN;
				return;
			}
		}
		entry->cmdtype = CMDNORMAL;
		return;
	}

/* #if ENABLE_FEATURE_SH_STANDALONE... moved after builtin check */

	updatetbl = (path == pathval());
	if (!updatetbl) {
		act |= DO_ALTPATH;
		if (strstr(path, "%builtin") != NULL)
			act |= DO_ALTBLTIN;
	}

	/* If name is in the table, check answer will be ok */
	cmdp = cmdlookup(name, 0);
	if (cmdp != NULL) {
		int bit;

		switch (cmdp->cmdtype) {
		default:
#if DEBUG
			abort();
#endif
		case CMDNORMAL:
			bit = DO_ALTPATH;
			break;
		case CMDFUNCTION:
			bit = DO_NOFUNC;
			break;
		case CMDBUILTIN:
			bit = DO_ALTBLTIN;
			break;
		}
		if (act & bit) {
			updatetbl = 0;
			cmdp = NULL;
		} else if (cmdp->rehash == 0)
			/* if not invalidated by cd, we're done */
			goto success;
	}

	/* If %builtin not in path, check for builtin next */
	bcmd = find_builtin(name);
	if (bcmd) {
		if (IS_BUILTIN_REGULAR(bcmd))
			goto builtin_success;
		if (act & DO_ALTPATH) {
			if (!(act & DO_ALTBLTIN))
				goto builtin_success;
		} else if (builtinloc <= 0) {
			goto builtin_success;
		}
	}

#if ENABLE_FEATURE_SH_STANDALONE
	{
		int applet_no = find_applet_by_name(name);
		if (applet_no >= 0 ||
				/* requires find_applet_by_name to return -1 on no match */
				(ENABLE_PLATFORM_MINGW32 && strcmp(name, "busybox") == 0)) {
			entry->cmdtype = CMDNORMAL;
			entry->u.index = -2 - applet_no;
			return;
		}
	}
#endif

	/* We have to search path. */
	prev = -1;              /* where to start */
	if (cmdp && cmdp->rehash) {     /* doing a rehash */
		if (cmdp->cmdtype == CMDBUILTIN)
			prev = builtinloc;
		else
			prev = cmdp->param.index;
	}

	e = ENOENT;
	idx = -1;
 loop:
	while ((fullname = path_advance(&path, name)) != NULL) {
		stunalloc(fullname);
		/* NB: code below will still use fullname
		 * despite it being "unallocated" */
		idx++;
		if (pathopt) {
			if (prefix(pathopt, "builtin")) {
				if (bcmd)
					goto builtin_success;
				continue;
			}
			if ((act & DO_NOFUNC)
			 || !prefix(pathopt, "func")
			) {     /* ignore unimplemented options */
				continue;
			}
		}
		/* if rehash, don't redo absolute path names */
		if (is_absolute_path(fullname) && idx <= prev) {
			if (idx < prev)
				continue;
			TRACE(("searchexec \"%s\": no change\n", name));
			goto success;
		}
#if ENABLE_PLATFORM_MINGW32
		len = strlen(fullname);
		if (len > 4 &&
		    (!strcasecmp(fullname+len-4, ".exe") ||
		     !strcasecmp(fullname+len-4, ".com"))) {
			if (stat(fullname, &statb) < 0) {
				if (errno != ENOENT && errno != ENOTDIR)
					e = errno;
				goto loop;
			}
		}
		else {
			/* path_advance() has reserved space for .exe */
			memcpy(fullname+len, ".exe", 5);
			if (stat(fullname, &statb) < 0) {
				if (errno != ENOENT && errno != ENOTDIR)
					e = errno;
				memcpy(fullname+len, ".com", 5);
				if (stat(fullname, &statb) < 0) {
					if (errno != ENOENT && errno != ENOTDIR)
						e = errno;
					fullname[len] = '\0';
					if (stat(fullname, &statb) < 0) {
						if (errno != ENOENT && errno != ENOTDIR)
							e = errno;
						goto loop;
					}
					if (!file_is_executable(fullname)) {
						e = ENOEXEC;
						goto loop;
					}
				}
			}
			fullname[len] = '\0';
		}
#else
		while (stat(fullname, &statb) < 0) {
#ifdef SYSV
			if (errno == EINTR)
				continue;
#endif
			if (errno != ENOENT && errno != ENOTDIR)
				e = errno;
			goto loop;
		}
#endif
		e = EACCES;     /* if we fail, this will be the error */
		if (!S_ISREG(statb.st_mode))
			continue;
		if (pathopt) {          /* this is a %func directory */
			stalloc(strlen(fullname) + 1);
			/* NB: stalloc will return space pointed by fullname
			 * (because we don't have any intervening allocations
			 * between stunalloc above and this stalloc) */
			readcmdfile(fullname);
			cmdp = cmdlookup(name, 0);
			if (cmdp == NULL || cmdp->cmdtype != CMDFUNCTION)
				ash_msg_and_raise_error("%s not defined in %s", name, fullname);
			stunalloc(fullname);
			goto success;
		}
		TRACE(("searchexec \"%s\" returns \"%s\"\n", name, fullname));
		if (!updatetbl) {
			entry->cmdtype = CMDNORMAL;
			entry->u.index = idx;
			return;
		}
		INT_OFF;
		cmdp = cmdlookup(name, 1);
		cmdp->cmdtype = CMDNORMAL;
		cmdp->param.index = idx;
		INT_ON;
		goto success;
	}

	/* We failed.  If there was an entry for this command, delete it */
	if (cmdp && updatetbl)
		delete_cmd_entry();
	if (act & DO_ERR)
		ash_msg("%s: %s", name, errmsg(e, "not found"));
	entry->cmdtype = CMDUNKNOWN;
	return;

 builtin_success:
	if (!updatetbl) {
		entry->cmdtype = CMDBUILTIN;
		entry->u.cmd = bcmd;
		return;
	}
	INT_OFF;
	cmdp = cmdlookup(name, 1);
	cmdp->cmdtype = CMDBUILTIN;
	cmdp->param.cmd = bcmd;
	INT_ON;
 success:
	cmdp->rehash = 0;
	entry->cmdtype = cmdp->cmdtype;
	entry->u = cmdp->param;
}


/*
 * The trap builtin.
 */
static int FAST_FUNC
trapcmd(int argc UNUSED_PARAM, char **argv UNUSED_PARAM)
{
	char *action;
	char **ap;
	int signo, exitcode;

	nextopt(nullstr);
	ap = argptr;
	if (!*ap) {
		for (signo = 0; signo < NSIG; signo++) {
			char *tr = trap_ptr[signo];
			if (tr) {
				/* note: bash adds "SIG", but only if invoked
				 * as "bash". If called as "sh", or if set -o posix,
				 * then it prints short signal names.
				 * We are printing short names: */
				out1fmt("trap -- %s %s\n",
						single_quote(tr),
						get_signame(signo));
		/* trap_ptr != trap only if we are in special-cased `trap` code.
		 * In this case, we will exit very soon, no need to free(). */
				/* if (trap_ptr != trap && tp[0]) */
				/*	free(tr); */
			}
		}
		/*
		if (trap_ptr != trap) {
			free(trap_ptr);
			trap_ptr = trap;
		}
		*/
		return 0;
	}

	action = NULL;
	if (ap[1])
		action = *ap++;
	exitcode = 0;
	while (*ap) {
		signo = get_signum(*ap);
		if (signo < 0) {
			/* Mimic bash message exactly */
			ash_msg("%s: invalid signal specification", *ap);
			exitcode = 1;
			goto next;
		}
		INT_OFF;
		if (action) {
			if (LONE_DASH(action))
				action = NULL;
			else {
				if (action[0]) /* not NULL and not "" and not "-" */
					may_have_traps = 1;
				action = ckstrdup(action);
			}
		}
		free(trap[signo]);
		trap[signo] = action;
		if (signo != 0)
			setsignal(signo);
		INT_ON;
 next:
		ap++;
	}
	return exitcode;
}


/* ============ Builtins */

#if ENABLE_ASH_HELP
static int FAST_FUNC
helpcmd(int argc UNUSED_PARAM, char **argv UNUSED_PARAM)
{
	unsigned col;
	unsigned i;

	out1fmt(
		"Built-in commands:\n"
		"------------------\n");
	for (col = 0, i = 0; i < ARRAY_SIZE(builtintab); i++) {
		col += out1fmt("%c%s", ((col == 0) ? '\t' : ' '),
					builtintab[i].name + 1);
		if (col > 60) {
			out1fmt("\n");
			col = 0;
		}
	}
# if ENABLE_FEATURE_SH_STANDALONE
	{
		const char *a = applet_names;
		while (*a) {
			col += out1fmt("%c%s", ((col == 0) ? '\t' : ' '), a);
			if (col > 60) {
				out1fmt("\n");
				col = 0;
			}
			while (*a++ != '\0')
				continue;
		}
	}
# endif
	newline_and_flush(stdout);
	return EXIT_SUCCESS;
}
#endif

#if MAX_HISTORY
static int FAST_FUNC
historycmd(int argc UNUSED_PARAM, char **argv UNUSED_PARAM)
{
	show_history(line_input_state);
	return EXIT_SUCCESS;
}
#endif

/*
 * The export and readonly commands.
 */
static int FAST_FUNC
exportcmd(int argc UNUSED_PARAM, char **argv)
{
	struct var *vp;
	char *name;
	const char *p;
	char **aptr;
	char opt;
	int flag;
	int flag_off;

	/* "readonly" in bash accepts, but ignores -n.
	 * We do the same: it saves a conditional in nextopt's param.
	 */
	flag_off = 0;
	while ((opt = nextopt("np")) != '\0') {
		if (opt == 'n')
			flag_off = VEXPORT;
	}
	flag = VEXPORT;
	if (argv[0][0] == 'r') {
		flag = VREADONLY;
		flag_off = 0; /* readonly ignores -n */
	}
	flag_off = ~flag_off;

	/*if (opt_p_not_specified) - bash doesnt check this. Try "export -p NAME" */
	{
		aptr = argptr;
		name = *aptr;
		if (name) {
			do {
				p = strchr(name, '=');
				if (p != NULL) {
					p++;
				} else {
					vp = *findvar(hashvar(name), name);
					if (vp) {
						vp->flags = ((vp->flags | flag) & flag_off);
						continue;
					}
				}
				setvar(name, p, (flag & flag_off));
			} while ((name = *++aptr) != NULL);
			return 0;
		}
	}

	/* No arguments. Show the list of exported or readonly vars.
	 * -n is ignored.
	 */
	showvars(argv[0], flag, 0);
	return 0;
}

/*
 * Delete a function if it exists.
 */
static void
unsetfunc(const char *name)
{
	struct tblentry *cmdp;

	cmdp = cmdlookup(name, 0);
	if (cmdp != NULL && cmdp->cmdtype == CMDFUNCTION)
		delete_cmd_entry();
}

/*
 * The unset builtin command.  We unset the function before we unset the
 * variable to allow a function to be unset when there is a readonly variable
 * with the same name.
 */
static int FAST_FUNC
unsetcmd(int argc UNUSED_PARAM, char **argv UNUSED_PARAM)
{
	char **ap;
	int i;
	int flag = 0;
	int ret = 0;

	while ((i = nextopt("vf")) != 0) {
		flag = i;
	}

	for (ap = argptr; *ap; ap++) {
		if (flag != 'f') {
			i = unsetvar(*ap);
			ret |= i;
			if (!(i & 2))
				continue;
		}
		if (flag != 'v')
			unsetfunc(*ap);
	}
	return ret & 1;
}

static const unsigned char timescmd_str[] ALIGN1 = {
	' ',  offsetof(struct tms, tms_utime),
	'\n', offsetof(struct tms, tms_stime),
	' ',  offsetof(struct tms, tms_cutime),
	'\n', offsetof(struct tms, tms_cstime),
	0
};
static int FAST_FUNC
timescmd(int argc UNUSED_PARAM, char **argv UNUSED_PARAM)
{
	unsigned long clk_tck, s, t;
	const unsigned char *p;
	struct tms buf;

	clk_tck = bb_clk_tck();
	times(&buf);

	p = timescmd_str;
	do {
		t = *(clock_t *)(((char *) &buf) + p[1]);
		s = t / clk_tck;
		t = t % clk_tck;
		out1fmt("%lum%lu.%03lus%c",
			s / 60, s % 60,
			(t * 1000) / clk_tck,
			p[0]);
		p += 2;
	} while (*p);

	return 0;
}

#if ENABLE_FEATURE_SH_MATH
/*
 * The let builtin. Partially stolen from GNU Bash, the Bourne Again SHell.
 * Copyright (C) 1987, 1989, 1991 Free Software Foundation, Inc.
 *
 * Copyright (C) 2003 Vladimir Oleynik <dzo@simtreas.ru>
 */
static int FAST_FUNC
letcmd(int argc UNUSED_PARAM, char **argv)
{
	arith_t i;

	argv++;
	if (!*argv)
		ash_msg_and_raise_error("expression expected");
	do {
		i = ash_arith(*argv);
	} while (*++argv);

	return !i;
}
#endif

/*
 * The read builtin. Options:
 *      -r              Do not interpret '\' specially
 *      -s              Turn off echo (tty only)
 *      -n NCHARS       Read NCHARS max
 *      -p PROMPT       Display PROMPT on stderr (if input is from tty)
 *      -t SECONDS      Timeout after SECONDS (tty or pipe only)
 *      -u FD           Read from given FD instead of fd 0
 * This uses unbuffered input, which may be avoidable in some cases.
 * TODO: bash also has:
 *      -a ARRAY        Read into array[0],[1],etc
 *      -d DELIM        End on DELIM char, not newline
 *      -e              Use line editing (tty only)
 */
static int FAST_FUNC
readcmd(int argc UNUSED_PARAM, char **argv UNUSED_PARAM)
{
	char *opt_n = NULL;
	char *opt_p = NULL;
	char *opt_t = NULL;
	char *opt_u = NULL;
	int read_flags = 0;
	const char *r;
	int i;

	while ((i = nextopt("p:u:rt:n:s")) != '\0') {
		switch (i) {
		case 'p':
			opt_p = optionarg;
			break;
		case 'n':
			opt_n = optionarg;
			break;
		case 's':
			read_flags |= BUILTIN_READ_SILENT;
			break;
		case 't':
			opt_t = optionarg;
			break;
		case 'r':
			read_flags |= BUILTIN_READ_RAW;
			break;
		case 'u':
			opt_u = optionarg;
			break;
		default:
			break;
		}
	}

	/* "read -s" needs to save/restore termios, can't allow ^C
	 * to jump out of it.
	 */
	INT_OFF;
	r = shell_builtin_read(setvar0,
		argptr,
		bltinlookup("IFS"), /* can be NULL */
		read_flags,
		opt_n,
		opt_p,
		opt_t,
		opt_u
	);
	INT_ON;

	if ((uintptr_t)r > 1)
		ash_msg_and_raise_error(r);

	return (uintptr_t)r;
}

static int FAST_FUNC
umaskcmd(int argc UNUSED_PARAM, char **argv UNUSED_PARAM)
{
	static const char permuser[3] ALIGN1 = "ogu";

	mode_t mask;
	int symbolic_mode = 0;

	while (nextopt("S") != '\0') {
		symbolic_mode = 1;
	}

	INT_OFF;
	mask = umask(0);
	umask(mask);
	INT_ON;

	if (*argptr == NULL) {
		if (symbolic_mode) {
			char buf[sizeof(",u=rwx,g=rwx,o=rwx")];
			char *p = buf;
			int i;

			i = 2;
			for (;;) {
				*p++ = ',';
				*p++ = permuser[i];
				*p++ = '=';
				/* mask is 0..0uuugggooo. i=2 selects uuu bits */
				if (!(mask & 0400)) *p++ = 'r';
				if (!(mask & 0200)) *p++ = 'w';
				if (!(mask & 0100)) *p++ = 'x';
				mask <<= 3;
				if (--i < 0)
					break;
			}
			*p = '\0';
			puts(buf + 1);
		} else {
			out1fmt("%04o\n", mask);
		}
	} else {
		char *modestr = *argptr;
                /* numeric umasks are taken as-is */
                /* symbolic umasks are inverted: "umask a=rx" calls umask(222) */
		if (!isdigit(modestr[0]))
			mask ^= 0777;
		mask = bb_parse_mode(modestr, mask);
		if ((unsigned)mask > 0777) {
			ash_msg_and_raise_error("illegal mode: %s", modestr);
		}
		if (!isdigit(modestr[0]))
			mask ^= 0777;
		umask(mask);
	}
	return 0;
}

static int FAST_FUNC
ulimitcmd(int argc UNUSED_PARAM, char **argv)
{
	return shell_builtin_ulimit(argv);
}

/* ============ main() and helpers */

/*
 * Called to exit the shell.
 */
static void
exitshell(void)
{
	struct jmploc loc;
	char *p;
	int status;

#if ENABLE_FEATURE_EDITING_SAVE_ON_EXIT
	save_history(line_input_state);
#endif
	status = exitstatus;
	TRACE(("pid %d, exitshell(%d)\n", getpid(), status));
	if (setjmp(loc.loc)) {
		if (exception_type == EXEXIT)
			status = exitstatus;
		goto out;
	}
	exception_handler = &loc;
	p = trap[0];
	if (p) {
		trap[0] = NULL;
		evalskip = 0;
		evalstring(p, 0);
		/*free(p); - we'll exit soon */
	}
 out:
	/* dash wraps setjobctl(0) in "if (setjmp(loc.loc) == 0) {...}".
	 * our setjobctl(0) does not panic if tcsetpgrp fails inside it.
	 */
	setjobctl(0);
	flush_stdout_stderr();
	_exit(status);
	/* NOTREACHED */
}

static void
#if ENABLE_PLATFORM_MINGW32
init(int xp)
#else
init(void)
#endif
{
	/* we will never free this */
	basepf.next_to_pgetc = basepf.buf = ckmalloc(IBUFSIZ);

	sigmode[SIGCHLD - 1] = S_DFL;
	setsignal(SIGCHLD);

	/* bash re-enables SIGHUP which is SIG_IGNed on entry.
	 * Try: "trap '' HUP; bash; echo RET" and type "kill -HUP $$"
	 */
	signal(SIGHUP, SIG_DFL);

	{
		char **envp;
		const char *p;
		struct stat st1, st2;

		initvar();

#if ENABLE_PLATFORM_MINGW32
		/*
		 * case insensitive env names from Windows world
		 *
		 * Some standard env names such as PATH is named Path and so on
		 * ash itself is case sensitive, so "Path" will confuse it, as
		 * MSVC getenv() is case insensitive.
		 *
		 * We may end up having both Path and PATH. Then Path will be chosen
		 * because it appears first.
		 */
		for (envp = environ; envp && *envp; envp++) {
			if (strncasecmp(*envp, "PATH=", 5) == 0 &&
			    strncmp(*envp, "PATH=", 5) != 0) {
				break;
			}
		}

		if (envp && *envp) {
			/*
			 * If we get here it's because the environment contains a path
			 * variable called something other than PATH.  This suggests we
			 * haven't been invoked from an earlier instance of BusyBox.
			 */
			char *start, *end, *s;
			struct passwd *pw;

			for (envp = environ; envp && *envp; envp++) {
				if (!(end=strchr(*envp, '=')))
					continue;

				/* make all variable names uppercase */
				for (start = *envp;start < end;start++)
					*start = toupper(*start);

				/* skip conversion of variables known to cause problems */
				if ( strncmp(*envp, "SYSTEMROOT=", 11) == 0 ||
						strncmp(*envp, "COMSPEC=", 8) == 0 ) {
					continue;
				}

				/* convert backslashes to forward slashes in value */
				if (!xp) {
					for ( s=end+1; *s; ++s ) {
						if ( *s == '\\' ) {
							*s = '/';
						}
					}
				}

				/* check for invalid characters in name */
				for (start = *envp;start < end;start++) {
					if (!isdigit(*start) && !isalpha(*start) && *start != '_') {
						break;
					}
				}

				if (start != end) {
					/*
					 * Make a copy of the variable, replacing invalid
					 * characters in the name with underscores.
					 */
					char *var = xstrdup(*envp);

					for (start = var;*start != '=';start++) {
						if (!isdigit(*start) && !isalpha(*start)) {
							*start = '_';
						}
					}
					setvareq(var, VEXPORT|VNOSAVE);
				}
			}

			/* some initialisation normally performed at login */
			pw = xgetpwuid(getuid());
			setup_environment(pw->pw_shell,
						SETUP_ENV_CHANGEENV|SETUP_ENV_NO_CHDIR, pw);
		}
#endif
		for (envp = environ; envp && *envp; envp++) {
			p = endofname(*envp);
			if (p != *envp && *p == '=') {
				setvareq(*envp, VEXPORT|VTEXTFIXED);
			}
		}

		setvareq((char*)defoptindvar, VTEXTFIXED);

		setvar0("PPID", utoa(getppid()));
#if ENABLE_ASH_BASH_COMPAT
		p = lookupvar("SHLVL");
		setvar("SHLVL", utoa((p ? atoi(p) : 0) + 1), VEXPORT);
		if (!lookupvar("HOSTNAME")) {
			struct utsname uts;
			uname(&uts);
			setvar0("HOSTNAME", uts.nodename);
		}
#endif
		p = lookupvar("PWD");
		if (p) {
			if (p[0] != '/' || stat(p, &st1) || stat(".", &st2)
			 || st1.st_dev != st2.st_dev || st1.st_ino != st2.st_ino
			) {
				p = NULL;
			}
		}
		setpwd(p, 0);
	}
}


//usage:#define ash_trivial_usage
//usage:	"[-/+OPTIONS] [-/+o OPT]... [-c 'SCRIPT' [ARG0 [ARGS]] / FILE [ARGS]]"
//usage:#define ash_full_usage "\n\n"
//usage:	"Unix shell interpreter"

/*
 * Process the shell command line arguments.
 */
static void
procargs(char **argv)
{
	int i;
	const char *xminusc;
	char **xargv;

	xargv = argv;
	arg0 = xargv[0];
	/* if (xargv[0]) - mmm, this is always true! */
		xargv++;
	for (i = 0; i < NOPTS; i++)
		optlist[i] = 2;
	argptr = xargv;
	if (options(/*cmdline:*/ 1)) {
		/* it already printed err message */
		raise_exception(EXERROR);
	}
	xargv = argptr;
	xminusc = minusc;
	if (*xargv == NULL) {
		if (xminusc)
			ash_msg_and_raise_error(bb_msg_requires_arg, "-c");
		sflag = 1;
	}
	if (iflag == 2 && sflag == 1 && isatty(0) && isatty(1))
		iflag = 1;
	if (mflag == 2)
		mflag = iflag;
	for (i = 0; i < NOPTS; i++)
		if (optlist[i] == 2)
			optlist[i] = 0;
#if DEBUG == 2
	debug = 1;
#endif
	/* POSIX 1003.2: first arg after -c cmd is $0, remainder $1... */
	if (xminusc) {
		minusc = *xargv++;
		if (*xargv)
			goto setarg0;
	} else if (!sflag) {
		setinputfile(*xargv, 0);
 setarg0:
		arg0 = *xargv++;
		commandname = arg0;
	}

	shellparam.p = xargv;
#if ENABLE_ASH_GETOPTS
	shellparam.optind = 1;
	shellparam.optoff = -1;
#endif
	/* assert(shellparam.malloced == 0 && shellparam.nparam == 0); */
	while (*xargv) {
		shellparam.nparam++;
		xargv++;
	}
	optschanged();
}

/*
 * Read /etc/profile, ~/.profile, $ENV.
 */
static void
read_profile(const char *name)
{
	name = expandstr(name);
	if (setinputfile(name, INPUT_PUSH_FILE | INPUT_NOFILE_OK) < 0)
		return;
	cmdloop(0);
	popfile();
}

/*
 * This routine is called when an error or an interrupt occurs in an
 * interactive shell and control is returned to the main command loop.
 * (In dash, this function is auto-generated by build machinery).
 */
static void
reset(void)
{
	/* from eval.c: */
	evalskip = 0;
	loopnest = 0;

	/* from expand.c: */
	ifsfree();

	/* from input.c: */
	g_parsefile->left_in_buffer = 0;
	g_parsefile->left_in_line = 0;      /* clear input buffer */
	popallfiles();

	/* from redir.c: */
	while (redirlist)
		popredir(/*drop:*/ 0, /*restore:*/ 0);
}

#if PROFILE
static short profile_buf[16384];
extern int etext();
#endif

/*
 * Main routine.  We initialize things, parse the arguments, execute
 * profiles if we're a login shell, and then call cmdloop to execute
 * commands.  The setjmp call sets up the location to jump to when an
 * exception occurs.  When an exception occurs the variable "state"
 * is used to figure out how far we had gotten.
 */
int ash_main(int argc, char **argv) MAIN_EXTERNALLY_VISIBLE;
int ash_main(int argc UNUSED_PARAM, char **argv)
{
	volatile smallint state;
	struct jmploc jmploc;
	struct stackmark smark;

	/* Initialize global data */
	INIT_G_misc();
	INIT_G_memstack();
	INIT_G_var();
#if ENABLE_ASH_ALIAS
	INIT_G_alias();
#endif
	INIT_G_cmdtable();

#if PROFILE
	monitor(4, etext, profile_buf, sizeof(profile_buf), 50);
#endif

#if ENABLE_FEATURE_EDITING
	line_input_state = new_line_input_t(FOR_SHELL | WITH_PATH_LOOKUP);
#endif
	state = 0;
	if (setjmp(jmploc.loc)) {
		smallint e;
		smallint s;

		reset();

		e = exception_type;
		s = state;
		if (e == EXEXIT || s == 0 || iflag == 0 || shlvl) {
			exitshell();
		}
		if (e == EXINT) {
			newline_and_flush(stderr);
		}

		popstackmark(&smark);
		FORCE_INT_ON; /* enable interrupts */
		if (s == 1)
			goto state1;
		if (s == 2)
			goto state2;
		if (s == 3)
			goto state3;
		goto state4;
	}
	exception_handler = &jmploc;
	rootpid = getpid();

	init(IF_PLATFORM_MINGW32(argc >= 2 && strcmp(argv[1], "-X") == 0));
	setstackmark(&smark);

#if ENABLE_PLATFORM_MINGW32
	hSIGINT = CreateEvent(NULL, TRUE, FALSE, NULL);
	SetConsoleCtrlHandler(ctrl_handler, TRUE);
	if (argc == 3 && !strcmp(argv[1], "--forkshell")) {
		forkshell_init(argv[2]);

		/* NOTREACHED */
		bb_error_msg_and_die("subshell ended unexpectedly");
	}
#endif
	procargs(argv);
#if DEBUG
	TRACE(("Shell args: "));
	trace_puts_args(argv);
#endif

#if ENABLE_PLATFORM_MINGW32
	if ( noconsole ) {
		DWORD dummy;

		if ( GetConsoleProcessList(&dummy, 1) == 1 ) {
			ShowWindow(GetConsoleWindow(), SW_HIDE);
		}
	}
#endif

	if (argv[0] && argv[0][0] == '-')
		isloginsh = 1;
	if (isloginsh) {
		const char *hp;

#if ENABLE_PLATFORM_MINGW32
		chdir(xgetpwuid(getuid())->pw_dir);
		setpwd(NULL, 0);
#endif

		state = 1;
		read_profile("/etc/profile");
 state1:
		state = 2;
		hp = lookupvar("HOME");
		if (hp)
			read_profile("$HOME/.profile");
	}
 state2:
	state = 3;
	if (
#ifndef linux
	 getuid() == geteuid() && getgid() == getegid() &&
#endif
	 iflag
	) {
		const char *shinit = lookupvar("ENV");
		if (shinit != NULL && *shinit != '\0')
			read_profile(shinit);
	}
	popstackmark(&smark);
 state3:
	state = 4;
	if (minusc) {
		/* evalstring pushes parsefile stack.
		 * Ensure we don't falsely claim that 0 (stdin)
		 * is one of stacked source fds.
		 * Testcase: ash -c 'exec 1>&0' must not complain. */
		// if (!sflag) g_parsefile->pf_fd = -1;
		// ^^ not necessary since now we special-case fd 0
		// in is_hidden_fd() to not be considered "hidden fd"
		evalstring(minusc, 0);
	}

	if (sflag || minusc == NULL) {
#if MAX_HISTORY > 0 && ENABLE_FEATURE_EDITING_SAVEHISTORY
		if (iflag) {
			const char *hp = lookupvar("HISTFILE");
			if (!hp) {
				hp = lookupvar("HOME");
				if (hp) {
					hp = concat_path_file(hp, ".ash_history");
					setvar0("HISTFILE", hp);
					free((char*)hp);
					hp = lookupvar("HISTFILE");
				}
			}
			if (hp)
				line_input_state->hist_file = hp;
# if ENABLE_FEATURE_SH_HISTFILESIZE
			hp = lookupvar("HISTFILESIZE");
			line_input_state->max_history = size_from_HISTFILESIZE(hp);
# endif
		}
#endif
 state4: /* XXX ??? - why isn't this before the "if" statement */
		cmdloop(1);
	}
#if PROFILE
	monitor(0);
#endif
#ifdef GPROF
	{
		extern void _mcleanup(void);
		_mcleanup();
	}
#endif
	TRACE(("End of main reached\n"));
	exitshell();
	/* NOTREACHED */
}

#if ENABLE_PLATFORM_MINGW32
static void
forkshell_openhere(struct forkshell *fs)
{
	union node *redir = fs->n;
	int pip[2];

	pip[0] = fs->fd[0];
	pip[1] = fs->fd[1];

	TRACE(("ash: subshell: %s\n",__PRETTY_FUNCTION__));

	close(pip[0]);
	ignoresig(SIGINT);  //signal(SIGINT, SIG_IGN);
	ignoresig(SIGQUIT); //signal(SIGQUIT, SIG_IGN);
	ignoresig(SIGHUP);  //signal(SIGHUP, SIG_IGN);
	ignoresig(SIGTSTP); //signal(SIGTSTP, SIG_IGN);
	signal(SIGPIPE, SIG_DFL);
	if (redir->type == NHERE) {
		size_t len = strlen(redir->nhere.doc->narg.text);
		full_write(pip[1], redir->nhere.doc->narg.text, len);
	} else /* NXHERE */
		expandhere(redir->nhere.doc, pip[1]);
	_exit(EXIT_SUCCESS);
}

static void
forkshell_evalbackcmd(struct forkshell *fs)
{
	union node *n = fs->n;
	int pip[2] = {fs->fd[0], fs->fd[1]};

	FORCE_INT_ON;
	close(pip[0]);
	if (pip[1] != 1) {
		/*close(1);*/
		dup2_or_raise(pip[1], 1);
		close(pip[1]);
	}
	eflag = 0;
	evaltree(n, EV_EXIT); /* actually evaltreenr... */
	/* NOTREACHED */
}

static void
forkshell_evalsubshell(struct forkshell *fs)
{
	union node *n = fs->n;
	int flags = fs->flags;

	TRACE(("ash: subshell: %s\n",__PRETTY_FUNCTION__));
	INT_ON;
	flags |= EV_EXIT;
	expredir(n->nredir.redirect);
	redirect(n->nredir.redirect, 0);
	evaltreenr(n->nredir.n, flags);
	/* never returns */
}

static void
forkshell_evalpipe(struct forkshell *fs)
{
	union node *n = fs->n;
	int flags = fs->flags;
	int prevfd = fs->fd[2];
	int pip[2] = {fs->fd[0], fs->fd[1]};

	TRACE(("ash: subshell: %s\n",__PRETTY_FUNCTION__));
	INT_ON;
	if (pip[1] >= 0) {
		close(pip[0]);
	}
	if (prevfd > 0) {
		dup2(prevfd, 0);
		close(prevfd);
	}
	if (pip[1] > 1) {
		dup2(pip[1], 1);
		close(pip[1]);
	}
	evaltreenr(n, flags);
}

static void
forkshell_shellexec(struct forkshell *fs)
{
	int idx = fs->fd[0];
	struct strlist *varlist = fs->strlist;
	char **argv = fs->argv;
	char *path = fs->string;

	listsetvar(varlist, VEXPORT|VSTACK);
	shellexec(argv, path, idx);
}

static void
forkshell_child(struct forkshell *fs)
{
	switch ( fs->fpid ) {
	case FS_OPENHERE:
		forkshell_openhere(fs);
		break;
	case FS_EVALBACKCMD:
		forkshell_evalbackcmd(fs);
		break;
	case FS_EVALSUBSHELL:
		forkshell_evalsubshell(fs);
		break;
	case FS_EVALPIPE:
		forkshell_evalpipe(fs);
		break;
	case FS_SHELLEXEC:
		forkshell_shellexec(fs);
		break;
	}
}

/*
 * Reset the pointers to the builtin environment variables in the hash
 * table to point to varinit rather than the bogus copy created during
 * forkshell_prepare.
 */
static void
reinitvar(void)
{
	struct var *vp;
	struct var *end;
	struct var **vpp;
	struct var **old;

	vp = varinit;
	end = vp + ARRAY_SIZE(varinit);
	do {
		vpp = hashvar(vp->var_text);
		if ( (old=findvar(vpp, vp->var_text)) != NULL ) {
			vp->next = (*old)->next;
			*old = vp;
		}
	} while (++vp < end);
}

/* FIXME: should consider running forkparent() and forkchild() */
static int
spawn_forkshell(struct job *jp, struct forkshell *fs, int mode)
{
	struct forkshell *new;
	char buf[16];
	const char *argv[] = { "sh", "--forkshell", NULL, NULL };
	intptr_t ret;

	new = forkshell_prepare(fs);
	sprintf(buf, "%x", (unsigned int)new->hMapFile);
	argv[2] = buf;
	ret = mingw_spawn_proc(argv);
	CloseHandle(new->hMapFile);
	UnmapViewOfFile(new);
	if (ret == -1) {
		free(jp);
		return -1;
	}
	forkparent(jp, fs->node, mode, (HANDLE)ret);
	return ret == -1 ? -1 : 0;
}

/*
 * forkshell_prepare() and friends
 *
 * The sequence is as follows:
 * - funcblocksize, funcstringsize, nodeptrsize are initialized
 * - forkshell_size(fs) is called to calculate the exact memory needed
 * - a new struct is allocated
 * - funcblock, funcstring, nodeptr are initialized from the new block
 * - forkshell_copy(fs) is called to copy recursively everything over
 *   it will record all pointers along the way, to nodeptr
 *
 * When this memory is mapped elsewhere, pointer fixup will be needed
 */
#define SLIST_SIZE_BEGIN(name,type) \
static void \
name(type *p) \
{ \
	while (p) { \
		funcblocksize += sizeof(type);
		/* do something here with p */
#define SLIST_SIZE_END() \
		nodeptrsize++; \
		p = p->next; \
	} \
}

#define SLIST_COPY_BEGIN(name,type) \
static type * \
name(type *vp) \
{ \
	type *start; \
	type **vpp; \
	vpp = &start; \
	while (vp) { \
		*vpp = funcblock; \
		funcblock = (char *) funcblock + sizeof(type);
		/* do something here with vpp and vp */
#define SLIST_COPY_END() \
		SAVE_PTR((*vpp)->next); \
		vp = vp->next; \
		vpp = &(*vpp)->next; \
	} \
	*vpp = NULL; \
	return start; \
}

/*
 * struct var
 */
SLIST_SIZE_BEGIN(var_size,struct var)
funcstringsize += strlen(p->var_text) + 1;
nodeptrsize++; /* p->text */
SLIST_SIZE_END()

SLIST_COPY_BEGIN(var_copy,struct var)
(*vpp)->var_text = nodeckstrdup(vp->var_text);
(*vpp)->flags = vp->flags;
/*
 * The only place that can set struct var#func is varinit[],
 * which will be fixed by forkshell_init()
 */
(*vpp)->var_func = NULL;
SAVE_PTR((*vpp)->var_text);
SLIST_COPY_END()

/*
 * struct strlist
 */
SLIST_SIZE_BEGIN(strlist_size,struct strlist)
funcstringsize += strlen(p->text) + 1;
nodeptrsize++; /* p->text */
SLIST_SIZE_END()

SLIST_COPY_BEGIN(strlist_copy,struct strlist)
(*vpp)->text = nodeckstrdup(vp->text);
SAVE_PTR((*vpp)->text);
SLIST_COPY_END()

/*
 * struct tblentry
 */
static void
tblentry_size(struct tblentry *tep)
{
	while (tep) {
		funcblocksize += sizeof(struct tblentry) + strlen(tep->cmdname) + 1;
		/* CMDBUILTIN, e->param.cmd needs no pointer relocation */
		if (tep->cmdtype == CMDFUNCTION) {
			funcblocksize += offsetof(struct funcnode, n);
			calcsize(&tep->param.func->n);
			nodeptrsize++; /* tep->param.func */
		}
		nodeptrsize++;	/* tep->next */
		tep = tep->next;
	}
}

static struct tblentry *
tblentry_copy(struct tblentry *tep)
{
	struct tblentry *start;
	struct tblentry **newp;
	int size;

	newp = &start;
	while (tep) {
		*newp = funcblock;
		size = sizeof(struct tblentry) + strlen(tep->cmdname) + 1;

		funcblock = (char *) funcblock + size;
		memcpy(*newp, tep, size);
		switch (tep->cmdtype) {
		case CMDBUILTIN:
			/* No pointer saving, this field must be fixed by forkshell_init() */
			(*newp)->param.cmd = (const struct builtincmd *)(tep->param.cmd - builtintab);
			break;
		case CMDFUNCTION:
			(*newp)->param.func = funcblock;
			funcblock = (char *) funcblock + offsetof(struct funcnode, n);
			copynode(&tep->param.func->n);
			SAVE_PTR((*newp)->param.func);
			break;
		default:
			break;
		}
		SAVE_PTR((*newp)->next);
		tep = tep->next;
		newp = &(*newp)->next;
	}
	*newp = NULL;
	return start;
}

static void
cmdtable_size(struct tblentry **cmdtablep)
{
	int i;
	nodeptrsize += CMDTABLESIZE;
	funcblocksize += sizeof(struct tblentry *)*CMDTABLESIZE;
	for (i = 0; i < CMDTABLESIZE; i++)
		tblentry_size(cmdtablep[i]);
}

static struct tblentry **
cmdtable_copy(struct tblentry **cmdtablep)
{
	struct tblentry **new = funcblock;
	int i;

	funcblock = (char *) funcblock + sizeof(struct tblentry *)*CMDTABLESIZE;
	for (i = 0; i < CMDTABLESIZE; i++) {
		new[i] = tblentry_copy(cmdtablep[i]);
		SAVE_PTR(new[i]);
	}
	return new;
}

/*
 * char **
 */
static void
argv_size(char **p)
{
	while (p && *p) {
		funcblocksize += sizeof(char *);
		funcstringsize += strlen(*p)+1;
		nodeptrsize++;
		p++;
	}
	funcblocksize += sizeof(char *);
}

static char **
argv_copy(char **p)
{
	char **new, **start = funcblock;

	while (p && *p) {
		new = funcblock;
		funcblock = (char *) funcblock + sizeof(char *);
		*new = nodeckstrdup(*p);
		SAVE_PTR(*new);
		p++;
		new++;
	}
	new = funcblock;
	funcblock = (char *) funcblock + sizeof(char *);
	*new = NULL;
	return start;
}

/*
 * struct redirtab
 */
static void
redirtab_size(struct redirtab *rdtp)
{
	while (rdtp) {
		funcblocksize += sizeof(*rdtp)+sizeof(rdtp->two_fd[0])*rdtp->pair_count;
		rdtp = rdtp->next;
		nodeptrsize++; /* rdtp->next */
	}
}

static struct redirtab *
redirtab_copy(struct redirtab *rdtp)
{
	struct redirtab *start;
	struct redirtab **vpp;

	vpp = &start;
	while (rdtp) {
		int size = sizeof(*rdtp)+sizeof(rdtp->two_fd[0])*rdtp->pair_count;
		*vpp = funcblock;
		funcblock = (char *) funcblock + size;
		memcpy(*vpp, rdtp, size);
		SAVE_PTR((*vpp)->next);
		rdtp = rdtp->next;
		vpp = &(*vpp)->next;
	}
	*vpp = NULL;
	return start;
}

#undef shellparam
#undef redirlist
#undef varinit
#undef vartab
static void
globals_var_size(struct globals_var *gvp)
{
	int i;

	funcblocksize += sizeof(struct globals_var);
	argv_size(gvp->shellparam.p);
	redirtab_size(gvp->redirlist);
	for (i = 0; i < VTABSIZE; i++)
		var_size(gvp->vartab[i]);
	for (i = 0; i < ARRAY_SIZE(varinit_data); i++)
		var_size(gvp->varinit+i);
	nodeptrsize += 2 + VTABSIZE; /* gvp->redirlist, gvp->shellparam.p, vartab  */
}

#undef preverrout_fd
static struct globals_var *
globals_var_copy(struct globals_var *gvp)
{
	int i;
	struct globals_var *new;

	new = funcblock;
	funcblock = (char *) funcblock + sizeof(struct globals_var);

	/* shparam */
	memcpy(&new->shellparam, &gvp->shellparam, sizeof(struct shparam));
	new->shellparam.malloced = 0;
	new->shellparam.p = argv_copy(gvp->shellparam.p);
	SAVE_PTR(new->shellparam.p);

	new->redirlist = redirtab_copy(gvp->redirlist);
	SAVE_PTR(new->redirlist);

	new->preverrout_fd = gvp->preverrout_fd;
	for (i = 0; i < VTABSIZE; i++) {
		new->vartab[i] = var_copy(gvp->vartab[i]);
		SAVE_PTR(new->vartab[i]);
	}

	/* Can't use var_copy because varinit is already allocated */
	for (i = 0; i < ARRAY_SIZE(varinit_data); i++) {
		new->varinit[i].next = NULL;
		new->varinit[i].var_text = nodeckstrdup(gvp->varinit[i].var_text);
		SAVE_PTR(new->varinit[i].var_text);
		new->varinit[i].flags = gvp->varinit[i].flags;
		new->varinit[i].var_func = gvp->varinit[i].var_func;
	}
	return new;
}

#undef minusc
#undef curdir
#undef physdir
#undef arg0
#undef nullstr
static void
globals_misc_size(struct globals_misc *p)
{
	funcblocksize += sizeof(struct globals_misc);
	funcstringsize += p->minusc ? strlen(p->minusc) + 1 : 1;
	if (p->curdir != p->nullstr)
		funcstringsize += strlen(p->curdir) + 1;
	if (p->physdir != p->nullstr)
		funcstringsize += strlen(p->physdir) + 1;
	funcstringsize += strlen(p->arg0) + 1;
	nodeptrsize += 4;	/* minusc, curdir, physdir, arg0 */
}

static struct globals_misc *
globals_misc_copy(struct globals_misc *p)
{
	struct globals_misc *new = funcblock;

	funcblock = (char *) funcblock + sizeof(struct globals_misc);
	memcpy(new, p, sizeof(struct globals_misc));

	new->minusc = nodeckstrdup(p->minusc);
	new->curdir = p->curdir != p->nullstr ? nodeckstrdup(p->curdir) : new->nullstr;
	new->physdir = p->physdir != p->nullstr ? nodeckstrdup(p->physdir) : new->nullstr;
	new->arg0 = nodeckstrdup(p->arg0);
	SAVE_PTR4(new->minusc, new->curdir, new->physdir, new->arg0);
	return new;
}

static void
forkshell_size(struct forkshell *fs)
{
	funcblocksize += sizeof(struct forkshell);
	globals_var_size(fs->gvp);
	globals_misc_size(fs->gmp);
	cmdtable_size(fs->cmdtable);
	/* optlist_transfer(sending, fd); */
	/* misc_transfer(sending, fd); */

	calcsize(fs->n);
	argv_size(fs->argv);
	funcstringsize += (fs->string ? strlen(fs->string) : 0) + 1;
	strlist_size(fs->strlist);

	nodeptrsize += 7; /* gvp, gmp, cmdtable, n, argv, string, strlist */
}

static struct forkshell *
forkshell_copy(struct forkshell *fs)
{
	struct forkshell *new;

	new = funcblock;
	funcblock = (char *) funcblock + sizeof(struct forkshell);

	memcpy(new, fs, sizeof(struct forkshell)); /* non-pointer stuff */
	new->gvp = globals_var_copy(fs->gvp);
	new->gmp = globals_misc_copy(fs->gmp);
	new->cmdtable = cmdtable_copy(fs->cmdtable);
	SAVE_PTR3(new->gvp, new->gmp, new->cmdtable);

	new->n = copynode(fs->n);
	new->argv = argv_copy(fs->argv);
	new->string = nodeckstrdup(fs->string);
	new->strlist = strlist_copy(fs->strlist);
	SAVE_PTR4(new->n, new->argv, new->string, new->strlist);
	return new;
}

static struct forkshell *
forkshell_prepare(struct forkshell *fs)
{
	struct forkshell *new;
	int size, nodeptr_offset;
	HANDLE h;
	SECURITY_ATTRIBUTES sa;

	/* Calculate size of "new" */
	fs->gvp = ash_ptr_to_globals_var;
	fs->gmp = ash_ptr_to_globals_misc;
	fs->cmdtable = cmdtable;

	nodeptrsize = 1;	/* NULL terminated */
	funcblocksize = 0;
	funcstringsize = 0;
	forkshell_size(fs);
	size = funcblocksize + funcstringsize + nodeptrsize*sizeof(char *);

	/* Allocate, initialize pointers */
	memset(&sa, 0, sizeof(sa));
	sa.nLength = sizeof(sa);
	sa.lpSecurityDescriptor = NULL;
	sa.bInheritHandle = TRUE;
	h = CreateFileMapping(INVALID_HANDLE_VALUE, &sa, PAGE_READWRITE, 0, size, NULL);
	new = (struct forkshell *)MapViewOfFile(h, FILE_MAP_WRITE, 0,0, 0);
	/* new = ckmalloc(size); */
	funcblock = new;
	funcstring = (char *) funcblock + funcblocksize;
	nodeptr = (char **)((char *)funcstring + funcstringsize);
	nodeptr_offset = (char *)nodeptr - (char *)new;

	/* Now pack them all */
	forkshell_copy(fs);

	/* Finish it up */
	*nodeptr = NULL;
	new->size = size;
	new->nodeptr_offset = nodeptr_offset;
	new->old_base = new;
	new->hMapFile = h;
	return new;
}

#undef exception_handler
#undef trap
#undef trap_ptr
static void *sticky_mem_start, *sticky_mem_end;
static void
forkshell_init(const char *idstr)
{
	struct forkshell *fs;
	int map_handle;
	HANDLE h;
	struct globals_var **gvpp;
	struct globals_misc **gmpp;
	int i;
	char **ptr;

	if (sscanf(idstr, "%x", &map_handle) != 1)
		bb_error_msg_and_die("invalid forkshell ID");

	h = (HANDLE)map_handle;
	fs = (struct forkshell *)MapViewOfFile(h, FILE_MAP_WRITE, 0,0, 0);
	if (!fs)
		bb_error_msg_and_die("Invalid forkshell memory");

	/* this memory can't be freed */
	sticky_mem_start = fs;
	sticky_mem_end = (char *) fs + fs->size;

	/* pointer fixup */
	nodeptr = (char **)((char *)fs + fs->nodeptr_offset);
	for ( i=0; nodeptr[i]; ++i ) {
		ptr = (char **)((char *)fs + (nodeptr[i] - (char *)fs->old_base));
		if (*ptr)
			*ptr = (char *)fs + (*ptr - (char *)fs->old_base);
	}

	/* Now fix up stuff that can't be transferred */
	for (i = 0; i < ARRAY_SIZE(varinit_data); i++)
		fs->gvp->varinit[i].var_func = varinit_data[i].var_func;
	for (i = 0; i < CMDTABLESIZE; i++) {
		struct tblentry *e = fs->cmdtable[i];
		while (e) {
			if (e->cmdtype == CMDBUILTIN)
				e->param.cmd = builtintab + (int)e->param.cmd;
			e = e->next;
		}
	}
	fs->gmp->exception_handler = ash_ptr_to_globals_misc->exception_handler;
	for (i = 0; i < NSIG; i++)
		fs->gmp->trap[i] = ash_ptr_to_globals_misc->trap[i];
	fs->gmp->trap_ptr = ash_ptr_to_globals_misc->trap_ptr;

	/* Switch global variables */
	gvpp = (struct globals_var **)&ash_ptr_to_globals_var;
	*gvpp = fs->gvp;
	gmpp = (struct globals_misc **)&ash_ptr_to_globals_misc;
	*gmpp = fs->gmp;
	cmdtable = fs->cmdtable;

	CLEAR_RANDOM_T(&random_gen); /* or else $RANDOM repeats in child */

	reinitvar();

	forkshell_child(fs);
}

#undef free
static void
sticky_free(void *base)
{
	if (base >= sticky_mem_start && base < sticky_mem_end)
		return;
	free(base);
}
#endif

/*-
 * Copyright (c) 1989, 1991, 1993, 1994
 *      The Regents of the University of California.  All rights reserved.
 *
 * This code is derived from software contributed to Berkeley by
 * Kenneth Almquist.
 *
 * Redistribution and use in source and binary forms, with or without
 * modification, are permitted provided that the following conditions
 * are met:
 * 1. Redistributions of source code must retain the above copyright
 *    notice, this list of conditions and the following disclaimer.
 * 2. Redistributions in binary form must reproduce the above copyright
 *    notice, this list of conditions and the following disclaimer in the
 *    documentation and/or other materials provided with the distribution.
 * 3. Neither the name of the University nor the names of its contributors
 *    may be used to endorse or promote products derived from this software
 *    without specific prior written permission.
 *
 * THIS SOFTWARE IS PROVIDED BY THE REGENTS AND CONTRIBUTORS ``AS IS'' AND
 * ANY EXPRESS OR IMPLIED WARRANTIES, INCLUDING, BUT NOT LIMITED TO, THE
 * IMPLIED WARRANTIES OF MERCHANTABILITY AND FITNESS FOR A PARTICULAR PURPOSE
 * ARE DISCLAIMED.  IN NO EVENT SHALL THE REGENTS OR CONTRIBUTORS BE LIABLE
 * FOR ANY DIRECT, INDIRECT, INCIDENTAL, SPECIAL, EXEMPLARY, OR CONSEQUENTIAL
 * DAMAGES (INCLUDING, BUT NOT LIMITED TO, PROCUREMENT OF SUBSTITUTE GOODS
 * OR SERVICES; LOSS OF USE, DATA, OR PROFITS; OR BUSINESS INTERRUPTION)
 * HOWEVER CAUSED AND ON ANY THEORY OF LIABILITY, WHETHER IN CONTRACT, STRICT
 * LIABILITY, OR TORT (INCLUDING NEGLIGENCE OR OTHERWISE) ARISING IN ANY WAY
 * OUT OF THE USE OF THIS SOFTWARE, EVEN IF ADVISED OF THE POSSIBILITY OF
 * SUCH DAMAGE.
 */<|MERGE_RESOLUTION|>--- conflicted
+++ resolved
@@ -15,7 +15,6 @@
  *
  * Licensed under GPLv2 or later, see file LICENSE in this source tree.
  */
-<<<<<<< HEAD
 
 /*
  * MinGW notes
@@ -31,82 +30,6 @@
  * - fake $PPID
  */
 
-/*
- * The following should be set to reflect the type of system you have:
- *      JOBS -> 1 if you have Berkeley job control, 0 otherwise.
- *      define SYSV if you are running under System V.
- *      define DEBUG=1 to compile in debugging ('set -o debug' to turn on)
- *      define DEBUG=2 to compile in and turn on debugging.
- *
- * When debugging is on (DEBUG is 1 and "set -o debug" was executed),
- * debugging info will be written to ./trace and a quit signal
- * will generate a core dump.
- */
-#define DEBUG 0
-/* Tweak debug output verbosity here */
-#define DEBUG_TIME 0
-#define DEBUG_PID 1
-#define DEBUG_SIG 1
-#define DEBUG_INTONOFF 0
-
-#define PROFILE 0
-
-#define JOBS ENABLE_ASH_JOB_CONTROL
-
-#include <setjmp.h>
-#include <fnmatch.h>
-#include <sys/times.h>
-#include <sys/utsname.h> /* for setting $HOSTNAME */
-
-#include "busybox.h" /* for applet_names */
-
-#if defined(__ANDROID_API__) && __ANDROID_API__ <= 24
-/* Bionic at least up to version 24 has no glob() */
-# undef  ENABLE_ASH_INTERNAL_GLOB
-# define ENABLE_ASH_INTERNAL_GLOB 1
-#endif
-
-#if !ENABLE_ASH_INTERNAL_GLOB
-# include <glob.h>
-#endif
-
-#include "unicode.h"
-#include "shell_common.h"
-#if ENABLE_SH_MATH_SUPPORT
-# include "math.h"
-#endif
-#if ENABLE_ASH_RANDOM_SUPPORT
-# include "random.h"
-#else
-# define CLEAR_RANDOM_T(rnd) ((void)0)
-#endif
-
-#include "NUM_APPLETS.h"
-#if NUM_APPLETS == 1
-/* STANDALONE does not make sense, and won't compile */
-# undef CONFIG_FEATURE_SH_STANDALONE
-# undef ENABLE_FEATURE_SH_STANDALONE
-# undef IF_FEATURE_SH_STANDALONE
-# undef IF_NOT_FEATURE_SH_STANDALONE
-# define ENABLE_FEATURE_SH_STANDALONE 0
-# define IF_FEATURE_SH_STANDALONE(...)
-# define IF_NOT_FEATURE_SH_STANDALONE(...) __VA_ARGS__
-#endif
-
-#ifndef PIPE_BUF
-# define PIPE_BUF 4096           /* amount of buffering in a pipe */
-#endif
-
-#if !ENABLE_PLATFORM_MINGW32
-# define is_absolute_path(path) ((path)[0] == '/')
-#endif
-
-#if !BB_MMU
-# error "Do not even bother, ash will not run on NOMMU machine"
-#endif
-
-=======
->>>>>>> c6725b0a
 //config:config ASH
 //config:	bool "ash"
 //config:	default y
@@ -242,7 +165,91 @@
 //kbuild:lib-$(CONFIG_BASH_IS_ASH) += ash.o ash_ptr_hack.o shell_common.o
 //kbuild:lib-$(CONFIG_ASH_RANDOM_SUPPORT) += random.o
 
-<<<<<<< HEAD
+/*
+ * The following should be set to reflect the type of system you have:
+ *      JOBS -> 1 if you have Berkeley job control, 0 otherwise.
+ *      define SYSV if you are running under System V.
+ *      define DEBUG=1 to compile in debugging ('set -o debug' to turn on)
+ *      define DEBUG=2 to compile in and turn on debugging.
+ *
+ * When debugging is on (DEBUG is 1 and "set -o debug" was executed),
+ * debugging info will be written to ./trace and a quit signal
+ * will generate a core dump.
+ */
+#define DEBUG 0
+/* Tweak debug output verbosity here */
+#define DEBUG_TIME 0
+#define DEBUG_PID 1
+#define DEBUG_SIG 1
+#define DEBUG_INTONOFF 0
+
+#define PROFILE 0
+
+#define JOBS ENABLE_ASH_JOB_CONTROL
+
+#include <setjmp.h>
+#include <fnmatch.h>
+#include <sys/times.h>
+#include <sys/utsname.h> /* for setting $HOSTNAME */
+
+#include "busybox.h" /* for applet_names */
+
+#if defined(__ANDROID_API__) && __ANDROID_API__ <= 24
+/* Bionic at least up to version 24 has no glob() */
+# undef  ENABLE_ASH_INTERNAL_GLOB
+# define ENABLE_ASH_INTERNAL_GLOB 1
+#endif
+
+#if !ENABLE_ASH_INTERNAL_GLOB && defined(__UCLIBC__)
+# error uClibc glob() is buggy, use ASH_INTERNAL_GLOB.
+# error The bug is: for "$PWD"/<pattern> ash will escape e.g. dashes in "$PWD"
+# error with backslash, even ones which do not need to be: "/a-b" -> "/a\-b"
+# error glob() should unbackslash them and match. uClibc does not unbackslash,
+# error fails to match dirname, subsequently not expanding <pattern> in it.
+// Testcase:
+// if (glob("/etc/polkit\\-1", 0, NULL, &pglob)) - this returns 0 on uclibc, no bug
+// if (glob("/etc/polkit\\-1/*", 0, NULL, &pglob)) printf("uclibc bug!\n");
+#endif
+
+#if !ENABLE_ASH_INTERNAL_GLOB
+# include <glob.h>
+#endif
+
+#include "unicode.h"
+#include "shell_common.h"
+#if ENABLE_FEATURE_SH_MATH
+# include "math.h"
+#endif
+#if ENABLE_ASH_RANDOM_SUPPORT
+# include "random.h"
+#else
+# define CLEAR_RANDOM_T(rnd) ((void)0)
+#endif
+
+#include "NUM_APPLETS.h"
+#if NUM_APPLETS == 1
+/* STANDALONE does not make sense, and won't compile */
+# undef CONFIG_FEATURE_SH_STANDALONE
+# undef ENABLE_FEATURE_SH_STANDALONE
+# undef IF_FEATURE_SH_STANDALONE
+# undef IF_NOT_FEATURE_SH_STANDALONE
+# define ENABLE_FEATURE_SH_STANDALONE 0
+# define IF_FEATURE_SH_STANDALONE(...)
+# define IF_NOT_FEATURE_SH_STANDALONE(...) __VA_ARGS__
+#endif
+
+#ifndef PIPE_BUF
+# define PIPE_BUF 4096           /* amount of buffering in a pipe */
+#endif
+
+#if !ENABLE_PLATFORM_MINGW32
+# define is_absolute_path(path) ((path)[0] == '/')
+#endif
+
+#if !BB_MMU
+# error "Do not even bother, ash will not run on NOMMU machine"
+#endif
+
 #if ENABLE_PLATFORM_MINGW32
 union node;
 struct strlist;
@@ -287,89 +294,6 @@
 #define free(p) sticky_free(p)
 static int spawn_forkshell(struct job *jp, struct forkshell *fs, int mode);
 #endif
-=======
-/*
- * The following should be set to reflect the type of system you have:
- *      JOBS -> 1 if you have Berkeley job control, 0 otherwise.
- *      define SYSV if you are running under System V.
- *      define DEBUG=1 to compile in debugging ('set -o debug' to turn on)
- *      define DEBUG=2 to compile in and turn on debugging.
- *
- * When debugging is on (DEBUG is 1 and "set -o debug" was executed),
- * debugging info will be written to ./trace and a quit signal
- * will generate a core dump.
- */
-#define DEBUG 0
-/* Tweak debug output verbosity here */
-#define DEBUG_TIME 0
-#define DEBUG_PID 1
-#define DEBUG_SIG 1
-#define DEBUG_INTONOFF 0
-
-#define PROFILE 0
-
-#define JOBS ENABLE_ASH_JOB_CONTROL
-
-#include <setjmp.h>
-#include <fnmatch.h>
-#include <sys/times.h>
-#include <sys/utsname.h> /* for setting $HOSTNAME */
-
-#include "busybox.h" /* for applet_names */
-
-#if defined(__ANDROID_API__) && __ANDROID_API__ <= 24
-/* Bionic at least up to version 24 has no glob() */
-# undef  ENABLE_ASH_INTERNAL_GLOB
-# define ENABLE_ASH_INTERNAL_GLOB 1
-#endif
-
-#if !ENABLE_ASH_INTERNAL_GLOB && defined(__UCLIBC__)
-# error uClibc glob() is buggy, use ASH_INTERNAL_GLOB.
-# error The bug is: for "$PWD"/<pattern> ash will escape e.g. dashes in "$PWD"
-# error with backslash, even ones which do not need to be: "/a-b" -> "/a\-b"
-# error glob() should unbackslash them and match. uClibc does not unbackslash,
-# error fails to match dirname, subsequently not expanding <pattern> in it.
-// Testcase:
-// if (glob("/etc/polkit\\-1", 0, NULL, &pglob)) - this returns 0 on uclibc, no bug
-// if (glob("/etc/polkit\\-1/*", 0, NULL, &pglob)) printf("uclibc bug!\n");
-#endif
-
-#if !ENABLE_ASH_INTERNAL_GLOB
-# include <glob.h>
-#endif
-
-#include "unicode.h"
-#include "shell_common.h"
-#if ENABLE_FEATURE_SH_MATH
-# include "math.h"
-#endif
-#if ENABLE_ASH_RANDOM_SUPPORT
-# include "random.h"
-#else
-# define CLEAR_RANDOM_T(rnd) ((void)0)
-#endif
-
-#include "NUM_APPLETS.h"
-#if NUM_APPLETS == 1
-/* STANDALONE does not make sense, and won't compile */
-# undef CONFIG_FEATURE_SH_STANDALONE
-# undef ENABLE_FEATURE_SH_STANDALONE
-# undef IF_FEATURE_SH_STANDALONE
-# undef IF_NOT_FEATURE_SH_STANDALONE
-# define ENABLE_FEATURE_SH_STANDALONE 0
-# define IF_FEATURE_SH_STANDALONE(...)
-# define IF_NOT_FEATURE_SH_STANDALONE(...) __VA_ARGS__
-#endif
-
-#ifndef PIPE_BUF
-# define PIPE_BUF 4096           /* amount of buffering in a pipe */
-#endif
-
-#if !BB_MMU
-# error "Do not even bother, ash will not run on NOMMU machine"
-#endif
-
->>>>>>> c6725b0a
 
 /* ============ Hash table sizes. Configurable. */
 
