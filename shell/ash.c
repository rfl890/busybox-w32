--- conflicted
+++ resolved
@@ -5789,15 +5789,7 @@
 	pid_t pid = GetProcessId(proc);
 #endif
 	TRACE(("In parent shell: child = %d\n", pid));
-<<<<<<< HEAD
-	if (!jp && !ENABLE_PLATFORM_MINGW32) { /* FIXME not quite understand this */
-		/* jp is NULL when called by openhere() for heredoc support */
-		while (jobless && dowait(DOWAIT_NONBLOCK, NULL) > 0)
-			continue;
-		jobless++;
-=======
 	if (!jp) /* jp is NULL when called by openhere() for heredoc support */
->>>>>>> 23bc562a
 		return;
 #if JOBS
 	if (mode != FORK_NOJOB && jp->jobctl) {
@@ -11069,10 +11061,7 @@
 			fs.fd[0] = cmdentry.u.index;
 			fs.varlist = varlist.list;
 			jp = makejob(/*cmd,*/ 1);
-<<<<<<< HEAD
 			spawn_forkshell(&fs, jp, cmd, FORK_FG);
-			status = waitforjob(jp);
-			INT_ON;
 			TRACE(("forked child exited with %d\n", status));
 			break;
 		}
@@ -11091,12 +11080,6 @@
 			jp = makejob(/*cmd,*/ 1);
 			if (forkshell(jp, cmd, FORK_FG) != 0) {
 				/* parent */
-				status = waitforjob(jp);
-				INT_ON;
-=======
-			if (forkshell(jp, cmd, FORK_FG) != 0) {
-				/* parent */
->>>>>>> 23bc562a
 				TRACE(("forked child exited with %d\n", status));
 				break;
 			}
@@ -14969,16 +14952,8 @@
 #if !ENABLE_PLATFORM_MINGW32
 	sigmode[SIGCHLD - 1] = S_DFL; /* ensure we install handler even if it is SIG_IGNed */
 	setsignal(SIGCHLD);
-
-<<<<<<< HEAD
-	/* bash re-enables SIGHUP which is SIG_IGNed on entry.
-	 * Try: "trap '' HUP; bash; echo RET" and type "kill -HUP $$"
-	 */
-	signal(SIGHUP, SIG_DFL);
-#endif
-
-=======
->>>>>>> 23bc562a
+#endif
+
 	{
 		char **envp;
 		const char *p;
@@ -15470,7 +15445,9 @@
 		 * trap '' hup; bash; echo RET	# type "kill -hup $$", see SIGHUP having effect
 		 * trap '' hup; bash -c 'kill -hup $$; echo ALIVE'  # here SIGHUP is SIG_IGNed
 		 */
+#if !ENABLE_PLATFORM_MINGW32
 		signal(SIGHUP, SIG_DFL);
+#endif
 
 		cmdloop(1);
 	}
