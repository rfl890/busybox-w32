/* vi: set sw=4 ts=4: */
/*
 * ash shell port for busybox
 *
 * This code is derived from software contributed to Berkeley by
 * Kenneth Almquist.
 *
 * Original BSD copyright notice is retained at the end of this file.
 *
 * Copyright (c) 1989, 1991, 1993, 1994
 *      The Regents of the University of California.  All rights reserved.
 *
 * Copyright (c) 1997-2005 Herbert Xu <herbert@gondor.apana.org.au>
 * was re-ported from NetBSD and debianized.
 *
 * Licensed under GPLv2 or later, see file LICENSE in this source tree.
 */

/*
 * MinGW notes
 *
 * - Environment variables from Windows will all be turned to uppercase.
 * - PATH accepts both ; and : as separator, but can't be mixed
 * - command without ".exe" extension is still understood as executable
 * - shell scripts on the path are detected by the presence of '#!';
 *   the path to the interpreter is ignored, PATH is searched to find it
 * - both / and \ are supported in PATH. Usually you must use /
 * - trap/job does not work
 * - /dev/null is supported for redirection
 * - fake $PPID
 */

//config:config ASH
//config:	bool "ash (78 kb)"
//config:	default y
//config:	depends on !NOMMU
//config:	help
//config:	The most complete and most pedantically correct shell included with
//config:	busybox. This shell is actually a derivative of the Debian 'dash'
//config:	shell (by Herbert Xu), which was created by porting the 'ash' shell
//config:	(written by Kenneth Almquist) from NetBSD.
//config:
//config:# ash options
//config:# note: Don't remove !NOMMU part in the next line; it would break
//config:# menuconfig's indenting.
//config:if !NOMMU && (ASH || SH_IS_ASH || BASH_IS_ASH)
//config:
//config:config ASH_OPTIMIZE_FOR_SIZE
//config:	bool "Optimize for size instead of speed"
//config:	default y
//config:	depends on ASH || SH_IS_ASH || BASH_IS_ASH
//config:
//config:config ASH_INTERNAL_GLOB
//config:	bool "Use internal glob() implementation"
//config:	default y	# Y is bigger, but because of uclibc glob() bug, let Y be default for now
//config:	depends on ASH || SH_IS_ASH || BASH_IS_ASH
//config:	help
//config:	Do not use glob() function from libc, use internal implementation.
//config:	Use this if you are getting "glob.h: No such file or directory"
//config:	or similar build errors.
//config:	Note that as of now (2017-01), uclibc and musl glob() both have bugs
//config:	which would break ash if you select N here.
//config:
//config:config ASH_BASH_COMPAT
//config:	bool "bash-compatible extensions"
//config:	default y
//config:	depends on ASH || SH_IS_ASH || BASH_IS_ASH
//config:
//config:config ASH_BASH_SOURCE_CURDIR
//config:	bool "'source' and '.' builtins search current directory after $PATH"
//config:	default n   # do not encourage non-standard behavior
//config:	depends on ASH_BASH_COMPAT
//config:	help
//config:	This is not compliant with standards. Avoid if possible.
//config:
//config:config ASH_BASH_NOT_FOUND_HOOK
//config:	bool "command_not_found_handle hook support"
//config:	default y
//config:	depends on ASH_BASH_COMPAT
//config:	help
//config:	Enable support for the 'command_not_found_handle' hook function,
//config:	from GNU bash, which allows for alternative command not found
//config:	handling.
//config:
//config:config ASH_JOB_CONTROL
//config:	bool "Job control"
//config:	default y
//config:	depends on ASH || SH_IS_ASH || BASH_IS_ASH
//config:
//config:config ASH_ALIAS
//config:	bool "Alias support"
//config:	default y
//config:	depends on ASH || SH_IS_ASH || BASH_IS_ASH
//config:
//config:config ASH_RANDOM_SUPPORT
//config:	bool "Pseudorandom generator and $RANDOM variable"
//config:	default y
//config:	depends on ASH || SH_IS_ASH || BASH_IS_ASH
//config:	help
//config:	Enable pseudorandom generator and dynamic variable "$RANDOM".
//config:	Each read of "$RANDOM" will generate a new pseudorandom value.
//config:	You can reset the generator by using a specified start value.
//config:	After "unset RANDOM" the generator will switch off and this
//config:	variable will no longer have special treatment.
//config:
//config:config ASH_EXPAND_PRMT
//config:	bool "Expand prompt string"
//config:	default y
//config:	depends on ASH || SH_IS_ASH || BASH_IS_ASH
//config:	help
//config:	$PS# may contain volatile content, such as backquote commands.
//config:	This option recreates the prompt string from the environment
//config:	variable each time it is displayed.
//config:
//config:config ASH_IDLE_TIMEOUT
//config:	bool "Idle timeout variable $TMOUT"
//config:	default y
//config:	depends on ASH || SH_IS_ASH || BASH_IS_ASH
//config:	help
//config:	Enable bash-like auto-logout after $TMOUT seconds of idle time.
//config:
//config:config ASH_MAIL
//config:	bool "Check for new mail in interactive shell"
//config:	default y
//config:	depends on ASH || SH_IS_ASH || BASH_IS_ASH
//config:	help
//config:	Enable "check for new mail" function:
//config:	if set, $MAIL file and $MAILPATH list of files
//config:	are checked for mtime changes, and "you have mail"
//config:	message is printed if change is detected.
//config:
//config:config ASH_ECHO
//config:	bool "echo builtin"
//config:	default y
//config:	depends on ASH || SH_IS_ASH || BASH_IS_ASH
//config:
//config:config ASH_PRINTF
//config:	bool "printf builtin"
//config:	default y
//config:	depends on ASH || SH_IS_ASH || BASH_IS_ASH
//config:
//config:config ASH_TEST
//config:	bool "test builtin"
//config:	default y
//config:	depends on ASH || SH_IS_ASH || BASH_IS_ASH
//config:
//config:config ASH_HELP
//config:	bool "help builtin"
//config:	default y
//config:	depends on ASH || SH_IS_ASH || BASH_IS_ASH
//config:
//config:config ASH_GETOPTS
//config:	bool "getopts builtin"
//config:	default y
//config:	depends on ASH || SH_IS_ASH || BASH_IS_ASH
//config:
//config:config ASH_CMDCMD
//config:	bool "command builtin"
//config:	default y
//config:	depends on ASH || SH_IS_ASH || BASH_IS_ASH
//config:	help
//config:	Enable support for the 'command' builtin, which allows
//config:	you to run the specified command or builtin,
//config:	even when there is a function with the same name.
//config:
//config:
//config:config ASH_NOCONSOLE
//config:	bool "'noconsole' option"
//config:	default y
//config:	depends on (ASH || SH_IS_ASH || BASH_IS_ASH) && PLATFORM_MINGW32
//config:	help
//config:	Enable support for the 'noconsole' option, which attempts to
//config:	hide the console normally associated with a command line
//config:	application.  This may be useful when running a shell script
//config:	from a GUI application.
//config:
//config:config ASH_NOCASEGLOB
//config:	bool "'nocaseglob' option"
//config:	default y
//config:	depends on (ASH || SH_IS_ASH || BASH_IS_ASH) && PLATFORM_MINGW32
//config:	help
//config:	Enable support for the 'nocaseglob' option, which allows
//config:	case-insensitive filename globbing.
//config:
//config:endif # ash options

//applet:IF_ASH(APPLET(ash, BB_DIR_BIN, BB_SUID_DROP))
//                      APPLET_ODDNAME:name  main location    suid_type     help
//applet:IF_SH_IS_ASH(  APPLET_ODDNAME(sh,   ash, BB_DIR_BIN, BB_SUID_DROP, ash))
//applet:IF_BASH_IS_ASH(APPLET_ODDNAME(bash, ash, BB_DIR_BIN, BB_SUID_DROP, ash))

//kbuild:lib-$(CONFIG_ASH) += ash.o ash_ptr_hack.o shell_common.o
//kbuild:lib-$(CONFIG_SH_IS_ASH) += ash.o ash_ptr_hack.o shell_common.o
//kbuild:lib-$(CONFIG_BASH_IS_ASH) += ash.o ash_ptr_hack.o shell_common.o
//kbuild:lib-$(CONFIG_ASH_RANDOM_SUPPORT) += random.o

/*
 * DEBUG=1 to compile in debugging ('set -o debug' turns on)
 * DEBUG=2 to compile in and turn on debugging.
 * When debugging is on ("set -o debug" was executed, or DEBUG=2),
 * debugging info is written to ./trace, quit signal generates core dump.
 */
#define DEBUG 0
/* Tweak debug output verbosity here */
#define DEBUG_TIME 0
#define DEBUG_PID 1
#define DEBUG_SIG 1
#define DEBUG_INTONOFF 0

#define PROFILE 0

#define JOBS ENABLE_ASH_JOB_CONTROL

#include <fnmatch.h>
#include <sys/times.h>
#include <sys/utsname.h> /* for setting $HOSTNAME */
#include "busybox.h" /* for applet_names */
#if ENABLE_FEATURE_SH_EMBEDDED_SCRIPTS
# include "embedded_scripts.h"
#else
# define NUM_SCRIPTS 0
#endif

/* So far, all bash compat is controlled by one config option */
/* Separate defines document which part of code implements what */
/* function keyword */
#define    BASH_FUNCTION        ENABLE_ASH_BASH_COMPAT
#define IF_BASH_FUNCTION            IF_ASH_BASH_COMPAT
/* &>file */
#define    BASH_REDIR_OUTPUT    ENABLE_ASH_BASH_COMPAT
#define IF_BASH_REDIR_OUTPUT        IF_ASH_BASH_COMPAT
/* $'...' */
#define    BASH_DOLLAR_SQUOTE   ENABLE_ASH_BASH_COMPAT
#define IF_BASH_DOLLAR_SQUOTE       IF_ASH_BASH_COMPAT
#define    BASH_PATTERN_SUBST   ENABLE_ASH_BASH_COMPAT
#define IF_BASH_PATTERN_SUBST       IF_ASH_BASH_COMPAT
#define    BASH_SUBSTR          ENABLE_ASH_BASH_COMPAT
#define IF_BASH_SUBSTR              IF_ASH_BASH_COMPAT
/* BASH_TEST2: [[ EXPR ]]
 * Status of [[ support:
 * We replace && and || with -a and -o
 * TODO:
 * singleword+noglob expansion:
 *   v='a b'; [[ $v = 'a b' ]]; echo 0:$?
 *   [[ /bin/n* ]]; echo 0:$?
 * -a/-o are not AND/OR ops! (they are just strings)
 * quoting needs to be considered (-f is an operator, "-f" and ""-f are not; etc)
 * = is glob match operator, not equality operator: STR = GLOB
 * (in GLOB, quoting is significant on char-by-char basis: a*cd"*")
 * == same as =
 * add =~ regex match operator: STR =~ REGEX
 */
#define    BASH_TEST2           (ENABLE_ASH_BASH_COMPAT * ENABLE_ASH_TEST)
#define    BASH_SOURCE          ENABLE_ASH_BASH_COMPAT
#define    BASH_PIPEFAIL        ENABLE_ASH_BASH_COMPAT
#define    BASH_HOSTNAME_VAR    ENABLE_ASH_BASH_COMPAT
#define    BASH_EPOCH_VARS      ENABLE_ASH_BASH_COMPAT
#define    BASH_SHLVL_VAR       ENABLE_ASH_BASH_COMPAT
#define    BASH_XTRACEFD        ENABLE_ASH_BASH_COMPAT
#define    BASH_READ_D          ENABLE_ASH_BASH_COMPAT
#define IF_BASH_READ_D              IF_ASH_BASH_COMPAT
#define    BASH_WAIT_N          ENABLE_ASH_BASH_COMPAT

#if defined(__ANDROID_API__) && __ANDROID_API__ <= 24
/* Bionic at least up to version 24 has no glob() */
# undef  ENABLE_ASH_INTERNAL_GLOB
# define ENABLE_ASH_INTERNAL_GLOB 1
#endif

#if !ENABLE_ASH_INTERNAL_GLOB && defined(__UCLIBC__)
# error uClibc glob() is buggy, use ASH_INTERNAL_GLOB.
# error The bug is: for "$PWD"/<pattern> ash will escape e.g. dashes in "$PWD"
# error with backslash, even ones which do not need to be: "/a-b" -> "/a\-b"
# error glob() should unbackslash them and match. uClibc does not unbackslash,
# error fails to match dirname, subsequently not expanding <pattern> in it.
// Testcase:
// if (glob("/etc/polkit\\-1", 0, NULL, &pglob)) - this returns 0 on uclibc, no bug
// if (glob("/etc/polkit\\-1/*", 0, NULL, &pglob)) printf("uclibc bug!\n");
#endif

#if !ENABLE_ASH_INTERNAL_GLOB
# include <glob.h>
#endif

#include "unicode.h"
#include "shell_common.h"
#if ENABLE_FEATURE_SH_MATH
# include "math.h"
#else
typedef long arith_t;
# define ARITH_FMT "%ld"
#endif
#if ENABLE_ASH_RANDOM_SUPPORT
# include "random.h"
#else
# define CLEAR_RANDOM_T(rnd) ((void)0)
#endif

#include "NUM_APPLETS.h"
#if NUM_APPLETS == 1
/* STANDALONE does not make sense, and won't compile */
# undef CONFIG_FEATURE_SH_STANDALONE
# undef ENABLE_FEATURE_SH_STANDALONE
# undef IF_FEATURE_SH_STANDALONE
# undef IF_NOT_FEATURE_SH_STANDALONE
# define ENABLE_FEATURE_SH_STANDALONE 0
# define IF_FEATURE_SH_STANDALONE(...)
# define IF_NOT_FEATURE_SH_STANDALONE(...) __VA_ARGS__
#endif

#ifndef F_DUPFD_CLOEXEC
# define F_DUPFD_CLOEXEC F_DUPFD
#endif
#ifndef O_CLOEXEC
# define O_CLOEXEC 0
#endif
#ifndef PIPE_BUF
# define PIPE_BUF 4096           /* amount of buffering in a pipe */
#endif

#if !ENABLE_PLATFORM_MINGW32
# define is_absolute_path(path) ((path)[0] == '/')
#endif

#if !BB_MMU
# error "Do not even bother, ash will not run on NOMMU machine"
#endif

/* We use a trick to have more optimized code (fewer pointer reloads):
 *  ash.c:   extern struct globals *const ash_ptr_to_globals;
 *  ash_ptr_hack.c: struct globals *ash_ptr_to_globals;
 * This way, compiler in ash.c knows the pointer can not change.
 *
 * However, this may break on weird arches or toolchains. In this case,
 * set "-DBB_GLOBAL_CONST=''" in CONFIG_EXTRA_CFLAGS to disable
 * this optimization.
 */
#ifndef BB_GLOBAL_CONST
# define BB_GLOBAL_CONST const
#endif

#define FORKSHELL_DEBUG 0
#if ENABLE_PLATFORM_MINGW32
union node;
struct strlist;
struct job;

struct forkshell {
	/* filled by forkshell_copy() */
	struct globals_var *gvp;
	struct globals_misc *gmp;
	struct tblentry **cmdtable;
#if ENABLE_ASH_ALIAS
	struct alias **atab;
#endif
#if MAX_HISTORY
	char **history;
	int cnt_history;
#endif
	/* struct parsefile *g_parsefile; */
	HANDLE hMapFile;
	char *old_base;
	int size;
# if FORKSHELL_DEBUG
	int funcblocksize;
	int funcstringsize;
# endif
	int relocatesize;

	/* type of forkshell */
	int fpid;

	/* generic data, used by forkshell_child */
	int mode;
	int nprocs;

	/* optional data, used by forkshell_child */
	int flags;
	int fd[3];
	union node *n;
	char **argv;
	char *path;
};

enum {
	FS_OPENHERE,
	FS_EVALBACKCMD,
	FS_EVALSUBSHELL,
	FS_EVALPIPE,
	FS_SHELLEXEC
};

static struct forkshell* forkshell_prepare(struct forkshell *fs);
static void forkshell_init(const char *idstr);
static void forkshell_child(struct forkshell *fs);
static void sticky_free(void *p);
# define free(p) sticky_free(p)
#if !JOBS
#define spawn_forkshell(fs, jp, n, mode) spawn_forkshell(fs, jp, mode)
#endif
static void spawn_forkshell(struct forkshell *fs, struct job *jp,
							union node *n, int mode);
# if FORKSHELL_DEBUG
static void forkshell_print(FILE *fp0, struct forkshell *fs, const char **notes);
# endif
#endif

/* ============ Hash table sizes. Configurable. */

#define VTABSIZE 39
#define ATABSIZE 39
#define CMDTABLESIZE 31         /* should be prime */


/* ============ Shell options */

static const char *const optletters_optnames[] = {
	"e"   "errexit",
	"f"   "noglob",
	"I"   "ignoreeof",
/* The below allowed this invocation:
 * ash -c 'set -i; echo $-; sleep 5; echo $-'
 * to be ^C-ed and get to interactive ash prompt.
 * bash does not support such "set -i".
 * In our code, this is denoted by empty long name:
 */
	"i"   "",
	"m"   "monitor",
	"n"   "noexec",
/* Ditto: bash has no "set -s" */
#if !ENABLE_PLATFORM_MINGW32
	"s"   "",
#else
	"s"   "stdin",
#endif
	"c"   "",
	"x"   "xtrace",
	"v"   "verbose",
	"C"   "noclobber",
	"a"   "allexport",
	"b"   "notify",
	"u"   "nounset",
	"\0"  "vi"
#if BASH_PIPEFAIL
	,"\0"  "pipefail"
#endif
#if DEBUG
	,"\0"  "nolog"
	,"\0"  "debug"
#endif
#if ENABLE_PLATFORM_MINGW32
	,"X"   "winxp"
#endif
#if ENABLE_ASH_NOCONSOLE
	,"\0"  "noconsole"
#endif
#if ENABLE_ASH_NOCASEGLOB
	,"\0"  "nocaseglob"
#endif
};
//bash 4.4.23 also has these opts (with these defaults):
//braceexpand           on
//emacs                 on
//errtrace              off
//functrace             off
//hashall               on
//histexpand            off
//history               on
//interactive-comments  on
//keyword               off
//onecmd                off
//physical              off
//posix                 off
//privileged            off

#define optletters(n)  optletters_optnames[n][0]
#define optnames(n)   (optletters_optnames[n] + 1)

enum { NOPTS = ARRAY_SIZE(optletters_optnames) };


/* ============ Misc data */

#define msg_illnum "Illegal number: %s"

/*
 * We enclose jmp_buf in a structure so that we can declare pointers to
 * jump locations.  The global variable handler contains the location to
 * jump to when an exception occurs, and the global variable exception_type
 * contains a code identifying the exception.  To implement nested
 * exception handlers, the user should save the value of handler on entry
 * to an inner scope, set handler to point to a jmploc structure for the
 * inner scope, and restore handler on exit from the scope.
 */
struct jmploc {
	jmp_buf loc;
};

struct globals_misc {
	uint8_t exitstatus;     /* exit status of last command */
	uint8_t back_exitstatus;/* exit status of backquoted command */
	smallint job_warning;   /* user was warned about stopped jobs (can be 2, 1 or 0). */
	int savestatus;         /* exit status of last command outside traps */
	int rootpid;            /* pid of main shell */
	/* shell level: 0 for the main shell, 1 for its children, and so on */
	int shlvl;
#if ENABLE_PLATFORM_MINGW32
	int loopnest;           /* current loop nesting level */
#endif
#define rootshell (!shlvl)
	int errlinno;

	char *minusc;  /* argument to -c option */
#if ENABLE_PLATFORM_MINGW32
	char *dirarg;  /* argument to -d option */
	char *title;   /* argument to -t option */
#endif

	char *curdir; // = nullstr;     /* current working directory */
	char *physdir; // = nullstr;    /* physical working directory */

	char *arg0; /* value of $0 */
#if ENABLE_PLATFORM_MINGW32
	char *commandname;
#endif

	struct jmploc *exception_handler;

	volatile int suppress_int; /* counter */
	volatile /*sig_atomic_t*/ smallint pending_int; /* 1 = got SIGINT */
#if !ENABLE_PLATFORM_MINGW32
	volatile /*sig_atomic_t*/ smallint got_sigchld; /* 1 = got SIGCHLD */
	volatile /*sig_atomic_t*/ smallint pending_sig;	/* last pending signal */
#endif
	smallint exception_type; /* kind of exception: */
#define EXINT 0         /* SIGINT received */
#define EXERROR 1       /* a generic error */
#define EXEND 3         /* exit the shell */
#define EXEXIT 4        /* exit the shell via exitcmd */

	char nullstr[1];        /* zero length string */

	char optlist[NOPTS];
#define eflag optlist[0]
#define fflag optlist[1]
#define Iflag optlist[2]
#define iflag optlist[3]
#define mflag optlist[4]
#define nflag optlist[5]
#define sflag optlist[6]
#define cflag optlist[7]
#define xflag optlist[8]
#define vflag optlist[9]
#define Cflag optlist[10]
#define aflag optlist[11]
#define bflag optlist[12]
#define uflag optlist[13]
#define viflag optlist[14]
#if BASH_PIPEFAIL
# define pipefail optlist[15]
#else
# define pipefail 0
#endif
#if DEBUG
# define nolog optlist[15 + BASH_PIPEFAIL]
# define debug optlist[16 + BASH_PIPEFAIL]
#endif
#if ENABLE_PLATFORM_MINGW32
# define winxp optlist[14 + BASH_PIPEFAIL + 2*DEBUG]
#endif
#if ENABLE_ASH_NOCONSOLE
# define noconsole optlist[15 + BASH_PIPEFAIL + 2*DEBUG]
#endif
#if ENABLE_ASH_NOCASEGLOB
# define nocaseglob optlist[15 + BASH_PIPEFAIL + 2*DEBUG + ENABLE_ASH_NOCONSOLE]
#endif

	/* trap handler commands */
#if !ENABLE_PLATFORM_MINGW32
	/*
	 * Sigmode records the current value of the signal handlers for the various
	 * modes.  A value of zero means that the current handler is not known.
	 * S_HARD_IGN indicates that the signal was ignored on entry to the shell.
	 */
	char sigmode[NSIG - 1];
#define S_DFL      1            /* default signal handling (SIG_DFL) */
#define S_CATCH    2            /* signal is caught */
#define S_IGN      3            /* signal is ignored (SIG_IGN) */
#define S_HARD_IGN 4            /* signal is ignored permanently (it was SIG_IGN on entry to shell) */

	/* indicates specified signal received */
	uint8_t gotsig[NSIG - 1]; /* offset by 1: "signal" 0 is meaningless */
	uint8_t may_have_traps; /* 0: definitely no traps are set, 1: some traps may be set */
#endif
	char *trap[NSIG];
#if !ENABLE_PLATFORM_MINGW32
	char **trap_ptr;        /* used only by "trap hack" */
#endif

	/* Rarely referenced stuff */
#if ENABLE_ASH_RANDOM_SUPPORT
	random_t random_gen;
#endif
	pid_t backgndpid;        /* pid of last background process */
};
extern struct globals_misc *BB_GLOBAL_CONST ash_ptr_to_globals_misc;
#define G_misc (*ash_ptr_to_globals_misc)
#define exitstatus        (G_misc.exitstatus )
#define back_exitstatus   (G_misc.back_exitstatus )
#define job_warning       (G_misc.job_warning)
#define savestatus  (G_misc.savestatus )
#define rootpid     (G_misc.rootpid    )
#define shlvl       (G_misc.shlvl      )
#define errlinno    (G_misc.errlinno   )
#if ENABLE_PLATFORM_MINGW32
#define loopnest    (G_misc.loopnest   )
#endif
#define minusc      (G_misc.minusc     )
#if ENABLE_PLATFORM_MINGW32
#define dirarg      (G_misc.dirarg     )
#define title       (G_misc.title      )
#endif
#define curdir      (G_misc.curdir     )
#define physdir     (G_misc.physdir    )
#define arg0        (G_misc.arg0       )
#if ENABLE_PLATFORM_MINGW32
#define commandname (G_misc.commandname)
#endif
#define exception_handler (G_misc.exception_handler)
#define exception_type    (G_misc.exception_type   )
#define suppress_int      (G_misc.suppress_int     )
#define pending_int       (G_misc.pending_int      )
#define got_sigchld       (G_misc.got_sigchld      )
#define pending_sig       (G_misc.pending_sig      )
#define nullstr     (G_misc.nullstr    )
#define optlist     (G_misc.optlist    )
#define sigmode     (G_misc.sigmode    )
#define gotsig      (G_misc.gotsig     )
#define may_have_traps    (G_misc.may_have_traps   )
#define trap        (G_misc.trap       )
#define trap_ptr    (G_misc.trap_ptr   )
#define random_gen  (G_misc.random_gen )
#define backgndpid  (G_misc.backgndpid )

#if ENABLE_PLATFORM_MINGW32
#undef got_sigchld
#undef pending_sig
#undef may_have_traps
#undef trap_ptr
#define pending_sig       (0)
#define may_have_traps    (0)
#define trap_ptr          trap
#endif

#define INIT_G_misc() do { \
	(*(struct globals_misc**)not_const_pp(&ash_ptr_to_globals_misc)) = xzalloc(sizeof(G_misc)); \
	barrier(); \
	savestatus = -1; \
	curdir = nullstr; \
	physdir = nullstr; \
	IF_NOT_PLATFORM_MINGW32(trap_ptr = trap;) \
} while (0)


/* ============ DEBUG */
#if DEBUG
static void trace_printf(const char *fmt, ...);
static void trace_vprintf(const char *fmt, va_list va);
# define TRACE(param)    trace_printf param
# define TRACEV(param)   trace_vprintf param
# define close(fd) do { \
	int dfd = (fd); \
	if (close(dfd) < 0) \
		bb_error_msg("bug on %d: closing %d(0x%x)", \
			__LINE__, dfd, dfd); \
} while (0)
#else
# define TRACE(param)
# define TRACEV(param)
#endif


/* ============ Utility functions */
#define is_name(c)      ((c) == '_' || isalpha((unsigned char)(c)))
#define is_in_name(c)   ((c) == '_' || isalnum((unsigned char)(c)))

static int
isdigit_str9(const char *str)
{
	int maxlen = 9 + 1; /* max 9 digits: 999999999 */
	while (--maxlen && isdigit(*str))
		str++;
	return (*str == '\0');
}

static const char *
var_end(const char *var)
{
	while (*var)
		if (*var++ == '=')
			break;
	return var;
}


/* ============ Interrupts / exceptions */

static void exitshell(void) NORETURN;

/*
 * These macros allow the user to suspend the handling of interrupt signals
 * over a period of time.  This is similar to SIGHOLD or to sigblock, but
 * much more efficient and portable.  (But hacking the kernel is so much
 * more fun than worrying about efficiency and portability. :-))
 */
#if DEBUG_INTONOFF
# define INT_OFF do { \
	TRACE(("%s:%d INT_OFF(%d)\n", __func__, __LINE__, suppress_int)); \
	suppress_int++; \
	barrier(); \
} while (0)
#else
# define INT_OFF do { \
	suppress_int++; \
	barrier(); \
} while (0)
#endif

/*
 * Called to raise an exception.  Since C doesn't include exceptions, we
 * just do a longjmp to the exception handler.  The type of exception is
 * stored in the global variable "exception_type".
 */
static void raise_exception(int) NORETURN;
static void
raise_exception(int e)
{
#if DEBUG
	if (exception_handler == NULL)
		abort();
#endif
	INT_OFF;
	exception_type = e;
	longjmp(exception_handler->loc, 1);
}
#if DEBUG
#define raise_exception(e) do { \
	TRACE(("raising exception %d on line %d\n", (e), __LINE__)); \
	raise_exception(e); \
} while (0)
#endif

/*
 * Called when a SIGINT is received.  (If the user specifies
 * that SIGINT is to be trapped or ignored using the trap builtin, then
 * this routine is not called.)  Suppressint is nonzero when interrupts
 * are held using the INT_OFF macro.  (The test for iflag is just
 * defensive programming.)
 */
static void raise_interrupt(void) NORETURN;
static void
raise_interrupt(void)
{
	pending_int = 0;
	/* Signal is not automatically unmasked after it is raised,
	 * do it ourself - unmask all signals */
	sigprocmask_allsigs(SIG_UNBLOCK);
	/* pending_sig = 0; - now done in signal_handler() */

	if (!(rootshell && iflag)) {
		/* Kill ourself with SIGINT */
		signal(SIGINT, SIG_DFL);
		raise(SIGINT);
	}
	/* bash: ^C even on empty command line sets $? */
	exitstatus = SIGINT + 128;
	raise_exception(EXINT);
	/* NOTREACHED */
}
#if DEBUG
#define raise_interrupt() do { \
	TRACE(("raising interrupt on line %d\n", __LINE__)); \
	raise_interrupt(); \
} while (0)
#endif

static IF_ASH_OPTIMIZE_FOR_SIZE(inline) void
int_on(void)
{
	barrier();
	if (--suppress_int == 0 && pending_int) {
		raise_interrupt();
	}
}
#if DEBUG_INTONOFF
# define INT_ON do { \
	TRACE(("%s:%d INT_ON(%d)\n", __func__, __LINE__, suppress_int-1)); \
	int_on(); \
} while (0)
#else
# define INT_ON int_on()
#endif
static IF_ASH_OPTIMIZE_FOR_SIZE(inline) void
force_int_on(void)
{
	barrier();
	suppress_int = 0;
	if (pending_int)
		raise_interrupt();
}
#define FORCE_INT_ON force_int_on()

#define SAVE_INT(v) ((v) = suppress_int)

#define RESTORE_INT(v) do { \
	barrier(); \
	suppress_int = (v); \
	if (suppress_int == 0 && pending_int) \
		raise_interrupt(); \
} while (0)


/* ============ Stdout/stderr output */

static void
outstr(const char *p, FILE *file)
{
	INT_OFF;
	fputs(p, file);
	INT_ON;
}

static void
flush_stdout_stderr(void)
{
	INT_OFF;
	fflush_all();
	INT_ON;
}

/* Was called outcslow(c,FILE*), but c was always '\n' */
static void
newline_and_flush(FILE *dest)
{
	INT_OFF;
	putc('\n', dest);
	fflush(dest);
	INT_ON;
}

static int out1fmt(const char *, ...) __attribute__((__format__(__printf__,1,2)));
static int
out1fmt(const char *fmt, ...)
{
	va_list ap;
	int r;

	INT_OFF;
	va_start(ap, fmt);
	r = vprintf(fmt, ap);
	va_end(ap);
	INT_ON;
	return r;
}

static int fmtstr(char *, size_t, const char *, ...) __attribute__((__format__(__printf__,3,4)));
static int
fmtstr(char *outbuf, size_t length, const char *fmt, ...)
{
	va_list ap;
	int ret;

	INT_OFF;
	va_start(ap, fmt);
	ret = vsnprintf(outbuf, length, fmt, ap);
	va_end(ap);
	INT_ON;
	return ret > (int)length ? length : ret;
}

static void
out1str(const char *p)
{
	outstr(p, stdout);
}

static void
out2str(const char *p)
{
	outstr(p, stderr);
	flush_stdout_stderr();
}


/* ============ Parser structures */

/* control characters in argument strings */
#define CTL_FIRST CTLESC
#define CTLESC       ((unsigned char)'\201')    /* escape next character */
#define CTLVAR       ((unsigned char)'\202')    /* variable defn */
#define CTLENDVAR    ((unsigned char)'\203')
#define CTLBACKQ     ((unsigned char)'\204')
#define CTLARI       ((unsigned char)'\206')    /* arithmetic expression */
#define CTLENDARI    ((unsigned char)'\207')
#define CTLQUOTEMARK ((unsigned char)'\210')
#define CTL_LAST CTLQUOTEMARK

/* variable substitution byte (follows CTLVAR) */
#define VSTYPE  0x0f            /* type of variable substitution */
#define VSNUL   0x10            /* colon--treat the empty string as unset */

/* values of VSTYPE field */
#define VSNORMAL        0x1     /* normal variable:  $var or ${var} */
#define VSMINUS         0x2     /* ${var-text} */
#define VSPLUS          0x3     /* ${var+text} */
#define VSQUESTION      0x4     /* ${var?message} */
#define VSASSIGN        0x5     /* ${var=text} */
#define VSTRIMRIGHT     0x6     /* ${var%pattern} */
#define VSTRIMRIGHTMAX  0x7     /* ${var%%pattern} */
#define VSTRIMLEFT      0x8     /* ${var#pattern} */
#define VSTRIMLEFTMAX   0x9     /* ${var##pattern} */
#define VSLENGTH        0xa     /* ${#var} */
#if BASH_SUBSTR
#define VSSUBSTR        0xc     /* ${var:position:length} */
#endif
#if BASH_PATTERN_SUBST
#define VSREPLACE       0xd     /* ${var/pattern/replacement} */
#define VSREPLACEALL    0xe     /* ${var//pattern/replacement} */
#endif

static const char dolatstr[] ALIGN1 = {
	CTLQUOTEMARK, CTLVAR, VSNORMAL, '@', '=', CTLQUOTEMARK, '\0'
};
#define DOLATSTRLEN 6

#define NCMD      0
#define NPIPE     1
#define NREDIR    2
#define NBACKGND  3
#define NSUBSHELL 4
#define NAND      5
#define NOR       6
#define NSEMI     7
#define NIF       8
#define NWHILE    9
#define NUNTIL   10
#define NFOR     11
#define NCASE    12
#define NCLIST   13
#define NDEFUN   14
#define NARG     15
#define NTO      16
#if BASH_REDIR_OUTPUT
#define NTO2     17
#endif
#define NCLOBBER 18
#define NFROM    19
#define NFROMTO  20
#define NAPPEND  21
#define NTOFD    22
#define NFROMFD  23
#define NHERE    24
#define NXHERE   25
#define NNOT     26
#define N_NUMBER 27

union node;

struct ncmd {
	smallint type; /* Nxxxx */
	int linno;
	union node *assign;
	union node *args;
	union node *redirect;
};

struct npipe {
	smallint type;
	smallint pipe_backgnd;
	struct nodelist *cmdlist;
};

struct nredir {
	smallint type;
	int linno;
	union node *n;
	union node *redirect;
};

struct nbinary {
	smallint type;
	union node *ch1;
	union node *ch2;
};

struct nif {
	smallint type;
	union node *test;
	union node *ifpart;
	union node *elsepart;
};

struct nfor {
	smallint type;
	int linno;
	union node *args;
	union node *body;
	char *var;
};

struct ncase {
	smallint type;
	int linno;
	union node *expr;
	union node *cases;
};

struct nclist {
	smallint type;
	union node *next;
	union node *pattern;
	union node *body;
};

struct ndefun {
	smallint type;
	int linno;
	char *text;
	union node *body;
};

struct narg {
	smallint type;
	union node *next;
	char *text;
	struct nodelist *backquote;
};

/* nfile and ndup layout must match!
 * NTOFD (>&fdnum) uses ndup structure, but we may discover mid-flight
 * that it is actually NTO2 (>&file), and change its type.
 */
struct nfile {
	smallint type;
	union node *next;
	int fd;
	int _unused_dupfd;
	union node *fname;
	char *expfname;
};

struct ndup {
	smallint type;
	union node *next;
	int fd;
	int dupfd;
	union node *vname;
	char *_unused_expfname;
};

struct nhere {
	smallint type;
	union node *next;
	int fd;
	union node *doc;
};

struct nnot {
	smallint type;
	union node *com;
};

union node {
	smallint type;
	struct ncmd ncmd;
	struct npipe npipe;
	struct nredir nredir;
	struct nbinary nbinary;
	struct nif nif;
	struct nfor nfor;
	struct ncase ncase;
	struct nclist nclist;
	struct ndefun ndefun;
	struct narg narg;
	struct nfile nfile;
	struct ndup ndup;
	struct nhere nhere;
	struct nnot nnot;
};

/*
 * NODE_EOF is returned by parsecmd when it encounters an end of file.
 * It must be distinct from NULL.
 */
#define NODE_EOF ((union node *) -1L)

struct nodelist {
	struct nodelist *next;
	union node *n;
};

struct funcnode {
	int count;
	union node n;
};

/*
 * Free a parse tree.
 */
static void
freefunc(struct funcnode *f)
{
	if (f && --f->count < 0)
		free(f);
}


/* ============ Debugging output */

#if DEBUG

static FILE *tracefile;

static void
trace_printf(const char *fmt, ...)
{
	va_list va;

	if (debug != 1)
		return;
	if (DEBUG_TIME)
		fprintf(tracefile, "%u ", (int) time(NULL));
	if (DEBUG_PID)
		fprintf(tracefile, "[%u] ", (int) getpid());
	if (DEBUG_SIG)
		fprintf(tracefile, "pending s:%d i:%d(supp:%d) ", pending_sig, pending_int, suppress_int);
	va_start(va, fmt);
	vfprintf(tracefile, fmt, va);
	va_end(va);
}

static void
trace_vprintf(const char *fmt, va_list va)
{
	if (debug != 1)
		return;
	vfprintf(tracefile, fmt, va);
	fprintf(tracefile, "\n");
}

static void
trace_puts(const char *s)
{
	if (debug != 1)
		return;
	fputs(s, tracefile);
}

static void
trace_puts_quoted(char *s)
{
	char *p;
	char c;

	if (debug != 1)
		return;
	putc('"', tracefile);
	for (p = s; *p; p++) {
		switch ((unsigned char)*p) {
		case '\n': c = 'n'; goto backslash;
		case '\t': c = 't'; goto backslash;
		case '\r': c = 'r'; goto backslash;
		case '\"': c = '\"'; goto backslash;
		case '\\': c = '\\'; goto backslash;
		case CTLESC: c = 'e'; goto backslash;
		case CTLVAR: c = 'v'; goto backslash;
		case CTLBACKQ: c = 'q'; goto backslash;
 backslash:
			putc('\\', tracefile);
			putc(c, tracefile);
			break;
		default:
			if (*p >= ' ' && *p <= '~')
				putc(*p, tracefile);
			else {
				putc('\\', tracefile);
				putc((*p >> 6) & 03, tracefile);
				putc((*p >> 3) & 07, tracefile);
				putc(*p & 07, tracefile);
			}
			break;
		}
	}
	putc('"', tracefile);
}

static void
trace_puts_args(char **ap)
{
	if (debug != 1)
		return;
	if (!*ap)
		return;
	while (1) {
		trace_puts_quoted(*ap);
		if (!*++ap) {
			putc('\n', tracefile);
			break;
		}
		putc(' ', tracefile);
	}
}

static void
opentrace(void)
{
	char s[100];
#ifdef O_APPEND
	int flags;
#endif

	if (debug != 1) {
		if (tracefile)
			fflush(tracefile);
		/* leave open because libedit might be using it */
		return;
	}
	strcpy(s, "./trace");
	if (tracefile) {
		if (!freopen(s, "a", tracefile)) {
			fprintf(stderr, "Can't re-open %s\n", s);
			debug = 0;
			return;
		}
	} else {
		tracefile = fopen(s, "a");
		if (tracefile == NULL) {
			fprintf(stderr, "Can't open %s\n", s);
			debug = 0;
			return;
		}
	}
#ifdef O_APPEND
	flags = fcntl(fileno(tracefile), F_GETFL);
	if (flags >= 0)
		fcntl(fileno(tracefile), F_SETFL, flags | O_APPEND);
#endif
	setlinebuf(tracefile);
	fputs("\nTracing started.\n", tracefile);
}

static void
indent(int amount, char *pfx, FILE *fp)
{
	int i;

	for (i = 0; i < amount; i++) {
		if (pfx && i == amount - 1)
			fputs(pfx, fp);
		putc('\t', fp);
	}
}

/* little circular references here... */
static void shtree(union node *n, int ind, char *pfx, FILE *fp);

static void
sharg(union node *arg, FILE *fp)
{
	char *p;
	struct nodelist *bqlist;
	unsigned char subtype;

	if (arg->type != NARG) {
		out1fmt("<node type %d>\n", arg->type);
		abort();
	}
	bqlist = arg->narg.backquote;
	for (p = arg->narg.text; *p; p++) {
		switch ((unsigned char)*p) {
		case CTLESC:
			p++;
			putc(*p, fp);
			break;
		case CTLVAR:
			putc('$', fp);
			putc('{', fp);
			subtype = *++p;
			if (subtype == VSLENGTH)
				putc('#', fp);

			while (*p != '=') {
				putc(*p, fp);
				p++;
			}

			if (subtype & VSNUL)
				putc(':', fp);

			switch (subtype & VSTYPE) {
			case VSNORMAL:
				putc('}', fp);
				break;
			case VSMINUS:
				putc('-', fp);
				break;
			case VSPLUS:
				putc('+', fp);
				break;
			case VSQUESTION:
				putc('?', fp);
				break;
			case VSASSIGN:
				putc('=', fp);
				break;
			case VSTRIMLEFT:
				putc('#', fp);
				break;
			case VSTRIMLEFTMAX:
				putc('#', fp);
				putc('#', fp);
				break;
			case VSTRIMRIGHT:
				putc('%', fp);
				break;
			case VSTRIMRIGHTMAX:
				putc('%', fp);
				putc('%', fp);
				break;
			case VSLENGTH:
				break;
			default:
				out1fmt("<subtype %d>", subtype);
			}
			break;
		case CTLENDVAR:
			putc('}', fp);
			break;
		case CTLBACKQ:
			putc('$', fp);
			putc('(', fp);
			shtree(bqlist->n, -1, NULL, fp);
			putc(')', fp);
			break;
		default:
			putc(*p, fp);
			break;
		}
	}
}

static void
shcmd(union node *cmd, FILE *fp)
{
	union node *np;
	int first;
	const char *s;
	int dftfd;

	first = 1;
	for (np = cmd->ncmd.args; np; np = np->narg.next) {
		if (!first)
			putc(' ', fp);
		sharg(np, fp);
		first = 0;
	}
	for (np = cmd->ncmd.redirect; np; np = np->nfile.next) {
		if (!first)
			putc(' ', fp);
		dftfd = 0;
		switch (np->nfile.type) {
		case NTO:      s = ">>"+1; dftfd = 1; break;
		case NCLOBBER: s = ">|"; dftfd = 1; break;
		case NAPPEND:  s = ">>"; dftfd = 1; break;
#if BASH_REDIR_OUTPUT
		case NTO2:
#endif
		case NTOFD:    s = ">&"; dftfd = 1; break;
		case NFROM:    s = "<"; break;
		case NFROMFD:  s = "<&"; break;
		case NFROMTO:  s = "<>"; break;
		default:       s = "*error*"; break;
		}
		if (np->nfile.fd != dftfd)
			fprintf(fp, "%d", np->nfile.fd);
		fputs(s, fp);
		if (np->nfile.type == NTOFD || np->nfile.type == NFROMFD) {
			fprintf(fp, "%d", np->ndup.dupfd);
		} else {
			sharg(np->nfile.fname, fp);
		}
		first = 0;
	}
}

static void
shtree(union node *n, int ind, char *pfx, FILE *fp)
{
	struct nodelist *lp;
	const char *s;

	if (n == NULL)
		return;

	indent(ind, pfx, fp);

	if (n == NODE_EOF) {
		fputs("<EOF>", fp);
		return;
	}

	switch (n->type) {
	case NSEMI:
		s = "; ";
		goto binop;
	case NAND:
		s = " && ";
		goto binop;
	case NOR:
		s = " || ";
 binop:
		shtree(n->nbinary.ch1, ind, NULL, fp);
		/* if (ind < 0) */
			fputs(s, fp);
		shtree(n->nbinary.ch2, ind, NULL, fp);
		break;
	case NCMD:
		shcmd(n, fp);
		if (ind >= 0)
			putc('\n', fp);
		break;
	case NPIPE:
		for (lp = n->npipe.cmdlist; lp; lp = lp->next) {
			shtree(lp->n, 0, NULL, fp);
			if (lp->next)
				fputs(" | ", fp);
		}
		if (n->npipe.pipe_backgnd)
			fputs(" &", fp);
		if (ind >= 0)
			putc('\n', fp);
		break;
	default:
		fprintf(fp, "<node type %d>", n->type);
		if (ind >= 0)
			putc('\n', fp);
		break;
	}
}

static void
showtree(union node *n)
{
	trace_puts("showtree called\n");
	shtree(n, 1, NULL, stderr);
}

#endif /* DEBUG */


/* ============ Parser data */

/*
 * ash_vmsg() needs parsefile->fd, hence parsefile definition is moved up.
 */
struct strlist {
	struct strlist *next;
	char *text;
};

struct alias;

struct strpush {
	struct strpush *prev;   /* preceding string on stack */
	char *prev_string;
	int prev_left_in_line;
#if ENABLE_ASH_ALIAS
	struct alias *ap;       /* if push was associated with an alias */
#endif
	char *string;           /* remember the string since it may change */

	/* Remember last two characters for pungetc. */
	int lastc[2];

	/* Number of outstanding calls to pungetc. */
	int unget;
};

/*
 * The parsefile structure pointed to by the global variable parsefile
 * contains information about the current file being read.
 */
struct parsefile {
	struct parsefile *prev; /* preceding file on stack */
	int linno;              /* current line */
	int pf_fd;              /* file descriptor (or -1 if string) */
	int left_in_line;       /* number of chars left in this line */
	int left_in_buffer;     /* number of chars left in this buffer past the line */
	char *next_to_pgetc;    /* next char in buffer */
	char *buf;              /* input buffer */
	struct strpush *strpush; /* for pushing strings at this level */
	struct strpush basestrpush; /* so pushing one is fast */

	/* Remember last two characters for pungetc. */
	int lastc[2];

	/* Number of outstanding calls to pungetc. */
	int unget;
};

static struct parsefile basepf;        /* top level input file */
static struct parsefile *g_parsefile = &basepf;  /* current input file */
#if ENABLE_PLATFORM_POSIX
static char *commandname;              /* currently executing command */
#endif


/* ============ Message printing */

static void
ash_vmsg(const char *msg, va_list ap)
{
	fprintf(stderr, "%s: ", arg0);
	if (commandname) {
		if (strcmp(arg0, commandname))
			fprintf(stderr, "%s: ", commandname);
		if (!iflag || g_parsefile->pf_fd > 0)
			fprintf(stderr, "line %d: ", errlinno);
	}
	vfprintf(stderr, msg, ap);
	newline_and_flush(stderr);
}

/*
 * Exverror is called to raise the error exception.  If the second argument
 * is not NULL then error prints an error message using printf style
 * formatting.  It then raises the error exception.
 */
static void ash_vmsg_and_raise(int, const char *, va_list) NORETURN;
static void
ash_vmsg_and_raise(int cond, const char *msg, va_list ap)
{
#if DEBUG
	if (msg) {
		TRACE(("ash_vmsg_and_raise(%d):", cond));
		TRACEV((msg, ap));
	} else
		TRACE(("ash_vmsg_and_raise(%d):NULL\n", cond));
	if (msg)
#endif
		ash_vmsg(msg, ap);

	flush_stdout_stderr();
	raise_exception(cond);
	/* NOTREACHED */
}

static void ash_msg_and_raise_error(const char *, ...) NORETURN;
static void
ash_msg_and_raise_error(const char *msg, ...)
{
	va_list ap;

	exitstatus = 2;

	va_start(ap, msg);
	ash_vmsg_and_raise(EXERROR, msg, ap);
	/* NOTREACHED */
	va_end(ap);
}

/*
 * 'fmt' must be a string literal.
 */
#define ash_msg_and_raise_perror(fmt, ...) ash_msg_and_raise_error(fmt ": "STRERROR_FMT, ##__VA_ARGS__ STRERROR_ERRNO)

static void raise_error_syntax(const char *) NORETURN;
static void
raise_error_syntax(const char *msg)
{
	errlinno = g_parsefile->linno;
	ash_msg_and_raise_error("syntax error: %s", msg);
	/* NOTREACHED */
}

static void ash_msg_and_raise(int, const char *, ...) NORETURN;
static void
ash_msg_and_raise(int cond, const char *msg, ...)
{
	va_list ap;

	va_start(ap, msg);
	ash_vmsg_and_raise(cond, msg, ap);
	/* NOTREACHED */
	va_end(ap);
}

/*
 * error/warning routines for external builtins
 */
static void
ash_msg(const char *fmt, ...)
{
	va_list ap;

	va_start(ap, fmt);
	ash_vmsg(fmt, ap);
	va_end(ap);
}

/*
 * Return a string describing an error.  The returned string may be a
 * pointer to a static buffer that will be overwritten on the next call.
 * Action describes the operation that got the error.
 */
static const char *
errmsg(int e, const char *em)
{
	if (e == ENOENT || e == ENOTDIR) {
		return em;
	}
	return strerror(e);
}


/* ============ Memory allocation */

#if 0
/* I consider these wrappers nearly useless:
 * ok, they return you to nearest exception handler, but
 * how much memory do you leak in the process, making
 * memory starvation worse?
 */
static void *
ckrealloc(void * p, size_t nbytes)
{
	p = realloc(p, nbytes);
	if (!p)
		ash_msg_and_raise_error(bb_msg_memory_exhausted);
	return p;
}

static void *
ckmalloc(size_t nbytes)
{
	return ckrealloc(NULL, nbytes);
}

static void *
ckzalloc(size_t nbytes)
{
	return memset(ckmalloc(nbytes), 0, nbytes);
}

static char *
ckstrdup(const char *s)
{
	char *p = strdup(s);
	if (!p)
		ash_msg_and_raise_error(bb_msg_memory_exhausted);
	return p;
}
#else
/* Using bbox equivalents. They exit if out of memory */
# define ckrealloc xrealloc
# define ckmalloc  xmalloc
# define ckzalloc  xzalloc
# define ckstrdup  xstrdup
#endif

/*
 * It appears that grabstackstr() will barf with such alignments
 * because stalloc() will return a string allocated in a new stackblock.
 */
#define SHELL_ALIGN(nbytes) (((nbytes) + SHELL_SIZE) & ~SHELL_SIZE)
enum {
	/* Most machines require the value returned from malloc to be aligned
	 * in some way.  The following macro will get this right
	 * on many machines.  */
	SHELL_SIZE = sizeof(union { int i; char *cp; double d; }) - 1,
	/* Minimum size of a block */
	MINSIZE = SHELL_ALIGN(504),
};

struct stack_block {
	struct stack_block *prev;
	char space[MINSIZE];
};

struct stackmark {
	struct stack_block *stackp;
	char *stacknxt;
	size_t stacknleft;
};


struct globals_memstack {
	struct stack_block *g_stackp; // = &stackbase;
	char *g_stacknxt; // = stackbase.space;
	char *sstrend; // = stackbase.space + MINSIZE;
	size_t g_stacknleft; // = MINSIZE;
	struct stack_block stackbase;
};
extern struct globals_memstack *BB_GLOBAL_CONST ash_ptr_to_globals_memstack;
#define G_memstack (*ash_ptr_to_globals_memstack)
#define g_stackp     (G_memstack.g_stackp    )
#define g_stacknxt   (G_memstack.g_stacknxt  )
#define sstrend      (G_memstack.sstrend     )
#define g_stacknleft (G_memstack.g_stacknleft)
#define stackbase    (G_memstack.stackbase   )
#define INIT_G_memstack() do { \
	(*(struct globals_memstack**)not_const_pp(&ash_ptr_to_globals_memstack)) = xzalloc(sizeof(G_memstack)); \
	barrier(); \
	g_stackp = &stackbase; \
	g_stacknxt = stackbase.space; \
	g_stacknleft = MINSIZE; \
	sstrend = stackbase.space + MINSIZE; \
} while (0)


#define stackblock()     ((void *)g_stacknxt)
#define stackblocksize() g_stacknleft

/*
 * Parse trees for commands are allocated in lifo order, so we use a stack
 * to make this more efficient, and also to avoid all sorts of exception
 * handling code to handle interrupts in the middle of a parse.
 *
 * The size 504 was chosen because the Ultrix malloc handles that size
 * well.
 */
static void *
stalloc(size_t nbytes)
{
	char *p;
	size_t aligned;

	aligned = SHELL_ALIGN(nbytes);
	if (aligned > g_stacknleft) {
		size_t len;
		size_t blocksize;
		struct stack_block *sp;

		blocksize = aligned;
		if (blocksize < MINSIZE)
			blocksize = MINSIZE;
		len = sizeof(struct stack_block) - MINSIZE + blocksize;
		if (len < blocksize)
			ash_msg_and_raise_error(bb_msg_memory_exhausted);
		INT_OFF;
		sp = ckmalloc(len);
		sp->prev = g_stackp;
		g_stacknxt = sp->space;
		g_stacknleft = blocksize;
		sstrend = g_stacknxt + blocksize;
		g_stackp = sp;
		INT_ON;
	}
	p = g_stacknxt;
	g_stacknxt += aligned;
	g_stacknleft -= aligned;
	return p;
}

static void *
stzalloc(size_t nbytes)
{
	return memset(stalloc(nbytes), 0, nbytes);
}

static void
stunalloc(void *p)
{
#if DEBUG
	if (!p || (g_stacknxt < (char *)p) || ((char *)p < g_stackp->space)) {
		write(STDERR_FILENO, "stunalloc\n", 10);
		abort();
	}
#endif
	g_stacknleft += g_stacknxt - (char *)p;
	g_stacknxt = p;
}

/*
 * Like strdup but works with the ash stack.
 */
static char *
sstrdup(const char *p)
{
	size_t len = strlen(p) + 1;
	return memcpy(stalloc(len), p, len);
}

static ALWAYS_INLINE void
grabstackblock(size_t len)
{
	stalloc(len);
}

static void
pushstackmark(struct stackmark *mark, size_t len)
{
	mark->stackp = g_stackp;
	mark->stacknxt = g_stacknxt;
	mark->stacknleft = g_stacknleft;
	grabstackblock(len);
}

static void
setstackmark(struct stackmark *mark)
{
	pushstackmark(mark, g_stacknxt == g_stackp->space && g_stackp != &stackbase);
}

static void
popstackmark(struct stackmark *mark)
{
	struct stack_block *sp;

	if (!mark->stackp)
		return;

	INT_OFF;
	while (g_stackp != mark->stackp) {
		sp = g_stackp;
		g_stackp = sp->prev;
		free(sp);
	}
	g_stacknxt = mark->stacknxt;
	g_stacknleft = mark->stacknleft;
	sstrend = mark->stacknxt + mark->stacknleft;
	INT_ON;
}

/*
 * When the parser reads in a string, it wants to stick the string on the
 * stack and only adjust the stack pointer when it knows how big the
 * string is.  Stackblock (defined in stack.h) returns a pointer to a block
 * of space on top of the stack and stackblocklen returns the length of
 * this block.  Growstackblock will grow this space by at least one byte,
 * possibly moving it (like realloc).  Grabstackblock actually allocates the
 * part of the block that has been used.
 */
static void
growstackblock(size_t min)
{
	size_t newlen;

	newlen = g_stacknleft * 2;
	if (newlen < g_stacknleft)
		ash_msg_and_raise_error(bb_msg_memory_exhausted);
	min = SHELL_ALIGN(min | 128);
	if (newlen < min)
		newlen += min;

	if (g_stacknxt == g_stackp->space && g_stackp != &stackbase) {
		struct stack_block *sp;
		struct stack_block *prevstackp;
		size_t grosslen;

		INT_OFF;
		sp = g_stackp;
		prevstackp = sp->prev;
		grosslen = newlen + sizeof(struct stack_block) - MINSIZE;
		sp = ckrealloc(sp, grosslen);
		sp->prev = prevstackp;
		g_stackp = sp;
		g_stacknxt = sp->space;
		g_stacknleft = newlen;
		sstrend = sp->space + newlen;
		INT_ON;
	} else {
		char *oldspace = g_stacknxt;
		size_t oldlen = g_stacknleft;
		char *p = stalloc(newlen);

		/* free the space we just allocated */
		g_stacknxt = memcpy(p, oldspace, oldlen);
		g_stacknleft += newlen;
	}
}

/*
 * The following routines are somewhat easier to use than the above.
 * The user declares a variable of type STACKSTR, which may be declared
 * to be a register.  The macro STARTSTACKSTR initializes things.  Then
 * the user uses the macro STPUTC to add characters to the string.  In
 * effect, STPUTC(c, p) is the same as *p++ = c except that the stack is
 * grown as necessary.  When the user is done, she can just leave the
 * string there and refer to it using stackblock().  Or she can allocate
 * the space for it using grabstackstr().  If it is necessary to allow
 * someone else to use the stack temporarily and then continue to grow
 * the string, the user should use grabstack to allocate the space, and
 * then call ungrabstr(p) to return to the previous mode of operation.
 *
 * USTPUTC is like STPUTC except that it doesn't check for overflow.
 * CHECKSTACKSPACE can be called before USTPUTC to ensure that there
 * is space for at least one character.
 */
static void *
growstackstr(void)
{
	size_t len = stackblocksize();
	growstackblock(0);
	return (char *)stackblock() + len;
}

static char *
growstackto(size_t len)
{
	if (stackblocksize() < len)
		growstackblock(len);
	return stackblock();
}

/*
 * Called from CHECKSTRSPACE.
 */
static char *
makestrspace(size_t newlen, char *p)
{
	size_t len = p - g_stacknxt;

	return growstackto(len + newlen) + len;
}

static char *
stnputs(const char *s, size_t n, char *p)
{
	p = makestrspace(n, p);
	p = (char *)mempcpy(p, s, n);
	return p;
}

static char *
stack_putstr(const char *s, char *p)
{
	return stnputs(s, strlen(s), p);
}

static char *
_STPUTC(int c, char *p)
{
	if (p == sstrend)
		p = growstackstr();
	*p++ = c;
	return p;
}

#define STARTSTACKSTR(p)        ((p) = stackblock())
#define STPUTC(c, p)            ((p) = _STPUTC((c), (p)))
#define CHECKSTRSPACE(n, p) do { \
	char *q = (p); \
	size_t l = (n); \
	size_t m = sstrend - q; \
	if (l > m) \
		(p) = makestrspace(l, q); \
} while (0)
#define USTPUTC(c, p)           (*(p)++ = (c))
#define STACKSTRNUL(p) do { \
	if ((p) == sstrend) \
		(p) = growstackstr(); \
	*(p) = '\0'; \
} while (0)
#define STUNPUTC(p)             (--(p))
#define STTOPC(p)               ((p)[-1])
#define STADJUST(amount, p)     ((p) += (amount))

#define grabstackstr(p)         stalloc((char *)(p) - (char *)stackblock())
#define ungrabstackstr(s, p)    stunalloc(s)
#define stackstrend()           ((void *)sstrend)


/* ============ String helpers */

/*
 * prefix -- see if pfx is a prefix of string.
 */
static char *
prefix(const char *string, const char *pfx)
{
	while (*pfx) {
		if (*pfx++ != *string++)
			return NULL;
	}
	return (char *) string;
}

/*
 * Check for a valid number.  This should be elsewhere.
 */
static int
is_number(const char *p)
{
	do {
		if (!isdigit(*p))
			return 0;
	} while (*++p != '\0');
	return 1;
}

/*
 * Convert a string of digits to an integer, printing an error message on
 * failure.
 */
static int
number(const char *s)
{
	if (!is_number(s))
		ash_msg_and_raise_error(msg_illnum, s);
	return atoi(s);
}

/*
 * Produce a single quoted string suitable as input to the shell.
 * The return string is allocated on the stack.
 */
static char *
single_quote(const char *s)
{
	char *p;

	STARTSTACKSTR(p);

	do {
		char *q;
		size_t len;

		len = strchrnul(s, '\'') - s;

		q = p = makestrspace(len + 3, p);

		*q++ = '\'';
		q = (char *)mempcpy(q, s, len);
		*q++ = '\'';
		s += len;

		STADJUST(q - p, p);

		if (*s != '\'')
			break;
		len = 0;
		do len++; while (*++s == '\'');

		q = p = makestrspace(len + 3, p);

		*q++ = '"';
		q = (char *)mempcpy(q, s - len, len);
		*q++ = '"';

		STADJUST(q - p, p);
	} while (*s);

	USTPUTC('\0', p);

	return stackblock();
}

/*
 * Produce a possibly single quoted string suitable as input to the shell.
 * If quoting was done, the return string is allocated on the stack,
 * otherwise a pointer to the original string is returned.
 */
static const char *
maybe_single_quote(const char *s)
{
	const char *p = s;

	while (*p) {
		/* Assuming ACSII */
		/* quote ctrl_chars space !"#$%&'()* */
		if (*p < '+')
			goto need_quoting;
		/* quote ;<=>? */
		if (*p >= ';' && *p <= '?')
			goto need_quoting;
		/* quote `[\ */
		if (*p == '`')
			goto need_quoting;
		if (*p == '[')
			goto need_quoting;
		if (*p == '\\')
			goto need_quoting;
		/* quote {|}~ DEL and high bytes */
		if (*p > 'z')
			goto need_quoting;
		/* Not quoting these: +,-./ 0-9 :@ A-Z ]^_ a-z */
		/* TODO: maybe avoid quoting % */
		p++;
	}
	return s;

 need_quoting:
	return single_quote(s);
}


/* ============ nextopt */

static char **argptr;                  /* argument list for builtin commands */
static char *optionarg;                /* set by nextopt (like getopt) */
static char *optptr;                   /* used by nextopt */

/*
 * XXX - should get rid of. Have all builtins use getopt(3).
 * The library getopt must have the BSD extension static variable
 * "optreset", otherwise it can't be used within the shell safely.
 *
 * Standard option processing (a la getopt) for builtin routines.
 * The only argument that is passed to nextopt is the option string;
 * the other arguments are unnecessary. It returns the character,
 * or '\0' on end of input.
 */
static int
nextopt(const char *optstring)
{
	char *p;
	const char *q;
	char c;

	p = optptr;
	if (p == NULL || *p == '\0') {
		/* We ate entire "-param", take next one */
		p = *argptr;
		if (p == NULL)
			return '\0';
		if (*p != '-')
			return '\0';
		if (*++p == '\0') /* just "-" ? */
			return '\0';
		argptr++;
		if (LONE_DASH(p)) /* "--" ? */
			return '\0';
		/* p => next "-param" */
	}
	/* p => some option char in the middle of a "-param" */
	c = *p++;
	for (q = optstring; *q != c;) {
		if (*q == '\0')
			ash_msg_and_raise_error("illegal option -%c", c);
		if (*++q == ':')
			q++;
	}
	if (*++q == ':') {
		if (*p == '\0') {
			p = *argptr++;
			if (p == NULL)
				ash_msg_and_raise_error("no arg for -%c option", c);
		}
		optionarg = p;
		p = NULL;
	}
	optptr = p;
	return c;
}


/* ============ Shell variables */

struct shparam {
	int nparam;             /* # of positional parameters (without $0) */
#if ENABLE_ASH_GETOPTS
	int optind;             /* next parameter to be processed by getopts */
	int optoff;             /* used by getopts */
#endif
	unsigned char malloced; /* if parameter list dynamically allocated */
	char **p;               /* parameter list */
};

/*
 * Free the list of positional parameters.
 */
static void
freeparam(volatile struct shparam *param)
{
	if (param->malloced) {
		char **ap, **ap1;
		ap = ap1 = param->p;
		while (*ap)
			free(*ap++);
		free(ap1);
	}
}

#if ENABLE_ASH_GETOPTS
static void FAST_FUNC getoptsreset(const char *value);
#endif

struct var {
	struct var *next;               /* next entry in hash list */
	int flags;                      /* flags are defined above */
	const char *var_text;           /* name=value */
	void (*var_func)(const char *) FAST_FUNC; /* function to be called when  */
					/* the variable gets set/unset */
};

struct localvar {
	struct localvar *next;          /* next local variable in list */
	struct var *vp;                 /* the variable that was made local */
	int flags;                      /* saved flags */
	const char *text;               /* saved text */
};

/* flags */
#define VEXPORT         0x01    /* variable is exported */
#define VREADONLY       0x02    /* variable cannot be modified */
#define VSTRFIXED       0x04    /* variable struct is statically allocated */
#define VTEXTFIXED      0x08    /* text is statically allocated */
#define VSTACK          0x10    /* text is allocated on the stack */
#define VUNSET          0x20    /* the variable is not set */
#define VNOFUNC         0x40    /* don't call the callback function */
#define VNOSET          0x80    /* do not set variable - just readonly test */
#define VNOSAVE         0x100   /* when text is on the heap before setvareq */
#if ENABLE_ASH_RANDOM_SUPPORT
# define VDYNAMIC       0x200   /* dynamic variable */
#else
# define VDYNAMIC       0
#endif


/* Need to be before varinit_data[] */
#if ENABLE_LOCALE_SUPPORT
static void FAST_FUNC
change_lc_all(const char *value)
{
	if (value && *value != '\0')
		setlocale(LC_ALL, value);
}
static void FAST_FUNC
change_lc_ctype(const char *value)
{
	if (value && *value != '\0')
		setlocale(LC_CTYPE, value);
}
#endif
#if ENABLE_ASH_MAIL
static void chkmail(void);
static void changemail(const char *var_value) FAST_FUNC;
#else
# define chkmail()  ((void)0)
#endif
static void changepath(const char *) FAST_FUNC;
#if ENABLE_ASH_RANDOM_SUPPORT
static void change_random(const char *) FAST_FUNC;
#endif
#if BASH_EPOCH_VARS
static void change_seconds(const char *) FAST_FUNC;
static void change_realtime(const char *) FAST_FUNC;
#endif

static const struct {
	int flags;
	const char *var_text;
	void (*var_func)(const char *) FAST_FUNC;
} varinit_data[] = {
	/*
	 * Note: VEXPORT would not work correctly here for NOFORK applets:
	 * some environment strings may be constant.
	 */
	{ VSTRFIXED|VTEXTFIXED       , defifsvar   , NULL            },
#if ENABLE_ASH_MAIL
	{ VSTRFIXED|VTEXTFIXED|VUNSET, "MAIL"      , changemail      },
	{ VSTRFIXED|VTEXTFIXED|VUNSET, "MAILPATH"  , changemail      },
#endif
	{ VSTRFIXED|VTEXTFIXED       , bb_PATH_root_path, changepath },
	{ VSTRFIXED|VTEXTFIXED       , "PS1=$ "    , NULL            },
	{ VSTRFIXED|VTEXTFIXED       , "PS2=> "    , NULL            },
	{ VSTRFIXED|VTEXTFIXED       , "PS4=+ "    , NULL            },
#if ENABLE_ASH_GETOPTS
	{ VSTRFIXED|VTEXTFIXED       , defoptindvar, getoptsreset    },
#endif
	{ VSTRFIXED|VTEXTFIXED       , NULL /* inited to linenovar */, NULL },
#if ENABLE_ASH_RANDOM_SUPPORT
	{ VSTRFIXED|VTEXTFIXED|VUNSET|VDYNAMIC, "RANDOM", change_random },
#endif
#if BASH_EPOCH_VARS
	{ VSTRFIXED|VTEXTFIXED|VUNSET|VDYNAMIC, "EPOCHSECONDS", change_seconds },
	{ VSTRFIXED|VTEXTFIXED|VUNSET|VDYNAMIC, "EPOCHREALTIME", change_realtime },
#endif
#if ENABLE_LOCALE_SUPPORT
	{ VSTRFIXED|VTEXTFIXED|VUNSET, "LC_ALL"    , change_lc_all   },
	{ VSTRFIXED|VTEXTFIXED|VUNSET, "LC_CTYPE"  , change_lc_ctype },
#endif
#if ENABLE_FEATURE_EDITING_SAVEHISTORY
	{ VSTRFIXED|VTEXTFIXED|VUNSET, "HISTFILE"  , NULL            },
#endif
};

struct redirtab;

struct globals_var {
	struct shparam shellparam;      /* $@ current positional parameters */
	struct redirtab *redirlist;
	int preverrout_fd;   /* stderr fd: usually 2, unless redirect moved it */
	struct var *vartab[VTABSIZE];
	struct var varinit[ARRAY_SIZE(varinit_data)];
	int lineno;
	char linenovar[sizeof("LINENO=") + sizeof(int)*3];
};
extern struct globals_var *BB_GLOBAL_CONST ash_ptr_to_globals_var;
#define G_var (*ash_ptr_to_globals_var)
#define shellparam    (G_var.shellparam   )
//#define redirlist     (G_var.redirlist    )
#define preverrout_fd (G_var.preverrout_fd)
#define vartab        (G_var.vartab       )
#define varinit       (G_var.varinit      )
#define lineno        (G_var.lineno       )
#define linenovar     (G_var.linenovar    )
#define vifs      varinit[0]
#if ENABLE_ASH_MAIL
# define vmail    varinit[1]
# define vmpath   varinit[2]
#endif
#define VAR_OFFSET1 (ENABLE_ASH_MAIL*2)
#define vpath     varinit[VAR_OFFSET1 + 1]
#define vps1      varinit[VAR_OFFSET1 + 2]
#define vps2      varinit[VAR_OFFSET1 + 3]
#define vps4      varinit[VAR_OFFSET1 + 4]
#if ENABLE_ASH_GETOPTS
# define voptind  varinit[VAR_OFFSET1 + 5]
#endif
#define VAR_OFFSET2 (VAR_OFFSET1 + ENABLE_ASH_GETOPTS)
#define vlineno   varinit[VAR_OFFSET2 + 5]
#if ENABLE_ASH_RANDOM_SUPPORT
# define vrandom  varinit[VAR_OFFSET2 + 6]
#endif
#define VAR_OFFSET3 (VAR_OFFSET2 + ENABLE_ASH_RANDOM_SUPPORT)
#if BASH_EPOCH_VARS
# define vepochs  varinit[VAR_OFFSET3 + 6]
# define vepochr  varinit[VAR_OFFSET3 + 7]
#endif
#define INIT_G_var() do { \
	unsigned i; \
	(*(struct globals_var**)not_const_pp(&ash_ptr_to_globals_var)) = xzalloc(sizeof(G_var)); \
	barrier(); \
	for (i = 0; i < ARRAY_SIZE(varinit_data); i++) { \
		varinit[i].flags    = varinit_data[i].flags; \
		varinit[i].var_text = varinit_data[i].var_text; \
		varinit[i].var_func = varinit_data[i].var_func; \
	} \
	strcpy(linenovar, "LINENO="); \
	vlineno.var_text = linenovar; \
} while (0)

/*
 * The following macros access the values of the above variables.
 * They have to skip over the name.  They return the null string
 * for unset variables.
 */
#define ifsval()        (vifs.var_text + 4)
#define ifsset()        ((vifs.flags & VUNSET) == 0)
#if ENABLE_ASH_MAIL
# define mailval()      (vmail.var_text + 5)
# define mpathval()     (vmpath.var_text + 9)
# define mpathset()     ((vmpath.flags & VUNSET) == 0)
#endif
#define pathval()       (vpath.var_text + 5)
#define ps1val()        (vps1.var_text + 4)
#define ps2val()        (vps2.var_text + 4)
#define ps4val()        (vps4.var_text + 4)
#if ENABLE_ASH_GETOPTS
# define optindval()    (voptind.var_text + 7)
#endif

#if ENABLE_ASH_GETOPTS
static void FAST_FUNC
getoptsreset(const char *value)
{
	shellparam.optind = 1;
	if (is_number(value))
		shellparam.optind = number(value) ?: 1;
	shellparam.optoff = -1;
}
#endif

/*
 * Compares two strings up to the first = or '\0'.  The first
 * string must be terminated by '='; the second may be terminated by
 * either '=' or '\0'.
 */
static int
varcmp(const char *p, const char *q)
{
	int c, d;

	while ((c = *p) == (d = *q)) {
		if (c == '\0' || c == '=')
			goto out;
		p++;
		q++;
	}
	if (c == '=')
		c = '\0';
	if (d == '=')
		d = '\0';
 out:
	return c - d;
}

/*
 * Find the appropriate entry in the hash table from the name.
 */
static struct var **
hashvar(const char *p)
{
	unsigned hashval;

	hashval = ((unsigned char) *p) << 4;
	while (*p && *p != '=')
		hashval += (unsigned char) *p++;
	return &vartab[hashval % VTABSIZE];
}

static int
vpcmp(const void *a, const void *b)
{
	return varcmp(*(const char **)a, *(const char **)b);
}

/*
 * This routine initializes the builtin variables.
 */
static void
initvar(void)
{
	struct var *vp;
	struct var *end;
	struct var **vpp;

	/*
	 * PS1 depends on uid
	 */
#if ENABLE_FEATURE_EDITING && ENABLE_FEATURE_EDITING_FANCY_PROMPT
	vps1.var_text = "PS1=\\w \\$ ";
#else
	if (!geteuid())
		vps1.var_text = "PS1=# ";
#endif
	vp = varinit;
	end = vp + ARRAY_SIZE(varinit);
	do {
		vpp = hashvar(vp->var_text);
		vp->next = *vpp;
		*vpp = vp;
	} while (++vp < end);
}

static struct var **
findvar(struct var **vpp, const char *name)
{
	for (; *vpp; vpp = &(*vpp)->next) {
		if (varcmp((*vpp)->var_text, name) == 0) {
			break;
		}
	}
	return vpp;
}

/*
 * Find the value of a variable.  Returns NULL if not set.
 */
static const char* FAST_FUNC
lookupvar(const char *name)
{
	struct var *v;

	v = *findvar(hashvar(name), name);
	if (v) {
#if ENABLE_ASH_RANDOM_SUPPORT || BASH_EPOCH_VARS
	/*
	 * Dynamic variables are implemented roughly the same way they are
	 * in bash. Namely, they're "special" so long as they aren't unset.
	 * As soon as they're unset, they're no longer dynamic, and dynamic
	 * lookup will no longer happen at that point. -- PFM.
	 */
		if (v->flags & VDYNAMIC)
			v->var_func(NULL);
#endif
		if (!(v->flags & VUNSET)) {
			if (v == &vlineno && v->var_text == linenovar) {
				fmtstr(linenovar+7, sizeof(linenovar)-7, "%d", lineno);
			}
			return var_end(v->var_text);
		}
	}
	return NULL;
}

#if ENABLE_UNICODE_SUPPORT
static void
reinit_unicode_for_ash(void)
{
	/* Unicode support should be activated even if LANG is set
	 * _during_ shell execution, not only if it was set when
	 * shell was started. Therefore, re-check LANG every time:
	 */
	if (ENABLE_FEATURE_CHECK_UNICODE_IN_ENV
	 || ENABLE_UNICODE_USING_LOCALE
	) {
		const char *s = lookupvar("LC_ALL");
		if (!s) s = lookupvar("LC_CTYPE");
		if (!s) s = lookupvar("LANG");
		reinit_unicode(s);
	}
}
#else
# define reinit_unicode_for_ash() ((void)0)
#endif

/*
 * Search the environment of a builtin command.
 */
static ALWAYS_INLINE const char *
bltinlookup(const char *name)
{
	return lookupvar(name);
}

#if ENABLE_PLATFORM_MINGW32
static char *
fix_pathvar(const char *path, int len)
{
	char *newpath = xstrdup(path);
	char *p;
	int modified = FALSE;

	p = newpath + len;
	while (*p) {
		if (*p != ':' && *p != ';') {
			/* skip drive */
			if (isalpha(*p) && p[1] == ':')
				p += 2;
			/* skip through path component */
			for (; *p != '\0' && *p != ':' && *p != ';'; ++p)
				continue;
		}
		/* *p is ':', ';' or '\0' here */
		if (*p == ':') {
			*p++ = ';';
			modified = TRUE;
		}
		else if (*p == ';') {
			++p;
		}
	}

	if (!modified) {
		free(newpath);
		newpath = NULL;
	}
	return newpath;
}
#endif

/*
 * Same as setvar except that the variable and value are passed in
 * the first argument as name=value.  Since the first argument will
 * be actually stored in the table, it should not be a string that
 * will go away.
 * Called with interrupts off.
 */
static struct var *
setvareq(char *s, int flags)
{
	struct var *vp, **vpp;

#if ENABLE_PLATFORM_MINGW32
	const char *paths = "PATH=\0""CDPATH=\0""MANPATH=\0";
	const char *p;
	int len;

	for (p = paths; *p; p += len + 1) {
		len = strlen(p);
		if (strncmp(s, p, len) == 0) {
			char *newpath = fix_pathvar(s, len);
			if (newpath) {
				if ((flags & (VTEXTFIXED|VSTACK|VNOSAVE)) == VNOSAVE)
					free(s);
				flags |= VNOSAVE;
				flags &= ~(VTEXTFIXED|VSTACK);
				s = newpath;
			}
			break;
		}
	}
#endif

	vpp = hashvar(s);
	flags |= (VEXPORT & (((unsigned) (1 - aflag)) - 1));
	vpp = findvar(vpp, s);
	vp = *vpp;
	if (vp) {
		if ((vp->flags & (VREADONLY|VDYNAMIC)) == VREADONLY) {
			const char *n;

			if (flags & VNOSAVE)
				free(s);
			n = vp->var_text;
			exitstatus = 1;
			ash_msg_and_raise_error("%.*s: is read only", strchrnul(n, '=') - n, n);
		}

		if (flags & VNOSET)
			goto out;

		if (vp->var_func && !(flags & VNOFUNC))
			vp->var_func(var_end(s));

		if (!(vp->flags & (VTEXTFIXED|VSTACK)))
			free((char*)vp->var_text);

		if (((flags & (VEXPORT|VREADONLY|VSTRFIXED|VUNSET)) | (vp->flags & VSTRFIXED)) == VUNSET) {
			*vpp = vp->next;
			free(vp);
 out_free:
			if ((flags & (VTEXTFIXED|VSTACK|VNOSAVE)) == VNOSAVE)
				free(s);
			goto out;
		}

		flags |= vp->flags & ~(VTEXTFIXED|VSTACK|VNOSAVE|VUNSET);
#if ENABLE_ASH_RANDOM_SUPPORT || BASH_EPOCH_VARS
		if (flags & VUNSET)
			flags &= ~VDYNAMIC;
#endif
	} else {
		/* variable s is not found */
		if (flags & VNOSET)
			goto out;
		if ((flags & (VEXPORT|VREADONLY|VSTRFIXED|VUNSET)) == VUNSET)
			goto out_free;
		vp = ckzalloc(sizeof(*vp));
		vp->next = *vpp;
		/*vp->func = NULL; - ckzalloc did it */
		*vpp = vp;
	}
	if (!(flags & (VTEXTFIXED|VSTACK|VNOSAVE)))
		s = ckstrdup(s);
	vp->var_text = s;
	vp->flags = flags;

 out:
	return vp;
}

/*
 * Set the value of a variable.  The flags argument is ored with the
 * flags of the variable.  If val is NULL, the variable is unset.
 */
static struct var *
setvar(const char *name, const char *val, int flags)
{
	const char *q;
	char *p;
	char *nameeq;
	size_t namelen;
	size_t vallen;
	struct var *vp;

	q = endofname(name);
	p = strchrnul(q, '=');
	namelen = p - name;
	if (!namelen || p != q)
		ash_msg_and_raise_error("%.*s: bad variable name", namelen, name);
	vallen = 0;
	if (val == NULL) {
		flags |= VUNSET;
	} else {
		vallen = strlen(val);
	}

	INT_OFF;
	nameeq = ckzalloc(namelen + vallen + 2);
	p = mempcpy(nameeq, name, namelen);
	if (val) {
		*p++ = '=';
		memcpy(p, val, vallen);
	}
	vp = setvareq(nameeq, flags | VNOSAVE);
	INT_ON;

	return vp;
}

static void FAST_FUNC
setvar0(const char *name, const char *val)
{
	setvar(name, val, 0);
}

/*
 * Unset the specified variable.
 */
static void
unsetvar(const char *s)
{
	setvar(s, NULL, 0);
}

/*
 * Generate a list of variables satisfying the given conditions.
 */
#if !ENABLE_FEATURE_SH_NOFORK
# define listvars(on, off, lp, end) listvars(on, off, end)
#endif
static char **
listvars(int on, int off, struct strlist *lp, char ***end)
{
	struct var **vpp;
	struct var *vp;
	char **ep;
	int mask;

	STARTSTACKSTR(ep);
	vpp = vartab;
	mask = on | off;
	do {
		for (vp = *vpp; vp; vp = vp->next) {
			if ((vp->flags & mask) == on) {
#if ENABLE_FEATURE_SH_NOFORK
				/* If variable with the same name is both
				 * exported and temporarily set for a command:
				 *  export ZVAR=5
				 *  ZVAR=6 printenv
				 * then "ZVAR=6" will be both in vartab and
				 * lp lists. Do not pass it twice to printenv.
				 */
				struct strlist *lp1 = lp;
				while (lp1) {
					if (strcmp(lp1->text, vp->var_text) == 0)
						goto skip;
					lp1 = lp1->next;
				}
#endif
				if (ep == stackstrend())
					ep = growstackstr();
				*ep++ = (char*)vp->var_text;
#if ENABLE_FEATURE_SH_NOFORK
 skip: ;
#endif
			}
		}
	} while (++vpp < vartab + VTABSIZE);

#if ENABLE_FEATURE_SH_NOFORK
	while (lp) {
		if (ep == stackstrend())
			ep = growstackstr();
		*ep++ = lp->text;
		lp = lp->next;
	}
#endif

	if (ep == stackstrend())
		ep = growstackstr();
	if (end)
		*end = ep;
	*ep++ = NULL;
	return grabstackstr(ep);
}


/* ============ Path search helper */
static const char *
legal_pathopt(const char *opt, const char *term, int magic)
{
	switch (magic) {
	case 0:
		opt = NULL;
		break;

	case 1:
		opt = prefix(opt, "builtin") ?: prefix(opt, "func");
		break;

	default:
		opt += strcspn(opt, term);
		break;
	}

	if (opt && *opt == '%')
		opt++;

	return opt;
}

/*
 * The variable path (passed by reference) should be set to the start
 * of the path before the first call; padvance will update
 * this value as it proceeds.  Successive calls to padvance will return
 * the possible path expansions in sequence.  If an option (indicated by
 * a percent sign) appears in the path entry then the global variable
 * pathopt will be set to point to it; otherwise pathopt will be set to
 * NULL.
 *
 * If magic is 0 then pathopt recognition will be disabled.  If magic is
 * 1 we shall recognise %builtin/%func.  Otherwise we shall accept any
 * pathopt.
 */
static const char *pathopt;     /* set by padvance */

static int
padvance_magic(const char **path, const char *name, int magic)
{
	const char *term = "%"PATH_SEP_STR;
	const char *lpathopt;
	const char *p;
	char *q;
	const char *start;
	size_t qlen;
	size_t len;

	if (*path == NULL)
		return -1;

	lpathopt = NULL;
	start = *path;

	if (*start == '%' && (p = legal_pathopt(start + 1, term, magic))) {
		lpathopt = start + 1;
		start = p;
		term = PATH_SEP_STR;
	}

	len = strcspn(start, term);
	p = start + len;

	if (*p == '%') {
		size_t extra = strchrnul(p, PATH_SEP) - p;

		if (legal_pathopt(p + 1, term, magic))
			lpathopt = p + 1;
		else
			len += extra;

		p += extra;
	}

	pathopt = lpathopt;
	*path = *p == PATH_SEP ? p + 1 : NULL;

	/* "2" is for '/' and '\0' */
	/* reserve space for suffix on WIN32 */
	qlen = len + strlen(name) + 2 IF_PLATFORM_MINGW32(+ 4);
	q = growstackto(qlen);

	if (len) {
		q = mempcpy(q, start, len);
		*q++ = '/';
	}
	strcpy(q, name);

	return qlen;
}

static int
padvance(const char **path, const char *name)
{
	return padvance_magic(path, name, 1);
}


/* ============ Prompt */

static smallint doprompt;                   /* if set, prompt the user */
static smallint needprompt;                 /* true if interactive and at start of line */

#if ENABLE_FEATURE_EDITING
static line_input_t *line_input_state;
static const char *cmdedit_prompt;
static void
putprompt(const char *s)
{
	if (ENABLE_ASH_EXPAND_PRMT) {
		free((char*)cmdedit_prompt);
		cmdedit_prompt = ckstrdup(s);
		return;
	}
	cmdedit_prompt = s;
}
#else
static void
putprompt(const char *s)
{
	out2str(s);
}
#endif

/* expandstr() needs parsing machinery, so it is far away ahead... */
static const char *expandstr(const char *ps, int syntax_type);
/* Values for syntax param */
#define BASESYNTAX 0    /* not in quotes */
#define DQSYNTAX   1    /* in double quotes */
#define SQSYNTAX   2    /* in single quotes */
#define ARISYNTAX  3    /* in arithmetic */
#if ENABLE_ASH_EXPAND_PRMT
# define PSSYNTAX  4    /* prompt. never passed to SIT() */
#endif
/* PSSYNTAX expansion is identical to DQSYNTAX, except keeping '\$' as '\$' */

/*
 * called by editline -- any expansions to the prompt should be added here.
 */
static void
setprompt_if(smallint do_set, int whichprompt)
{
	const char *prompt;
	IF_ASH_EXPAND_PRMT(struct stackmark smark;)

	if (!do_set)
		return;

	needprompt = 0;

	switch (whichprompt) {
	case 1:
		prompt = ps1val();
		break;
	case 2:
		prompt = ps2val();
		break;
	default:                        /* 0 */
		prompt = nullstr;
	}
#if ENABLE_ASH_EXPAND_PRMT
	pushstackmark(&smark, stackblocksize());
	putprompt(expandstr(prompt, PSSYNTAX));
	popstackmark(&smark);
#else
	putprompt(prompt);
#endif
}


/* ============ The cd and pwd commands */

#define CD_PHYSICAL 1
#define CD_PRINT 2
#define CD_PRINT_ALL 4

static int
cdopt(void)
{
	int flags = 0;
	int i, j;

	j = 'L';
#if ENABLE_PLATFORM_MINGW32
	while ((i = nextopt("LPa")) != '\0') {
		if (i == 'a')
			flags |= CD_PRINT_ALL;
		else
#else
	while ((i = nextopt("LP")) != '\0') {
#endif
		if (i != j) {
			flags ^= CD_PHYSICAL;
			j = i;
		}
	}

	return flags;
}

/*
 * Update curdir (the name of the current directory) in response to a
 * cd command.
 */
static const char *
updatepwd(const char *dir)
{
#if ENABLE_PLATFORM_MINGW32
# define is_path_sep(x) ((x) == '/' || (x) == '\\')
# define is_root(x) (is_path_sep(x[0]) && x[1] == '\0')
	/*
	 * Due to Windows drive notion, getting pwd is a completely
	 * different thing. Handle it in a separate routine
	 */

	char *new;
	char *p;
	char *cdcomppath;
	const char *lim;
	int len = 0;
	/*
	 * There are five cases that make some kind of sense
	 *
	 * Absolute paths:
	 *    c:/path
	 *    //host/share
	 *
	 * Relative to current drive:
	 *    /path
	 *
	 * Relative to current working directory of current drive
	 *    path
	 *
	 * Relative to current working directory of other drive
	 *    c:path
	 */
	int absdrive = has_dos_drive_prefix(dir);
	int curr_relpath = !absdrive && !is_path_sep(*dir);
	int other_relpath = absdrive && !is_path_sep(dir[2]);
	int relpath = curr_relpath || other_relpath;

	cdcomppath = sstrdup(dir);
	STARTSTACKSTR(new);

	/* prefix new path with current directory, if required */
	if (other_relpath) {
		/* c:path */
		char buffer[PATH_MAX];

		if (get_drive_cwd(dir, buffer, PATH_MAX) == NULL)
			return 0;
		new = stack_putstr(buffer, new);
	}
	else if (curr_relpath || (is_root(dir) && unc_root_len(curdir))) {
		/* relative path on current drive or explicit root of UNC curdir */
		if (curdir == nullstr)
			return 0;
		new = stack_putstr(curdir, new);
	}

	new = makestrspace(strlen(dir) + 2, new);

	if ( (len=unc_root_len(dir)) || ((len=unc_root_len(curdir)) &&
				(is_root(dir) || curr_relpath)) ) {
		/* //host/share or path relative to //host/share */
		lim = (char *)stackblock() + len;
	}
	else {
		if (absdrive) {
			if (!relpath)
				new = stack_nputstr(dir, 2, new);
			cdcomppath += 2;
			dir += 2;
		}
		lim = (char *)stackblock() + 3;
	}

	if (relpath) {
		if (!is_path_sep(new[-1]))
			USTPUTC('/', new);
	} else {
		USTPUTC('/', new);
		cdcomppath ++;
		if (is_path_sep(dir[1]) && !is_path_sep(dir[2])) {
			USTPUTC('/', new);
			cdcomppath++;
		}
	}
	p = strtok(cdcomppath, "/\\");
	while (p) {
		switch (*p) {
		case '.':
			if (p[1] == '.' && p[2] == '\0') {
				while (new > lim) {
					STUNPUTC(new);
					if (is_path_sep(new[-1]))
						break;
				}
				break;
			}
			if (p[1] == '\0')
				break;
			/* fall through */
		default:
			new = stack_putstr(p, new);
			USTPUTC('/', new);
		}
		p = strtok(0, "/\\");
	}
	if (new > lim)
		STUNPUTC(new);
	*new = 0;
	fix_path_case((char *)stackblock());
	return stackblock();
#else
	char *new;
	char *p;
	char *cdcomppath;
	const char *lim;

	cdcomppath = sstrdup(dir);
	STARTSTACKSTR(new);
	if (*dir != '/') {
		if (curdir == nullstr)
			return 0;
		new = stack_putstr(curdir, new);
	}
	new = makestrspace(strlen(dir) + 2, new);
	lim = (char *)stackblock() + 1;
	if (*dir != '/') {
		if (new[-1] != '/')
			USTPUTC('/', new);
		if (new > lim && *lim == '/')
			lim++;
	} else {
		USTPUTC('/', new);
		cdcomppath++;
		if (dir[1] == '/' && dir[2] != '/') {
			USTPUTC('/', new);
			cdcomppath++;
			lim++;
		}
	}
	p = strtok(cdcomppath, "/");
	while (p) {
		switch (*p) {
		case '.':
			if (p[1] == '.' && p[2] == '\0') {
				while (new > lim) {
					STUNPUTC(new);
					if (new[-1] == '/')
						break;
				}
				break;
			}
			if (p[1] == '\0')
				break;
			/* fall through */
		default:
			new = stack_putstr(p, new);
			USTPUTC('/', new);
		}
		p = strtok(NULL, "/");
	}
	if (new > lim)
		STUNPUTC(new);
	*new = 0;
	return stackblock();
#endif
}

/*
 * Find out what the current directory is. If we already know the current
 * directory, this routine returns immediately.
 */
static char *
getpwd(void)
{
	char *dir = getcwd(NULL, 0); /* huh, using glibc extension? */
	return dir ? dir : nullstr;
}

static void
setpwd(const char *val, int setold)
{
	char *oldcur, *dir;

	oldcur = dir = curdir;

	if (setold) {
		setvar("OLDPWD", oldcur, VEXPORT);
	}
	INT_OFF;
	if (physdir != nullstr) {
		if (physdir != oldcur)
			free(physdir);
		physdir = nullstr;
	}
	if (oldcur == val || !val) {
		char *s = getpwd();
		physdir = s;
		if (!val)
			dir = s;
	} else
		dir = ckstrdup(val);
	if (oldcur != dir && oldcur != nullstr) {
		free(oldcur);
	}
	curdir = dir;
	INT_ON;
	setvar("PWD", dir, VEXPORT);
}

static void hashcd(void);

/*
 * Actually do the chdir.  We also call hashcd to let other routines
 * know that the current directory has changed.
 */
static int
docd(const char *dest, int flags)
{
	const char *dir = NULL;
	int err;

	TRACE(("docd(\"%s\", %d) called\n", dest, flags));

	INT_OFF;
	if (!(flags & CD_PHYSICAL)) {
		dir = updatepwd(dest);
		if (dir)
			dest = dir;
	}
	err = chdir(dest);
	if (err)
		goto out;
	setpwd(dir, 1);
	hashcd();
 out:
	INT_ON;
	return err;
}

static int FAST_FUNC
cdcmd(int argc UNUSED_PARAM, char **argv UNUSED_PARAM)
{
	const char *dest;
	const char *path;
	const char *p;
	char c;
	struct stat statb;
	int flags;
	int len;

	flags = cdopt();
	dest = *argptr;
	if (!dest)
		dest = bltinlookup("HOME");
	else if (LONE_DASH(dest)) {
		dest = bltinlookup("OLDPWD");
		flags |= CD_PRINT;
	}
	if (!dest)
		dest = nullstr;
	if (is_absolute_path(dest))
		goto step6;
	if (*dest == '.') {
		c = dest[1];
 dotdot:
		switch (c) {
		case '\0':
		case '/':
			goto step6;
		case '.':
			c = dest[2];
			if (c != '.')
				goto dotdot;
		}
	}
	if (!*dest)
		dest = ".";
	path = bltinlookup("CDPATH");
	while (p = path, (len = padvance(&path, dest)) >= 0) {
		c = *p;
		p = stalloc(len);

		if (stat(p, &statb) >= 0 && S_ISDIR(statb.st_mode)) {
			if (c && c != PATH_SEP)
				flags |= CD_PRINT;
 docd:
			if (!docd(p, flags))
				goto out;
			goto err;
		}
	}

 step6:
	p = dest;
	goto docd;

 err:
	ash_msg_and_raise_perror("can't cd to %s", dest);
	/* NOTREACHED */
 out:
	if (flags & CD_PRINT)
		out1fmt("%s\n", curdir);
	return 0;
}

#if ENABLE_PLATFORM_MINGW32
static void
print_all_cwd(void)
{
	FILE *mnt;
	struct mntent *entry;
	char buffer[PATH_MAX];

	mnt = setmntent(bb_path_mtab_file, "r");
	if (mnt) {
		while ((entry=getmntent(mnt)) != NULL) {
			entry->mnt_dir[2] = '\0';
			if (get_drive_cwd(entry->mnt_dir, buffer, PATH_MAX) != NULL)
				out1fmt("%s\n", buffer);
		}
		endmntent(mnt);
	}
}
#endif

static int FAST_FUNC
pwdcmd(int argc UNUSED_PARAM, char **argv UNUSED_PARAM)
{
	int flags;
	const char *dir = curdir;

	flags = cdopt();
#if ENABLE_PLATFORM_MINGW32
	if (flags & CD_PRINT_ALL) {
		print_all_cwd();
		return 0;
	}
#endif
	if (flags) {
		if (physdir == nullstr)
			setpwd(dir, 0);
		dir = physdir;
	}
	out1fmt("%s\n", dir);
	return 0;
}


/* ============ ... */


#define IBUFSIZ (ENABLE_FEATURE_EDITING ? CONFIG_FEATURE_EDITING_MAX_LEN : 1024)

/* Syntax classes */
#define CWORD     0             /* character is nothing special */
#define CNL       1             /* newline character */
#define CBACK     2             /* a backslash character */
#define CSQUOTE   3             /* single quote */
#define CDQUOTE   4             /* double quote */
#define CENDQUOTE 5             /* a terminating quote */
#define CBQUOTE   6             /* backwards single quote */
#define CVAR      7             /* a dollar sign */
#define CENDVAR   8             /* a '}' character */
#define CLP       9             /* a left paren in arithmetic */
#define CRP      10             /* a right paren in arithmetic */
#define CENDFILE 11             /* end of file */
#define CCTL     12             /* like CWORD, except it must be escaped */
#define CSPCL    13             /* these terminate a word */
#define CIGN     14             /* character should be ignored */

#define PEOF     256
#if ENABLE_ASH_ALIAS
# define PEOA    257
#endif

#define USE_SIT_FUNCTION ENABLE_ASH_OPTIMIZE_FOR_SIZE

#if ENABLE_FEATURE_SH_MATH
# define SIT_ITEM(a,b,c,d) (a | (b << 4) | (c << 8) | (d << 12))
#else
# define SIT_ITEM(a,b,c,d) (a | (b << 4) | (c << 8))
#endif
static const uint16_t S_I_T[] ALIGN2 = {
#if ENABLE_ASH_ALIAS
	SIT_ITEM(CSPCL   , CIGN     , CIGN , CIGN   ),    /* 0, PEOA */
#endif
	SIT_ITEM(CSPCL   , CWORD    , CWORD, CWORD  ),    /* 1, ' ' */
	SIT_ITEM(CNL     , CNL      , CNL  , CNL    ),    /* 2, \n */
	SIT_ITEM(CWORD   , CCTL     , CCTL , CWORD  ),    /* 3, !*-/:=?[]~ */
	SIT_ITEM(CDQUOTE , CENDQUOTE, CWORD, CWORD  ),    /* 4, '"' */
	SIT_ITEM(CVAR    , CVAR     , CWORD, CVAR   ),    /* 5, $ */
	SIT_ITEM(CSQUOTE , CWORD    , CENDQUOTE, CWORD),  /* 6, "'" */
	SIT_ITEM(CSPCL   , CWORD    , CWORD, CLP    ),    /* 7, ( */
	SIT_ITEM(CSPCL   , CWORD    , CWORD, CRP    ),    /* 8, ) */
	SIT_ITEM(CBACK   , CBACK    , CCTL , CBACK  ),    /* 9, \ */
	SIT_ITEM(CBQUOTE , CBQUOTE  , CWORD, CBQUOTE),    /* 10, ` */
	SIT_ITEM(CENDVAR , CENDVAR  , CWORD, CENDVAR),    /* 11, } */
#if !USE_SIT_FUNCTION
	SIT_ITEM(CENDFILE, CENDFILE , CENDFILE, CENDFILE),/* 12, PEOF */
	SIT_ITEM(CWORD   , CWORD    , CWORD, CWORD  ),    /* 13, 0-9A-Za-z */
	SIT_ITEM(CCTL    , CCTL     , CCTL , CCTL   )     /* 14, CTLESC ... */
#endif
#undef SIT_ITEM
};
/* Constants below must match table above */
enum {
#if ENABLE_ASH_ALIAS
	CSPCL_CIGN_CIGN_CIGN               , /*  0 */
#endif
	CSPCL_CWORD_CWORD_CWORD            , /*  1 */
	CNL_CNL_CNL_CNL                    , /*  2 */
	CWORD_CCTL_CCTL_CWORD              , /*  3 */
	CDQUOTE_CENDQUOTE_CWORD_CWORD      , /*  4 */
	CVAR_CVAR_CWORD_CVAR               , /*  5 */
	CSQUOTE_CWORD_CENDQUOTE_CWORD      , /*  6 */
	CSPCL_CWORD_CWORD_CLP              , /*  7 */
	CSPCL_CWORD_CWORD_CRP              , /*  8 */
	CBACK_CBACK_CCTL_CBACK             , /*  9 */
	CBQUOTE_CBQUOTE_CWORD_CBQUOTE      , /* 10 */
	CENDVAR_CENDVAR_CWORD_CENDVAR      , /* 11 */
	CENDFILE_CENDFILE_CENDFILE_CENDFILE, /* 12 */
	CWORD_CWORD_CWORD_CWORD            , /* 13 */
	CCTL_CCTL_CCTL_CCTL                , /* 14 */
};

/* c in SIT(c, syntax) must be an *unsigned char* or PEOA or PEOF,
 * caller must ensure proper cast on it if c is *char_ptr!
 */
#if USE_SIT_FUNCTION

static int
SIT(int c, int syntax)
{
	/* Used to also have '/' in this string: "\t\n !\"$&'()*-/:;<=>?[\\]`|}~" */
	static const char spec_symbls[] ALIGN1 = "\t\n !\"$&'()*-:;<=>?[\\]`|}~";
	/*
	 * This causes '/' to be prepended with CTLESC in dquoted string,
	 * making "./file"* treated incorrectly because we feed
	 * ".\/file*" string to glob(), confusing it (see expandmeta func).
	 * The "homegrown" glob implementation is okay with that,
	 * but glibc one isn't. With '/' always treated as CWORD,
	 * both work fine.
	 */
# if ENABLE_ASH_ALIAS
	static const uint8_t syntax_index_table[] ALIGN1 = {
		1, 2, 1, 3, 4, 5, 1, 6,         /* "\t\n !\"$&'" */
		7, 8, 3, 3,/*3,*/3, 1, 1,       /* "()*-/:;<" */
		3, 1, 3, 3, 9, 3, 10, 1,        /* "=>?[\\]`|" */
		11, 3                           /* "}~" */
	};
# else
	static const uint8_t syntax_index_table[] ALIGN1 = {
		0, 1, 0, 2, 3, 4, 0, 5,         /* "\t\n !\"$&'" */
		6, 7, 2, 2,/*2,*/2, 0, 0,       /* "()*-/:;<" */
		2, 0, 2, 2, 8, 2, 9, 0,         /* "=>?[\\]`|" */
		10, 2                           /* "}~" */
	};
# endif
	const char *s;
	int indx;

	if (c == PEOF)
		return CENDFILE;
# if ENABLE_ASH_ALIAS
	if (c == PEOA)
		indx = 0;
	else
# endif
	{
		/* Cast is purely for paranoia here,
		 * just in case someone passed signed char to us */
		if ((unsigned char)c >= CTL_FIRST
		 && (unsigned char)c <= CTL_LAST
		) {
			return CCTL;
		}
		s = strchrnul(spec_symbls, c);
		if (*s == '\0')
			return CWORD;
		indx = syntax_index_table[s - spec_symbls];
	}
	return (S_I_T[indx] >> (syntax*4)) & 0xf;
}

#else   /* !USE_SIT_FUNCTION */

static const uint8_t syntax_index_table[] ALIGN1 = {
	/* BASESYNTAX_DQSYNTAX_SQSYNTAX_ARISYNTAX */
	/*   0      */ CWORD_CWORD_CWORD_CWORD,
	/*   1      */ CWORD_CWORD_CWORD_CWORD,
	/*   2      */ CWORD_CWORD_CWORD_CWORD,
	/*   3      */ CWORD_CWORD_CWORD_CWORD,
	/*   4      */ CWORD_CWORD_CWORD_CWORD,
	/*   5      */ CWORD_CWORD_CWORD_CWORD,
	/*   6      */ CWORD_CWORD_CWORD_CWORD,
	/*   7      */ CWORD_CWORD_CWORD_CWORD,
	/*   8      */ CWORD_CWORD_CWORD_CWORD,
	/*   9 "\t" */ CSPCL_CWORD_CWORD_CWORD,
	/*  10 "\n" */ CNL_CNL_CNL_CNL,
	/*  11      */ CWORD_CWORD_CWORD_CWORD,
	/*  12      */ CWORD_CWORD_CWORD_CWORD,
	/*  13      */ CWORD_CWORD_CWORD_CWORD,
	/*  14      */ CWORD_CWORD_CWORD_CWORD,
	/*  15      */ CWORD_CWORD_CWORD_CWORD,
	/*  16      */ CWORD_CWORD_CWORD_CWORD,
	/*  17      */ CWORD_CWORD_CWORD_CWORD,
	/*  18      */ CWORD_CWORD_CWORD_CWORD,
	/*  19      */ CWORD_CWORD_CWORD_CWORD,
	/*  20      */ CWORD_CWORD_CWORD_CWORD,
	/*  21      */ CWORD_CWORD_CWORD_CWORD,
	/*  22      */ CWORD_CWORD_CWORD_CWORD,
	/*  23      */ CWORD_CWORD_CWORD_CWORD,
	/*  24      */ CWORD_CWORD_CWORD_CWORD,
	/*  25      */ CWORD_CWORD_CWORD_CWORD,
	/*  26      */ CWORD_CWORD_CWORD_CWORD,
	/*  27      */ CWORD_CWORD_CWORD_CWORD,
	/*  28      */ CWORD_CWORD_CWORD_CWORD,
	/*  29      */ CWORD_CWORD_CWORD_CWORD,
	/*  30      */ CWORD_CWORD_CWORD_CWORD,
	/*  31      */ CWORD_CWORD_CWORD_CWORD,
	/*  32  " " */ CSPCL_CWORD_CWORD_CWORD,
	/*  33  "!" */ CWORD_CCTL_CCTL_CWORD,
	/*  34  """ */ CDQUOTE_CENDQUOTE_CWORD_CWORD,
	/*  35  "#" */ CWORD_CWORD_CWORD_CWORD,
	/*  36  "$" */ CVAR_CVAR_CWORD_CVAR,
	/*  37  "%" */ CWORD_CWORD_CWORD_CWORD,
	/*  38  "&" */ CSPCL_CWORD_CWORD_CWORD,
	/*  39  "'" */ CSQUOTE_CWORD_CENDQUOTE_CWORD,
	/*  40  "(" */ CSPCL_CWORD_CWORD_CLP,
	/*  41  ")" */ CSPCL_CWORD_CWORD_CRP,
	/*  42  "*" */ CWORD_CCTL_CCTL_CWORD,
	/*  43  "+" */ CWORD_CWORD_CWORD_CWORD,
	/*  44  "," */ CWORD_CWORD_CWORD_CWORD,
	/*  45  "-" */ CWORD_CCTL_CCTL_CWORD,
	/*  46  "." */ CWORD_CWORD_CWORD_CWORD,
/* "/" was CWORD_CCTL_CCTL_CWORD, see comment in SIT() function why this is changed: */
	/*  47  "/" */ CWORD_CWORD_CWORD_CWORD,
	/*  48  "0" */ CWORD_CWORD_CWORD_CWORD,
	/*  49  "1" */ CWORD_CWORD_CWORD_CWORD,
	/*  50  "2" */ CWORD_CWORD_CWORD_CWORD,
	/*  51  "3" */ CWORD_CWORD_CWORD_CWORD,
	/*  52  "4" */ CWORD_CWORD_CWORD_CWORD,
	/*  53  "5" */ CWORD_CWORD_CWORD_CWORD,
	/*  54  "6" */ CWORD_CWORD_CWORD_CWORD,
	/*  55  "7" */ CWORD_CWORD_CWORD_CWORD,
	/*  56  "8" */ CWORD_CWORD_CWORD_CWORD,
	/*  57  "9" */ CWORD_CWORD_CWORD_CWORD,
	/*  58  ":" */ CWORD_CCTL_CCTL_CWORD,
	/*  59  ";" */ CSPCL_CWORD_CWORD_CWORD,
	/*  60  "<" */ CSPCL_CWORD_CWORD_CWORD,
	/*  61  "=" */ CWORD_CCTL_CCTL_CWORD,
	/*  62  ">" */ CSPCL_CWORD_CWORD_CWORD,
	/*  63  "?" */ CWORD_CCTL_CCTL_CWORD,
	/*  64  "@" */ CWORD_CWORD_CWORD_CWORD,
	/*  65  "A" */ CWORD_CWORD_CWORD_CWORD,
	/*  66  "B" */ CWORD_CWORD_CWORD_CWORD,
	/*  67  "C" */ CWORD_CWORD_CWORD_CWORD,
	/*  68  "D" */ CWORD_CWORD_CWORD_CWORD,
	/*  69  "E" */ CWORD_CWORD_CWORD_CWORD,
	/*  70  "F" */ CWORD_CWORD_CWORD_CWORD,
	/*  71  "G" */ CWORD_CWORD_CWORD_CWORD,
	/*  72  "H" */ CWORD_CWORD_CWORD_CWORD,
	/*  73  "I" */ CWORD_CWORD_CWORD_CWORD,
	/*  74  "J" */ CWORD_CWORD_CWORD_CWORD,
	/*  75  "K" */ CWORD_CWORD_CWORD_CWORD,
	/*  76  "L" */ CWORD_CWORD_CWORD_CWORD,
	/*  77  "M" */ CWORD_CWORD_CWORD_CWORD,
	/*  78  "N" */ CWORD_CWORD_CWORD_CWORD,
	/*  79  "O" */ CWORD_CWORD_CWORD_CWORD,
	/*  80  "P" */ CWORD_CWORD_CWORD_CWORD,
	/*  81  "Q" */ CWORD_CWORD_CWORD_CWORD,
	/*  82  "R" */ CWORD_CWORD_CWORD_CWORD,
	/*  83  "S" */ CWORD_CWORD_CWORD_CWORD,
	/*  84  "T" */ CWORD_CWORD_CWORD_CWORD,
	/*  85  "U" */ CWORD_CWORD_CWORD_CWORD,
	/*  86  "V" */ CWORD_CWORD_CWORD_CWORD,
	/*  87  "W" */ CWORD_CWORD_CWORD_CWORD,
	/*  88  "X" */ CWORD_CWORD_CWORD_CWORD,
	/*  89  "Y" */ CWORD_CWORD_CWORD_CWORD,
	/*  90  "Z" */ CWORD_CWORD_CWORD_CWORD,
	/*  91  "[" */ CWORD_CCTL_CCTL_CWORD,
	/*  92  "\" */ CBACK_CBACK_CCTL_CBACK,
	/*  93  "]" */ CWORD_CCTL_CCTL_CWORD,
	/*  94  "^" */ CWORD_CWORD_CWORD_CWORD,
	/*  95  "_" */ CWORD_CWORD_CWORD_CWORD,
	/*  96  "`" */ CBQUOTE_CBQUOTE_CWORD_CBQUOTE,
	/*  97  "a" */ CWORD_CWORD_CWORD_CWORD,
	/*  98  "b" */ CWORD_CWORD_CWORD_CWORD,
	/*  99  "c" */ CWORD_CWORD_CWORD_CWORD,
	/* 100  "d" */ CWORD_CWORD_CWORD_CWORD,
	/* 101  "e" */ CWORD_CWORD_CWORD_CWORD,
	/* 102  "f" */ CWORD_CWORD_CWORD_CWORD,
	/* 103  "g" */ CWORD_CWORD_CWORD_CWORD,
	/* 104  "h" */ CWORD_CWORD_CWORD_CWORD,
	/* 105  "i" */ CWORD_CWORD_CWORD_CWORD,
	/* 106  "j" */ CWORD_CWORD_CWORD_CWORD,
	/* 107  "k" */ CWORD_CWORD_CWORD_CWORD,
	/* 108  "l" */ CWORD_CWORD_CWORD_CWORD,
	/* 109  "m" */ CWORD_CWORD_CWORD_CWORD,
	/* 110  "n" */ CWORD_CWORD_CWORD_CWORD,
	/* 111  "o" */ CWORD_CWORD_CWORD_CWORD,
	/* 112  "p" */ CWORD_CWORD_CWORD_CWORD,
	/* 113  "q" */ CWORD_CWORD_CWORD_CWORD,
	/* 114  "r" */ CWORD_CWORD_CWORD_CWORD,
	/* 115  "s" */ CWORD_CWORD_CWORD_CWORD,
	/* 116  "t" */ CWORD_CWORD_CWORD_CWORD,
	/* 117  "u" */ CWORD_CWORD_CWORD_CWORD,
	/* 118  "v" */ CWORD_CWORD_CWORD_CWORD,
	/* 119  "w" */ CWORD_CWORD_CWORD_CWORD,
	/* 120  "x" */ CWORD_CWORD_CWORD_CWORD,
	/* 121  "y" */ CWORD_CWORD_CWORD_CWORD,
	/* 122  "z" */ CWORD_CWORD_CWORD_CWORD,
	/* 123  "{" */ CWORD_CWORD_CWORD_CWORD,
	/* 124  "|" */ CSPCL_CWORD_CWORD_CWORD,
	/* 125  "}" */ CENDVAR_CENDVAR_CWORD_CENDVAR,
	/* 126  "~" */ CWORD_CCTL_CCTL_CWORD,
	/* 127  del */ CWORD_CWORD_CWORD_CWORD,
	/* 128 0x80 */ CWORD_CWORD_CWORD_CWORD,
	/* 129 CTLESC       */ CCTL_CCTL_CCTL_CCTL,
	/* 130 CTLVAR       */ CCTL_CCTL_CCTL_CCTL,
	/* 131 CTLENDVAR    */ CCTL_CCTL_CCTL_CCTL,
	/* 132 CTLBACKQ     */ CCTL_CCTL_CCTL_CCTL,
	/* 133 CTLQUOTE     */ CCTL_CCTL_CCTL_CCTL,
	/* 134 CTLARI       */ CCTL_CCTL_CCTL_CCTL,
	/* 135 CTLENDARI    */ CCTL_CCTL_CCTL_CCTL,
	/* 136 CTLQUOTEMARK */ CCTL_CCTL_CCTL_CCTL,
	/* 137      */ CWORD_CWORD_CWORD_CWORD,
	/* 138      */ CWORD_CWORD_CWORD_CWORD,
	/* 139      */ CWORD_CWORD_CWORD_CWORD,
	/* 140      */ CWORD_CWORD_CWORD_CWORD,
	/* 141      */ CWORD_CWORD_CWORD_CWORD,
	/* 142      */ CWORD_CWORD_CWORD_CWORD,
	/* 143      */ CWORD_CWORD_CWORD_CWORD,
	/* 144      */ CWORD_CWORD_CWORD_CWORD,
	/* 145      */ CWORD_CWORD_CWORD_CWORD,
	/* 146      */ CWORD_CWORD_CWORD_CWORD,
	/* 147      */ CWORD_CWORD_CWORD_CWORD,
	/* 148      */ CWORD_CWORD_CWORD_CWORD,
	/* 149      */ CWORD_CWORD_CWORD_CWORD,
	/* 150      */ CWORD_CWORD_CWORD_CWORD,
	/* 151      */ CWORD_CWORD_CWORD_CWORD,
	/* 152      */ CWORD_CWORD_CWORD_CWORD,
	/* 153      */ CWORD_CWORD_CWORD_CWORD,
	/* 154      */ CWORD_CWORD_CWORD_CWORD,
	/* 155      */ CWORD_CWORD_CWORD_CWORD,
	/* 156      */ CWORD_CWORD_CWORD_CWORD,
	/* 157      */ CWORD_CWORD_CWORD_CWORD,
	/* 158      */ CWORD_CWORD_CWORD_CWORD,
	/* 159      */ CWORD_CWORD_CWORD_CWORD,
	/* 160      */ CWORD_CWORD_CWORD_CWORD,
	/* 161      */ CWORD_CWORD_CWORD_CWORD,
	/* 162      */ CWORD_CWORD_CWORD_CWORD,
	/* 163      */ CWORD_CWORD_CWORD_CWORD,
	/* 164      */ CWORD_CWORD_CWORD_CWORD,
	/* 165      */ CWORD_CWORD_CWORD_CWORD,
	/* 166      */ CWORD_CWORD_CWORD_CWORD,
	/* 167      */ CWORD_CWORD_CWORD_CWORD,
	/* 168      */ CWORD_CWORD_CWORD_CWORD,
	/* 169      */ CWORD_CWORD_CWORD_CWORD,
	/* 170      */ CWORD_CWORD_CWORD_CWORD,
	/* 171      */ CWORD_CWORD_CWORD_CWORD,
	/* 172      */ CWORD_CWORD_CWORD_CWORD,
	/* 173      */ CWORD_CWORD_CWORD_CWORD,
	/* 174      */ CWORD_CWORD_CWORD_CWORD,
	/* 175      */ CWORD_CWORD_CWORD_CWORD,
	/* 176      */ CWORD_CWORD_CWORD_CWORD,
	/* 177      */ CWORD_CWORD_CWORD_CWORD,
	/* 178      */ CWORD_CWORD_CWORD_CWORD,
	/* 179      */ CWORD_CWORD_CWORD_CWORD,
	/* 180      */ CWORD_CWORD_CWORD_CWORD,
	/* 181      */ CWORD_CWORD_CWORD_CWORD,
	/* 182      */ CWORD_CWORD_CWORD_CWORD,
	/* 183      */ CWORD_CWORD_CWORD_CWORD,
	/* 184      */ CWORD_CWORD_CWORD_CWORD,
	/* 185      */ CWORD_CWORD_CWORD_CWORD,
	/* 186      */ CWORD_CWORD_CWORD_CWORD,
	/* 187      */ CWORD_CWORD_CWORD_CWORD,
	/* 188      */ CWORD_CWORD_CWORD_CWORD,
	/* 189      */ CWORD_CWORD_CWORD_CWORD,
	/* 190      */ CWORD_CWORD_CWORD_CWORD,
	/* 191      */ CWORD_CWORD_CWORD_CWORD,
	/* 192      */ CWORD_CWORD_CWORD_CWORD,
	/* 193      */ CWORD_CWORD_CWORD_CWORD,
	/* 194      */ CWORD_CWORD_CWORD_CWORD,
	/* 195      */ CWORD_CWORD_CWORD_CWORD,
	/* 196      */ CWORD_CWORD_CWORD_CWORD,
	/* 197      */ CWORD_CWORD_CWORD_CWORD,
	/* 198      */ CWORD_CWORD_CWORD_CWORD,
	/* 199      */ CWORD_CWORD_CWORD_CWORD,
	/* 200      */ CWORD_CWORD_CWORD_CWORD,
	/* 201      */ CWORD_CWORD_CWORD_CWORD,
	/* 202      */ CWORD_CWORD_CWORD_CWORD,
	/* 203      */ CWORD_CWORD_CWORD_CWORD,
	/* 204      */ CWORD_CWORD_CWORD_CWORD,
	/* 205      */ CWORD_CWORD_CWORD_CWORD,
	/* 206      */ CWORD_CWORD_CWORD_CWORD,
	/* 207      */ CWORD_CWORD_CWORD_CWORD,
	/* 208      */ CWORD_CWORD_CWORD_CWORD,
	/* 209      */ CWORD_CWORD_CWORD_CWORD,
	/* 210      */ CWORD_CWORD_CWORD_CWORD,
	/* 211      */ CWORD_CWORD_CWORD_CWORD,
	/* 212      */ CWORD_CWORD_CWORD_CWORD,
	/* 213      */ CWORD_CWORD_CWORD_CWORD,
	/* 214      */ CWORD_CWORD_CWORD_CWORD,
	/* 215      */ CWORD_CWORD_CWORD_CWORD,
	/* 216      */ CWORD_CWORD_CWORD_CWORD,
	/* 217      */ CWORD_CWORD_CWORD_CWORD,
	/* 218      */ CWORD_CWORD_CWORD_CWORD,
	/* 219      */ CWORD_CWORD_CWORD_CWORD,
	/* 220      */ CWORD_CWORD_CWORD_CWORD,
	/* 221      */ CWORD_CWORD_CWORD_CWORD,
	/* 222      */ CWORD_CWORD_CWORD_CWORD,
	/* 223      */ CWORD_CWORD_CWORD_CWORD,
	/* 224      */ CWORD_CWORD_CWORD_CWORD,
	/* 225      */ CWORD_CWORD_CWORD_CWORD,
	/* 226      */ CWORD_CWORD_CWORD_CWORD,
	/* 227      */ CWORD_CWORD_CWORD_CWORD,
	/* 228      */ CWORD_CWORD_CWORD_CWORD,
	/* 229      */ CWORD_CWORD_CWORD_CWORD,
	/* 230      */ CWORD_CWORD_CWORD_CWORD,
	/* 231      */ CWORD_CWORD_CWORD_CWORD,
	/* 232      */ CWORD_CWORD_CWORD_CWORD,
	/* 233      */ CWORD_CWORD_CWORD_CWORD,
	/* 234      */ CWORD_CWORD_CWORD_CWORD,
	/* 235      */ CWORD_CWORD_CWORD_CWORD,
	/* 236      */ CWORD_CWORD_CWORD_CWORD,
	/* 237      */ CWORD_CWORD_CWORD_CWORD,
	/* 238      */ CWORD_CWORD_CWORD_CWORD,
	/* 239      */ CWORD_CWORD_CWORD_CWORD,
	/* 230      */ CWORD_CWORD_CWORD_CWORD,
	/* 241      */ CWORD_CWORD_CWORD_CWORD,
	/* 242      */ CWORD_CWORD_CWORD_CWORD,
	/* 243      */ CWORD_CWORD_CWORD_CWORD,
	/* 244      */ CWORD_CWORD_CWORD_CWORD,
	/* 245      */ CWORD_CWORD_CWORD_CWORD,
	/* 246      */ CWORD_CWORD_CWORD_CWORD,
	/* 247      */ CWORD_CWORD_CWORD_CWORD,
	/* 248      */ CWORD_CWORD_CWORD_CWORD,
	/* 249      */ CWORD_CWORD_CWORD_CWORD,
	/* 250      */ CWORD_CWORD_CWORD_CWORD,
	/* 251      */ CWORD_CWORD_CWORD_CWORD,
	/* 252      */ CWORD_CWORD_CWORD_CWORD,
	/* 253      */ CWORD_CWORD_CWORD_CWORD,
	/* 254      */ CWORD_CWORD_CWORD_CWORD,
	/* 255      */ CWORD_CWORD_CWORD_CWORD,
	/* PEOF */     CENDFILE_CENDFILE_CENDFILE_CENDFILE,
# if ENABLE_ASH_ALIAS
	/* PEOA */     CSPCL_CIGN_CIGN_CIGN,
# endif
};

#if 1
# define SIT(c, syntax) ((S_I_T[syntax_index_table[c]] >> ((syntax)*4)) & 0xf)
#else /* debug version, caught one signed char bug */
# define SIT(c, syntax) \
	({ \
		if ((c) < 0 || (c) > (PEOF + ENABLE_ASH_ALIAS)) \
			bb_error_msg_and_die("line:%d c:%d", __LINE__, (c)); \
		if ((syntax) < 0 || (syntax) > (2 + ENABLE_FEATURE_SH_MATH)) \
			bb_error_msg_and_die("line:%d c:%d", __LINE__, (c)); \
		((S_I_T[syntax_index_table[c]] >> ((syntax)*4)) & 0xf); \
	})
#endif

#endif  /* !USE_SIT_FUNCTION */


/* ============ Alias handling */

#if ENABLE_ASH_ALIAS

#define ALIASINUSE 1
#define ALIASDEAD  2

struct alias {
	struct alias *next;
	char *name;
	char *val;
	int flag;
};


static struct alias **atab; // [ATABSIZE];
#define INIT_G_alias() do { \
	atab = xzalloc(ATABSIZE * sizeof(atab[0])); \
} while (0)


static struct alias **
__lookupalias(const char *name)
{
	unsigned int hashval;
	struct alias **app;
	const char *p;
	unsigned int ch;

	p = name;

	ch = (unsigned char)*p;
	hashval = ch << 4;
	while (ch) {
		hashval += ch;
		ch = (unsigned char)*++p;
	}
	app = &atab[hashval % ATABSIZE];

	for (; *app; app = &(*app)->next) {
		if (strcmp(name, (*app)->name) == 0) {
			break;
		}
	}

	return app;
}

static struct alias *
lookupalias(const char *name, int check)
{
	struct alias *ap = *__lookupalias(name);

	if (check && ap && (ap->flag & ALIASINUSE))
		return NULL;
	return ap;
}

static struct alias *
freealias(struct alias *ap)
{
	struct alias *next;

	if (ap->flag & ALIASINUSE) {
		ap->flag |= ALIASDEAD;
		return ap;
	}

	next = ap->next;
	free(ap->name);
	free(ap->val);
	free(ap);
	return next;
}

static void
setalias(const char *name, const char *val)
{
	struct alias *ap, **app;

	app = __lookupalias(name);
	ap = *app;
	INT_OFF;
	if (ap) {
		if (!(ap->flag & ALIASINUSE)) {
			free(ap->val);
		}
		ap->val = ckstrdup(val);
		ap->flag &= ~ALIASDEAD;
	} else {
		/* not found */
		ap = ckzalloc(sizeof(struct alias));
		ap->name = ckstrdup(name);
		ap->val = ckstrdup(val);
		/*ap->flag = 0; - ckzalloc did it */
		/*ap->next = NULL;*/
		*app = ap;
	}
	INT_ON;
}

static int
unalias(const char *name)
{
	struct alias **app;

	app = __lookupalias(name);

	if (*app) {
		INT_OFF;
		*app = freealias(*app);
		INT_ON;
		return 0;
	}

	return 1;
}

static void
rmaliases(void)
{
	struct alias *ap, **app;
	int i;

	INT_OFF;
	for (i = 0; i < ATABSIZE; i++) {
		app = &atab[i];
		for (ap = *app; ap; ap = *app) {
			*app = freealias(*app);
			if (ap == *app) {
				app = &ap->next;
			}
		}
	}
	INT_ON;
}

static void
printalias(const struct alias *ap)
{
	out1fmt("%s=%s\n", ap->name, single_quote(ap->val));
}

/*
 * TODO - sort output
 */
static int FAST_FUNC
aliascmd(int argc UNUSED_PARAM, char **argv)
{
	char *n, *v;
	int ret = 0;
	struct alias *ap;

	if (!argv[1]) {
		int i;

		for (i = 0; i < ATABSIZE; i++) {
			for (ap = atab[i]; ap; ap = ap->next) {
				printalias(ap);
			}
		}
		return 0;
	}
	while ((n = *++argv) != NULL) {
		v = strchr(n+1, '=');
		if (v == NULL) { /* n+1: funny ksh stuff */
			ap = *__lookupalias(n);
			if (ap == NULL) {
				fprintf(stderr, "%s: %s not found\n", "alias", n);
				ret = 1;
			} else
				printalias(ap);
		} else {
			*v++ = '\0';
			setalias(n, v);
		}
	}

	return ret;
}

static int FAST_FUNC
unaliascmd(int argc UNUSED_PARAM, char **argv UNUSED_PARAM)
{
	int i;

	while (nextopt("a") != '\0') {
		rmaliases();
		return 0;
	}
	for (i = 0; *argptr; argptr++) {
		if (unalias(*argptr)) {
			fprintf(stderr, "%s: %s not found\n", "unalias", *argptr);
			i = 1;
		}
	}

	return i;
}

#endif /* ASH_ALIAS */


/* Mode argument to forkshell.  Don't change FORK_FG or FORK_BG. */
#define FORK_FG    0
#define FORK_BG    1
#define FORK_NOJOB 2

/* mode flags for showjob(s) */
#define SHOW_ONLY_PGID  0x01    /* show only pgid (jobs -p) */
#define SHOW_PIDS       0x02    /* show individual pids, not just one line per job */
#define SHOW_CHANGED    0x04    /* only jobs whose state has changed */
#define SHOW_STDERR     0x08    /* print to stderr (else stdout) */

/*
 * A job structure contains information about a job.  A job is either a
 * single process or a set of processes contained in a pipeline.  In the
 * latter case, pidlist will be non-NULL, and will point to a -1 terminated
 * array of pids.
 */
struct procstat {
	pid_t   ps_pid;         /* process id */
#if ENABLE_PLATFORM_MINGW32
	HANDLE  ps_proc;
#endif
	int     ps_status;      /* last process status from wait() */
	char    *ps_cmd;        /* text of command being run */
};

struct job {
	struct procstat ps0;    /* status of process */
	struct procstat *ps;    /* status of processes when more than one */
#if JOBS
	int stopstatus;         /* status of a stopped job */
#endif
	unsigned nprocs;        /* number of processes */

#define JOBRUNNING      0       /* at least one proc running */
#define JOBSTOPPED      1       /* all procs are stopped */
#define JOBDONE         2       /* all procs are completed */
	unsigned
		state: 8,
#if JOBS
		sigint: 1,      /* job was killed by SIGINT */
		jobctl: 1,      /* job running under job control */
#endif
		waited: 1,      /* true if this entry has been waited for */
		used: 1,        /* true if this entry is in used */
		changed: 1;     /* true if status has changed */
	struct job *prev_job;   /* previous job */
};

static struct job *makejob(/*union node *,*/ int);
#if !ENABLE_PLATFORM_MINGW32
static int forkshell(struct job *, union node *, int);
#endif
static int waitforjob(struct job *);

#if !JOBS
enum { doing_jobctl = 0 };
#define setjobctl(on) do {} while (0)
#else
static smallint doing_jobctl; //references:8
static void setjobctl(int);
#endif

#if !ENABLE_PLATFORM_MINGW32
/*
 * Ignore a signal.
 */
static void
ignoresig(int signo)
{
	/* Avoid unnecessary system calls. Is it already SIG_IGNed? */
	if (sigmode[signo - 1] != S_IGN && sigmode[signo - 1] != S_HARD_IGN) {
		/* No, need to do it */
		signal(signo, SIG_IGN);
	}
	sigmode[signo - 1] = S_HARD_IGN;
}

/*
 * Only one usage site - in setsignal()
 */
static void
signal_handler(int signo)
{
	if (signo == SIGCHLD) {
		got_sigchld = 1;
		if (!trap[SIGCHLD])
			return;
	}

	gotsig[signo - 1] = 1;
	pending_sig = signo;

	if (signo == SIGINT && !trap[SIGINT]) {
		if (!suppress_int) {
			pending_sig = 0;
			raise_interrupt(); /* does not return */
		}
		pending_int = 1;
	}
}

/*
 * Set the signal handler for the specified signal.  The routine figures
 * out what it should be set to.
 */
static void
setsignal(int signo)
{
	char *t;
	char cur_act, new_act;
	struct sigaction act;

	t = trap[signo];
	new_act = S_DFL;
	if (t != NULL) { /* trap for this sig is set */
		new_act = S_CATCH;
		if (t[0] == '\0') /* trap is "": ignore this sig */
			new_act = S_IGN;
	}

	if (rootshell && new_act == S_DFL) {
		switch (signo) {
		case SIGINT:
			if (iflag || minusc || sflag == 0)
				new_act = S_CATCH;
			break;
		case SIGQUIT:
#if DEBUG
			if (debug)
				break;
#endif
			/* man bash:
			 * "In all cases, bash ignores SIGQUIT. Non-builtin
			 * commands run by bash have signal handlers
			 * set to the values inherited by the shell
			 * from its parent". */
			new_act = S_IGN;
			break;
		case SIGTERM:
			if (iflag)
				new_act = S_IGN;
			break;
#if JOBS
		case SIGTSTP:
		case SIGTTOU:
			if (mflag)
				new_act = S_IGN;
			break;
#endif
		}
	}
	/* if !rootshell, we reset SIGQUIT to DFL,
	 * whereas we have to restore it to what shell got on entry.
	 * This is handled by the fact that if signal was IGNored on entry,
	 * then cur_act is S_HARD_IGN and we never change its sigaction
	 * (see code below).
	 */

	if (signo == SIGCHLD)
		new_act = S_CATCH;

	t = &sigmode[signo - 1];
	cur_act = *t;
	if (cur_act == 0) {
		/* current setting is not yet known */
		if (sigaction(signo, NULL, &act)) {
			/* pretend it worked; maybe we should give a warning,
			 * but other shells don't. We don't alter sigmode,
			 * so we retry every time.
			 * btw, in Linux it never fails. --vda */
			return;
		}
		if (act.sa_handler == SIG_IGN) {
			cur_act = S_HARD_IGN;
			if (mflag
			 && (signo == SIGTSTP || signo == SIGTTIN || signo == SIGTTOU)
			) {
				cur_act = S_IGN;   /* don't hard ignore these */
			}
		}
		if (act.sa_handler == SIG_DFL && new_act == S_DFL) {
			/* installing SIG_DFL over SIG_DFL is a no-op */
			/* saves one sigaction call in each "sh -c SCRIPT" invocation */
			*t = S_DFL;
			return;
		}
	}
	if (cur_act == S_HARD_IGN || cur_act == new_act)
		return;

	*t = new_act;

	act.sa_handler = SIG_DFL;
	switch (new_act) {
	case S_CATCH:
		act.sa_handler = signal_handler;
		break;
	case S_IGN:
		act.sa_handler = SIG_IGN;
		break;
	}
	/* flags and mask matter only if !DFL and !IGN, but we do it
	 * for all cases for more deterministic behavior:
	 */
	act.sa_flags = 0; //TODO: why not SA_RESTART?
	sigfillset(&act.sa_mask);

	sigaction_set(signo, &act);
}
#else
#define setsignal(s)
#define ignoresig(s)
#endif

/* mode flags for set_curjob */
#define CUR_DELETE 2
#define CUR_RUNNING 1
#define CUR_STOPPED 0

#if JOBS
/* pgrp of shell on invocation */
static int initialpgrp; //references:2
static int ttyfd = -1; //5
#endif
/* array of jobs */
static struct job *jobtab; //5
/* size of array */
static unsigned njobs; //4
/* current job */
static struct job *curjob; //lots

#if 0
/* Bash has a feature: it restores termios after a successful wait for
 * a foreground job which had at least one stopped or sigkilled member.
 * The probable rationale is that SIGSTOP and SIGKILL can preclude task from
 * properly restoring tty state. Should we do this too?
 * A reproducer: ^Z an interactive python:
 *
 * # python
 * Python 2.7.12 (...)
 * >>> ^Z
 *	{ python leaves tty in -icanon -echo state. We do survive that... }
 *  [1]+  Stopped                    python
 *	{ ...however, next program (python #2) does not survive it well: }
 * # python
 * Python 2.7.12 (...)
 * >>> Traceback (most recent call last):
 *	{ above, I typed "qwerty<CR>", but -echo state is still in effect }
 *   File "<stdin>", line 1, in <module>
 * NameError: name 'qwerty' is not defined
 *
 * The implementation below is modeled on bash code and seems to work.
 * However, I'm not sure we should do this. For one: what if I'd fg
 * the stopped python instead? It'll be confused by "restored" tty state.
 */
static struct termios shell_tty_info;
static void
get_tty_state(void)
{
	if (rootshell && ttyfd >= 0)
		tcgetattr(ttyfd, &shell_tty_info);
}
static void
set_tty_state(void)
{
	/* if (rootshell) - caller ensures this */
	if (ttyfd >= 0)
		tcsetattr(ttyfd, TCSADRAIN, &shell_tty_info);
}
static int
job_signal_status(struct job *jp)
{
	int status;
	unsigned i;
	struct procstat *ps = jp->ps;
	for (i = 0; i < jp->nprocs; i++) {
		status = ps[i].ps_status;
		if (WIFSIGNALED(status) || WIFSTOPPED(status))
			return status;
	}
	return 0;
}
static void
restore_tty_if_stopped_or_signaled(struct job *jp)
{
//TODO: check what happens if we come from waitforjob() in expbackq()
	if (rootshell) {
		int s = job_signal_status(jp);
		if (s) /* WIFSIGNALED(s) || WIFSTOPPED(s) */
			set_tty_state();
	}
}
#else
# define get_tty_state() ((void)0)
# define restore_tty_if_stopped_or_signaled(jp) ((void)0)
#endif

static void
set_curjob(struct job *jp, unsigned mode)
{
	struct job *jp1;
	struct job **jpp, **curp;

	/* first remove from list */
	jpp = curp = &curjob;
	while (1) {
		jp1 = *jpp;
		if (jp1 == jp)
			break;
		jpp = &jp1->prev_job;
	}
	*jpp = jp1->prev_job;

	/* Then re-insert in correct position */
	jpp = curp;
	switch (mode) {
	default:
#if DEBUG
		abort();
#endif
	case CUR_DELETE:
		/* job being deleted */
		break;
	case CUR_RUNNING:
		/* newly created job or backgrounded job,
		 * put after all stopped jobs.
		 */
		while (1) {
			jp1 = *jpp;
#if JOBS
			if (!jp1 || jp1->state != JOBSTOPPED)
#endif
				break;
			jpp = &jp1->prev_job;
		}
		/* FALLTHROUGH */
#if JOBS
	case CUR_STOPPED:
#endif
		/* newly stopped job - becomes curjob */
		jp->prev_job = *jpp;
		*jpp = jp;
		break;
	}
}

#if JOBS || DEBUG
static int
jobno(const struct job *jp)
{
	return jp - jobtab + 1;
}
#endif

/*
 * Convert a job name to a job structure.
 */
#if !JOBS
#define getjob(name, getctl) getjob(name)
#endif
static struct job *
getjob(const char *name, int getctl)
{
	struct job *jp;
	struct job *found;
	const char *err_msg = "%s: no such job";
	unsigned num;
	int c;
	const char *p;
	char *(*match)(const char *, const char *);

	jp = curjob;
	p = name;
	if (!p)
		goto currentjob;

	if (*p != '%')
		goto err;

	c = *++p;
	if (!c)
		goto currentjob;

	if (!p[1]) {
		if (c == '+' || c == '%') {
 currentjob:
			err_msg = "No current job";
			goto check;
		}
		if (c == '-') {
			if (jp)
				jp = jp->prev_job;
			err_msg = "No previous job";
 check:
			if (!jp)
				goto err;
			goto gotit;
		}
	}

	if (is_number(p)) {
		num = atoi(p);
		if (num > 0 && num <= njobs) {
			jp = jobtab + num - 1;
			if (jp->used)
				goto gotit;
			goto err;
		}
	}

	match = prefix;
	if (*p == '?') {
		match = strstr;
		p++;
	}

	found = NULL;
	while (jp) {
		if (match(jp->ps[0].ps_cmd, p)) {
			if (found)
				goto err;
			found = jp;
			err_msg = "%s: ambiguous";
		}
		jp = jp->prev_job;
	}
	if (!found)
		goto err;
	jp = found;

 gotit:
#if JOBS
	err_msg = "job %s not created under job control";
	if (getctl && jp->jobctl == 0)
		goto err;
#endif
	return jp;
 err:
	ash_msg_and_raise_error(err_msg, name);
}

/*
 * Mark a job structure as unused.
 */
static void
freejob(struct job *jp)
{
	struct procstat *ps;
	int i;

	INT_OFF;
	for (i = jp->nprocs, ps = jp->ps; --i >= 0; ps++) {
		if (ps->ps_cmd != nullstr)
			free(ps->ps_cmd);
	}
	if (jp->ps != &jp->ps0)
		free(jp->ps);
	jp->used = 0;
	set_curjob(jp, CUR_DELETE);
	INT_ON;
}

#if JOBS
static void
xtcsetpgrp(int fd, pid_t pgrp)
{
	if (tcsetpgrp(fd, pgrp))
		ash_msg_and_raise_perror("can't set tty process group");
}

/*
 * Turn job control on and off.
 *
 * Note:  This code assumes that the third arg to ioctl is a character
 * pointer, which is true on Berkeley systems but not System V.  Since
 * System V doesn't have job control yet, this isn't a problem now.
 *
 * Called with interrupts off.
 */
static void
setjobctl(int on)
{
	int fd;
	int pgrp;

	if (on == doing_jobctl || rootshell == 0)
		return;
	if (on) {
		int ofd;
		ofd = fd = open(_PATH_TTY, O_RDWR);
		if (fd < 0) {
	/* BTW, bash will try to open(ttyname(0)) if open("/dev/tty") fails.
	 * That sometimes helps to acquire controlling tty.
	 * Obviously, a workaround for bugs when someone
	 * failed to provide a controlling tty to bash! :) */
			fd = 2;
			while (!isatty(fd))
				if (--fd < 0)
					goto out;
		}
		/* fd is a tty at this point */
		fd = fcntl(fd, F_DUPFD_CLOEXEC, 10);
		if (ofd >= 0) /* if it is "/dev/tty", close. If 0/1/2, don't */
			close(ofd);
		if (fd < 0)
			goto out; /* F_DUPFD failed */
		if (F_DUPFD_CLOEXEC == F_DUPFD) /* if old libc (w/o F_DUPFD_CLOEXEC) */
			close_on_exec_on(fd);
		while (1) { /* while we are in the background */
			pgrp = tcgetpgrp(fd);
			if (pgrp < 0) {
 out:
				ash_msg("can't access tty; job control turned off");
				mflag = on = 0;
				goto close;
			}
			if (pgrp == getpgrp())
				break;
			killpg(0, SIGTTIN);
		}
		initialpgrp = pgrp;

		setsignal(SIGTSTP);
		setsignal(SIGTTOU);
		setsignal(SIGTTIN);
		pgrp = rootpid;
		setpgid(0, pgrp);
		xtcsetpgrp(fd, pgrp);
	} else {
		/* turning job control off */
		fd = ttyfd;
		pgrp = initialpgrp;
		/* was xtcsetpgrp, but this can make exiting ash
		 * loop forever if pty is already deleted */
		tcsetpgrp(fd, pgrp);
		setpgid(0, pgrp);
		setsignal(SIGTSTP);
		setsignal(SIGTTOU);
		setsignal(SIGTTIN);
 close:
		if (fd >= 0)
			close(fd);
		fd = -1;
	}
	ttyfd = fd;
	doing_jobctl = on;
}

static int FAST_FUNC
killcmd(int argc, char **argv)
{
	if (argv[1] && strcmp(argv[1], "-l") != 0) {
		int i = 1;
		do {
			if (argv[i][0] == '%') {
				/*
				 * "kill %N" - job kill
				 * Converting to pgrp / pid kill
				 */
				struct job *jp;
				char *dst;
				int j, n;

				jp = getjob(argv[i], 0);
				/*
				 * In jobs started under job control, we signal
				 * entire process group by kill -PGRP_ID.
				 * This happens, f.e., in interactive shell.
				 *
				 * Otherwise, we signal each child via
				 * kill PID1 PID2 PID3.
				 * Testcases:
				 * sh -c 'sleep 1|sleep 1 & kill %1'
				 * sh -c 'true|sleep 2 & sleep 1; kill %1'
				 * sh -c 'true|sleep 1 & sleep 2; kill %1'
				 */
				n = jp->nprocs; /* can't be 0 (I hope) */
				if (jp->jobctl)
					n = 1;
				dst = alloca(n * sizeof(int)*4);
				argv[i] = dst;
				for (j = 0; j < n; j++) {
					struct procstat *ps = &jp->ps[j];
					/* Skip non-running and not-stopped members
					 * (i.e. dead members) of the job
					 */
					if (ps->ps_status != -1 && !WIFSTOPPED(ps->ps_status))
						continue;
					/*
					 * kill_main has matching code to expect
					 * leading space. Needed to not confuse
					 * negative pids with "kill -SIGNAL_NO" syntax
					 */
					dst += sprintf(dst, jp->jobctl ? " -%u" : " %u", (int)ps->ps_pid);
				}
				*dst = '\0';
			}
		} while (argv[++i]);
	}
	return kill_main(argc, argv);
}

static void
showpipe(struct job *jp /*, FILE *out*/)
{
	struct procstat *ps;
	struct procstat *psend;

	psend = jp->ps + jp->nprocs;
	for (ps = jp->ps + 1; ps < psend; ps++)
		printf(" | %s", ps->ps_cmd);
	newline_and_flush(stdout);
	flush_stdout_stderr();
}


static int
restartjob(struct job *jp, int mode)
{
	struct procstat *ps;
	int i;
	int status;
	pid_t pgid;

	INT_OFF;
	if (jp->state == JOBDONE)
		goto out;
	jp->state = JOBRUNNING;
	pgid = jp->ps[0].ps_pid;
	if (mode == FORK_FG) {
		get_tty_state();
		xtcsetpgrp(ttyfd, pgid);
	}
	killpg(pgid, SIGCONT);
	ps = jp->ps;
	i = jp->nprocs;
	do {
		if (WIFSTOPPED(ps->ps_status)) {
			ps->ps_status = -1;
		}
		ps++;
	} while (--i);
 out:
	status = (mode == FORK_FG) ? waitforjob(jp) : 0;
	INT_ON;
	return status;
}

static int FAST_FUNC
fg_bgcmd(int argc UNUSED_PARAM, char **argv)
{
	struct job *jp;
	int mode;
	int retval;

	mode = (**argv == 'f') ? FORK_FG : FORK_BG;
	nextopt(nullstr);
	argv = argptr;
	do {
		jp = getjob(*argv, 1);
		if (mode == FORK_BG) {
			set_curjob(jp, CUR_RUNNING);
			printf("[%d] ", jobno(jp));
		}
		out1str(jp->ps[0].ps_cmd);
		showpipe(jp /*, stdout*/);
		retval = restartjob(jp, mode);
	} while (*argv && *++argv);
	return retval;
}
#endif

static int
sprint_status48(char *os, int status, int sigonly)
{
	char *s = os;
	int st;

	if (!WIFEXITED(status)) {
#if JOBS
		if (WIFSTOPPED(status))
			st = WSTOPSIG(status);
		else
#endif
			st = WTERMSIG(status);
		if (sigonly) {
			if (st == SIGINT || st == SIGPIPE)
				goto out;
#if JOBS
			if (WIFSTOPPED(status))
				goto out;
#endif
		}
		st &= 0x7f;
//TODO: use bbox's get_signame? strsignal adds ~600 bytes to text+rodata
		//s = stpncpy(s, strsignal(st), 32); //not all libc have stpncpy()
		s += fmtstr(s, 32, strsignal(st));
		if (WCOREDUMP(status)) {
			s = stpcpy(s, " (core dumped)");
		}
	} else if (!sigonly) {
		st = WEXITSTATUS(status);
		s += fmtstr(s, 16, (st ? "Done(%d)" : "Done"), st);
	}
 out:
	return s - os;
}

#if ENABLE_PLATFORM_MINGW32

HANDLE hSIGINT;		/* Ctrl-C is pressed */

static BOOL WINAPI ctrl_handler(DWORD dwCtrlType)
{
	if (dwCtrlType == CTRL_C_EVENT || dwCtrlType == CTRL_BREAK_EVENT) {
		pending_int = 1;
		SetEvent(hSIGINT);
		return TRUE;
	}
	return FALSE;
}

/*
 * Windows does not know about parent-child relationship
 * They don't support waitpid(-1)
 */
static pid_t
waitpid_child(int *status, int wait_flags)
{
	struct job *jb;
	struct procstat *ps;
	int pid_nr = 0;
	pid_t *pidlist;
	HANDLE *proclist;
	pid_t pid = -1;
	DWORD win_status, idx;
	int i, delay;

	for (jb = curjob; jb; jb = jb->prev_job) {
		if (jb->state != JOBDONE)
			pid_nr += jb->nprocs;
	}
	if ( pid_nr++ == 0 )
		return -1;

	pidlist = ckmalloc(sizeof(*pidlist)*pid_nr);
	proclist = ckmalloc(sizeof(*proclist)*pid_nr);

	pidlist[0] = -1;
	proclist[0] = hSIGINT;
	pid_nr = 1;
	for (jb = curjob; jb; jb = jb->prev_job) {
		if (jb->state == JOBDONE)
			continue;
		ps = jb->ps;
		for (i = 0; i < jb->nprocs; ++i) {
			if (ps[i].ps_proc) {
				pidlist[pid_nr] = ps[i].ps_pid;
				proclist[pid_nr++] = ps[i].ps_proc;
			}
		}
	}

	if (pid_nr == 1)
		goto done;

	idx = WaitForMultipleObjects(pid_nr, proclist, FALSE,
				wait_flags&WNOHANG ? 1 : INFINITE);
	if (idx < pid_nr) {
		if (idx == 0) {		/* hSIGINT */
			ResetEvent(hSIGINT);

			ps = curjob->ps;
			for (i = 0; i < curjob->nprocs; ++i) {
				if (ps[i].ps_proc) {
					kill_SIGTERM_by_handle(ps[i].ps_proc, 128+SIGINT);
					pid = ps[i].ps_pid;	/* remember last valid pid */
				}
			}

			Sleep(200);
			delay = FALSE;
			for (i = 0; i < curjob->nprocs; ++i) {
				DWORD code;
				if (ps[i].ps_proc &&
						GetExitCodeProcess(ps[i].ps_proc, &code) &&
						code == STILL_ACTIVE) {
					TerminateProcess(ps[i].ps_proc, 128+SIGINT);
					delay = TRUE;
				}
			}

			if (delay)
				Sleep(200);
			for (i = 0; i < curjob->nprocs; ++i) {
				/* mark all pids dead except the one we'll return */
				if (ps[i].ps_pid != pid) {
					ps[i].ps_status = 128 + SIGINT;
					ps[i].ps_pid = -1;
					CloseHandle(ps[i].ps_proc);
					ps[i].ps_proc = NULL;
				}
			}

			*status = 128 + SIGINT;	/* terminated by a signal */
			if (iflag)
				write(STDOUT_FILENO, "^C", 2);
		}
		else {		/* valid pid index */
			GetExitCodeProcess(proclist[idx], &win_status);
			*status = (int)win_status << 8;
			pid = pidlist[idx];
		}
	}
 done:
	free(pidlist);
	free(proclist);
	return pid;
}
#define waitpid(p, s, f) waitpid_child(s, f)
#define wait_block_or_sig(s) waitpid_child(s, 0)

#else

static int
wait_block_or_sig(int *status)
{
	int pid;

	do {
		sigset_t mask;

		/* Poll all children for changes in their state */
		got_sigchld = 0;
		/* if job control is active, accept stopped processes too */
		pid = waitpid(-1, status, doing_jobctl ? (WNOHANG|WUNTRACED) : WNOHANG);
		if (pid != 0)
			break; /* Error (e.g. EINTR, ECHILD) or pid */

		/* Children exist, but none are ready. Sleep until interesting signal */
#if 1
		sigfillset(&mask);
		sigprocmask2(SIG_SETMASK, &mask); /* mask is updated */
		while (!got_sigchld && !pending_sig) {
			sigsuspend(&mask);
			/* ^^^ add "sigdelset(&mask, SIGCHLD);" before sigsuspend
			 * to make sure SIGCHLD is not masked off?
			 * It was reported that this:
			 *	fn() { : | return; }
			 *	shopt -s lastpipe
			 *	fn
			 *	exec ash SCRIPT
			 * under bash 4.4.23 runs SCRIPT with SIGCHLD masked,
			 * making "wait" commands in SCRIPT block forever.
			 */
		}
		sigprocmask(SIG_SETMASK, &mask, NULL);
#else /* unsafe: a signal can set pending_sig after check, but before pause() */
		while (!got_sigchld && !pending_sig)
			pause();
#endif

		/* If it was SIGCHLD, poll children again */
	} while (got_sigchld);

	return pid;
}
#endif

#define DOWAIT_NONBLOCK 0
#define DOWAIT_BLOCK    1
#define DOWAIT_BLOCK_OR_SIG 2
#if BASH_WAIT_N
# define DOWAIT_JOBSTATUS 0x10   /* OR this to get job's exitstatus instead of pid */
#endif

static int
waitone(int block, struct job *job)
{
	int pid;
	int status;
	struct job *jp;
	struct job *thisjob;
#if BASH_WAIT_N
	bool want_jobexitstatus = (block & DOWAIT_JOBSTATUS);
	block = (block & ~DOWAIT_JOBSTATUS);
#endif

	TRACE(("dowait(0x%x) called\n", block));

	/* It's wrong to call waitpid() outside of INT_OFF region:
	 * signal can arrive just after syscall return and handler can
	 * longjmp away, losing stop/exit notification processing.
	 * Thus, for "jobs" builtin, and for waiting for a fg job,
	 * we call waitpid() (blocking or non-blocking) inside INT_OFF.
	 *
	 * However, for "wait" builtin it is wrong to simply call waitpid()
	 * in INT_OFF region: "wait" needs to wait for any running job
	 * to change state, but should exit on any trap too.
	 * In INT_OFF region, a signal just before syscall entry can set
	 * pending_sig variables, but we can't check them, and we would
	 * either enter a sleeping waitpid() (BUG), or need to busy-loop.
	 *
	 * Because of this, we run inside INT_OFF, but use a special routine
	 * which combines waitpid() and sigsuspend().
	 * This is the reason why we need to have a handler for SIGCHLD:
	 * SIG_DFL handler does not wake sigsuspend().
	 */
	INT_OFF;
	if (block == DOWAIT_BLOCK_OR_SIG) {
		pid = wait_block_or_sig(&status);
	} else {
		int wait_flags = 0;
		if (block == DOWAIT_NONBLOCK)
			wait_flags = WNOHANG;
		/* if job control is active, accept stopped processes too */
		if (doing_jobctl)
			wait_flags |= WUNTRACED;
		/* NB: _not_ safe_waitpid, we need to detect EINTR */
		pid = waitpid(-1, &status, wait_flags);
	}
	TRACE(("wait returns pid=%d, status=0x%x, errno=%d(%s)\n",
				pid, status, errno, strerror(errno)));
	thisjob = NULL;
	if (pid <= 0)
		goto out;

	for (jp = curjob; jp; jp = jp->prev_job) {
		int jobstate;
		struct procstat *ps;
		struct procstat *psend;
		if (jp->state == JOBDONE)
			continue;
		jobstate = JOBDONE;
		ps = jp->ps;
		psend = ps + jp->nprocs;
		do {
			if (ps->ps_pid == pid) {
				TRACE(("Job %d: changing status of proc %d "
					"from 0x%x to 0x%x\n",
					jobno(jp), pid, ps->ps_status, status));
				ps->ps_status = status;
				thisjob = jp;
#if ENABLE_PLATFORM_MINGW32
				ps->ps_pid = -1;
				CloseHandle(ps->ps_proc);
				ps->ps_proc = NULL;
#endif
			}
			if (ps->ps_status == -1)
				jobstate = JOBRUNNING;
#if JOBS
			if (jobstate == JOBRUNNING)
				continue;
			if (WIFSTOPPED(ps->ps_status)) {
				jp->stopstatus = ps->ps_status;
				jobstate = JOBSTOPPED;
			}
#endif
		} while (++ps < psend);
		if (!thisjob)
			continue;

		/* Found the job where one of its processes changed its state.
		 * Is there at least one live and running process in this job? */
		if (jobstate != JOBRUNNING) {
			/* No. All live processes in the job are stopped
			 * (JOBSTOPPED) or there are no live processes (JOBDONE)
			 */
			thisjob->changed = 1;
			if (thisjob->state != jobstate) {
				TRACE(("Job %d: changing state from %d to %d\n",
					jobno(thisjob), thisjob->state, jobstate));
				thisjob->state = jobstate;
#if JOBS
				if (jobstate == JOBSTOPPED)
					set_curjob(thisjob, CUR_STOPPED);
#endif
			}
		}
		goto out;
	}
	/* The process wasn't found in job list */
 out:
	INT_ON;

#if BASH_WAIT_N
	if (want_jobexitstatus) {
		pid = -1;
		if (thisjob && thisjob->state == JOBDONE)
			pid = thisjob->ps[thisjob->nprocs - 1].ps_status;
	}
#endif
	if (thisjob && thisjob == job) {
		char s[48 + 1];
		int len;

		len = sprint_status48(s, status, 1);
		if (len) {
			s[len] = '\n';
			s[len + 1] = '\0';
			out2str(s);
		}
	}
	return pid;
}

static int
dowait(int block, struct job *jp)
{
#if !ENABLE_PLATFORM_MINGW32
	int pid = block == DOWAIT_NONBLOCK ? got_sigchld : 1;

	while (jp ? jp->state == JOBRUNNING : pid > 0) {
		if (!jp)
			got_sigchld = 0;
		pid = waitone(block, jp);
	}
#else
	int pid = 1;

	while (jp ? jp->state == JOBRUNNING : pid > 0)
		pid = waitone(block, jp);
#endif

	return pid;
}

#if JOBS
static void
showjob(struct job *jp, int mode)
{
	struct procstat *ps;
	struct procstat *psend;
	int col;
	int indent_col;
	char s[16 + 16 + 48];
	FILE *out = (mode & SHOW_STDERR ? stderr : stdout);

	ps = jp->ps;

	if (mode & SHOW_ONLY_PGID) { /* jobs -p */
		/* just output process (group) id of pipeline */
		fprintf(out, "%d\n", ps->ps_pid);
		return;
	}

	col = fmtstr(s, 16, "[%d]   ", jobno(jp));
	indent_col = col;

	if (jp == curjob)
		s[col - 3] = '+';
	else if (curjob && jp == curjob->prev_job)
		s[col - 3] = '-';

	if (mode & SHOW_PIDS)
		col += fmtstr(s + col, 16, "%d ", ps->ps_pid);

	psend = ps + jp->nprocs;

	if (jp->state == JOBRUNNING) {
		strcpy(s + col, "Running");
		col += sizeof("Running") - 1;
	} else {
		int status = psend[-1].ps_status;
		if (jp->state == JOBSTOPPED)
			status = jp->stopstatus;
		col += sprint_status48(s + col, status, 0);
	}
	/* By now, "[JOBID]*  [maybe PID] STATUS" is printed */

	/* This loop either prints "<cmd1> | <cmd2> | <cmd3>" line
	 * or prints several "PID             | <cmdN>" lines,
	 * depending on SHOW_PIDS bit.
	 * We do not print status of individual processes
	 * between PID and <cmdN>. bash does it, but not very well:
	 * first line shows overall job status, not process status,
	 * making it impossible to know 1st process status.
	 */
	goto start;
	do {
		/* for each process */
		s[0] = '\0';
		col = 33;
		if (mode & SHOW_PIDS)
			col = fmtstr(s, 48, "\n%*c%d ", indent_col, ' ', ps->ps_pid) - 1;
 start:
		fprintf(out, "%s%*c%s%s",
				s,
				33 - col >= 0 ? 33 - col : 0, ' ',
				ps == jp->ps ? "" : "| ",
				ps->ps_cmd
		);
	} while (++ps != psend);
	newline_and_flush(out);

	jp->changed = 0;

	if (jp->state == JOBDONE) {
		TRACE(("showjob: freeing job %d\n", jobno(jp)));
		freejob(jp);
	}
}

/*
 * Print a list of jobs.  If "change" is nonzero, only print jobs whose
 * statuses have changed since the last call to showjobs.
 */
static void
showjobs(int mode)
{
	struct job *jp;

	TRACE(("showjobs(0x%x) called\n", mode));

	/* Handle all finished jobs */
	dowait(DOWAIT_NONBLOCK, NULL);

	for (jp = curjob; jp; jp = jp->prev_job) {
		if (!(mode & SHOW_CHANGED) || jp->changed) {
			showjob(jp, mode);
		}
	}
}

static int FAST_FUNC
jobscmd(int argc UNUSED_PARAM, char **argv)
{
	int mode, m;

	mode = 0;
	while ((m = nextopt("lp")) != '\0') {
		if (m == 'l')
			mode |= SHOW_PIDS;
		else
			mode |= SHOW_ONLY_PGID;
	}

	argv = argptr;
	if (*argv) {
		do
			showjob(getjob(*argv, 0), mode);
		while (*++argv);
	} else {
		showjobs(mode);
	}

	return 0;
}
#endif /* JOBS */

/* Called only on finished or stopped jobs (no members are running) */
static int
getstatus(struct job *job)
{
	int status;
	int retval;
	struct procstat *ps;

	/* Fetch last member's status */
	ps = job->ps + job->nprocs - 1;
	status = ps->ps_status;
	if (pipefail) {
		/* "set -o pipefail" mode: use last _nonzero_ status */
		while (status == 0 && --ps >= job->ps)
			status = ps->ps_status;
	}

	retval = WEXITSTATUS(status);
	if (!WIFEXITED(status)) {
#if JOBS
		retval = WSTOPSIG(status);
		if (!WIFSTOPPED(status))
#endif
		{
			/* XXX: limits number of signals */
			retval = WTERMSIG(status);
#if JOBS
			if (retval == SIGINT)
				job->sigint = 1;
#endif
		}
		retval += 128;
	}
	TRACE(("getstatus: job %d, nproc %d, status 0x%x, retval 0x%x\n",
		jobno(job), job->nprocs, status, retval));
	return retval;
}

static int FAST_FUNC
waitcmd(int argc UNUSED_PARAM, char **argv)
{
	struct job *job;
	int retval;
	struct job *jp;
#if BASH_WAIT_N
	int status;
	char one = nextopt("n");
#else
	nextopt(nullstr);
#endif
	retval = 0;

	argv = argptr;
	if (!argv[0]) {
		/* wait for all jobs / one job if -n */
		for (;;) {
			jp = curjob;
#if BASH_WAIT_N
			if (one && !jp)
				/* exitcode of "wait -n" with nothing to wait for is 127, not 0 */
				retval = 127;
#endif
			while (1) {
				if (!jp) /* no running procs */
					goto ret;
				if (jp->state == JOBRUNNING)
					break;
				jp->waited = 1;
				jp = jp->prev_job;
			}
	/* man bash:
	 * "When bash is waiting for an asynchronous command via
	 * the wait builtin, the reception of a signal for which a trap
	 * has been set will cause the wait builtin to return immediately
	 * with an exit status greater than 128, immediately after which
	 * the trap is executed."
	 */
#if BASH_WAIT_N
			status = dowait(DOWAIT_BLOCK_OR_SIG | DOWAIT_JOBSTATUS, NULL);
#else
			dowait(DOWAIT_BLOCK_OR_SIG, NULL);
#endif
			/* if child sends us a signal *and immediately exits*,
			 * dowait() returns pid > 0. Check this case,
			 * not "if (dowait() < 0)"!
			 */
			if (pending_sig)
				goto sigout;
#if BASH_WAIT_N
			if (one) {
				/* wait -n waits for one _job_, not one _process_.
				 *  date; sleep 3 & sleep 2 | sleep 1 & wait -n; date
				 * should wait for 2 seconds. Not 1 or 3.
				 */
				if (status != -1 && !WIFSTOPPED(status)) {
					retval = WEXITSTATUS(status);
					if (WIFSIGNALED(status))
						retval = WTERMSIG(status) + 128;
					goto ret;
				}
			}
#endif
		}
	}

	retval = 127;
	do {
		if (**argv != '%') {
			pid_t pid = number(*argv);
			job = curjob;
			while (1) {
				if (!job)
					goto repeat;
				if (job->ps[job->nprocs - 1].ps_pid == pid)
					break;
				job = job->prev_job;
			}
		} else {
			job = getjob(*argv, 0);
		}
		/* loop until process terminated or stopped */
		dowait(DOWAIT_BLOCK_OR_SIG, NULL);
		if (pending_sig)
			goto sigout;
		job->waited = 1;
		retval = getstatus(job);
 repeat: ;
	} while (*++argv);

 ret:
	return retval;
 sigout:
	retval = 128 + pending_sig;
	return retval;
}

static struct job *
growjobtab(void)
{
	size_t len;
	ptrdiff_t offset;
	struct job *jp, *jq;

	len = njobs * sizeof(*jp);
	jq = jobtab;
	jp = ckrealloc(jq, len + 4 * sizeof(*jp));

	offset = (char *)jp - (char *)jq;
	if (offset) {
		/* Relocate pointers */
		size_t l = len;

		jq = (struct job *)((char *)jq + l);
		while (l) {
			l -= sizeof(*jp);
			jq--;
#define joff(p) ((struct job *)((char *)(p) + l))
#define jmove(p) (p) = (void *)((char *)(p) + offset)
			if (joff(jp)->ps == &jq->ps0)
				jmove(joff(jp)->ps);
			if (joff(jp)->prev_job)
				jmove(joff(jp)->prev_job);
		}
		if (curjob)
			jmove(curjob);
#undef joff
#undef jmove
	}

	njobs += 4;
	jobtab = jp;
	jp = (struct job *)((char *)jp + len);
	jq = jp + 3;
	do {
		jq->used = 0;
	} while (--jq >= jp);
	return jp;
}

/*
 * Return a new job structure.
 * Called with interrupts off.
 */
static struct job *
makejob(/*union node *node,*/ int nprocs)
{
	int i;
	struct job *jp;

	for (i = njobs, jp = jobtab; ; jp++) {
		if (--i < 0) {
			jp = growjobtab();
			break;
		}
		if (jp->used == 0)
			break;
		if (jp->state != JOBDONE || !jp->waited)
			continue;
#if JOBS
		if (doing_jobctl)
			continue;
#endif
		freejob(jp);
		break;
	}
	memset(jp, 0, sizeof(*jp));
#if JOBS
	/* jp->jobctl is a bitfield.
	 * "jp->jobctl |= doing_jobctl" likely to give awful code */
	if (doing_jobctl)
		jp->jobctl = 1;
#endif
	jp->prev_job = curjob;
	curjob = jp;
	jp->used = 1;
	jp->ps = &jp->ps0;
	if (nprocs > 1) {
		jp->ps = ckmalloc(nprocs * sizeof(struct procstat));
	}
	TRACE(("makejob(%d) returns %%%d\n", nprocs,
				jobno(jp)));
	return jp;
}

#if JOBS
/*
 * Return a string identifying a command (to be printed by the
 * jobs command).
 */
static char *cmdnextc;

static void
cmdputs(const char *s)
{
	static const char vstype[VSTYPE + 1][3] = {
		"", "}", "-", "+", "?", "=",
		"%", "%%", "#", "##"
		IF_BASH_SUBSTR(, ":")
		IF_BASH_PATTERN_SUBST(, "/", "//")
	};

	const char *p, *str;
	char cc[2];
	char *nextc;
	unsigned char c;
	unsigned char subtype = 0;
	int quoted = 0;

	cc[1] = '\0';
	nextc = makestrspace((strlen(s) + 1) * 8, cmdnextc);
	p = s;
	while ((c = *p++) != '\0') {
		str = NULL;
		switch (c) {
		case CTLESC:
			c = *p++;
			break;
		case CTLVAR:
			subtype = *p++;
			if ((subtype & VSTYPE) == VSLENGTH)
				str = "${#";
			else
				str = "${";
			goto dostr;
		case CTLENDVAR:
			str = "\"}";
			str += !(quoted & 1);
			quoted >>= 1;
			subtype = 0;
			goto dostr;
		case CTLBACKQ:
			str = "$(...)";
			goto dostr;
#if ENABLE_FEATURE_SH_MATH
		case CTLARI:
			str = "$((";
			goto dostr;
		case CTLENDARI:
			str = "))";
			goto dostr;
#endif
		case CTLQUOTEMARK:
			quoted ^= 1;
			c = '"';
			break;
		case '=':
			if (subtype == 0)
				break;
			if ((subtype & VSTYPE) != VSNORMAL)
				quoted <<= 1;
			str = vstype[subtype & VSTYPE];
			if (subtype & VSNUL)
				c = ':';
			else
				goto checkstr;
			break;
		case '\'':
		case '\\':
		case '"':
		case '$':
			/* These can only happen inside quotes */
			cc[0] = c;
			str = cc;
//FIXME:
// $ true $$ &
// $ <cr>
// [1]+  Done    true ${\$}   <<=== BUG: ${\$} is not a valid way to write $$ (${$} would be ok)
			c = '\\';
			break;
		default:
			break;
		}
		USTPUTC(c, nextc);
 checkstr:
		if (!str)
			continue;
 dostr:
		while ((c = *str++) != '\0') {
			USTPUTC(c, nextc);
		}
	} /* while *p++ not NUL */

	if (quoted & 1) {
		USTPUTC('"', nextc);
	}
	*nextc = 0;
	cmdnextc = nextc;
}

/* cmdtxt() and cmdlist() call each other */
static void cmdtxt(union node *n);

static void
cmdlist(union node *np, int sep)
{
	for (; np; np = np->narg.next) {
		if (!sep)
			cmdputs(" ");
		cmdtxt(np);
		if (sep && np->narg.next)
			cmdputs(" ");
	}
}

static void
cmdtxt(union node *n)
{
	union node *np;
	struct nodelist *lp;
	const char *p;

	if (!n)
		return;
	switch (n->type) {
	default:
#if DEBUG
		abort();
#endif
	case NPIPE:
		lp = n->npipe.cmdlist;
		for (;;) {
			cmdtxt(lp->n);
			lp = lp->next;
			if (!lp)
				break;
			cmdputs(" | ");
		}
		break;
	case NSEMI:
		p = "; ";
		goto binop;
	case NAND:
		p = " && ";
		goto binop;
	case NOR:
		p = " || ";
 binop:
		cmdtxt(n->nbinary.ch1);
		cmdputs(p);
		n = n->nbinary.ch2;
		goto donode;
	case NREDIR:
	case NBACKGND:
		n = n->nredir.n;
		goto donode;
	case NNOT:
		cmdputs("!");
		n = n->nnot.com;
 donode:
		cmdtxt(n);
		break;
	case NIF:
		cmdputs("if ");
		cmdtxt(n->nif.test);
		cmdputs("; then ");
		if (n->nif.elsepart) {
			cmdtxt(n->nif.ifpart);
			cmdputs("; else ");
			n = n->nif.elsepart;
		} else {
			n = n->nif.ifpart;
		}
		p = "; fi";
		goto dotail;
	case NSUBSHELL:
		cmdputs("(");
		n = n->nredir.n;
		p = ")";
		goto dotail;
	case NWHILE:
		p = "while ";
		goto until;
	case NUNTIL:
		p = "until ";
 until:
		cmdputs(p);
		cmdtxt(n->nbinary.ch1);
		n = n->nbinary.ch2;
		p = "; done";
 dodo:
		cmdputs("; do ");
 dotail:
		cmdtxt(n);
		goto dotail2;
	case NFOR:
		cmdputs("for ");
		cmdputs(n->nfor.var);
		cmdputs(" in ");
		cmdlist(n->nfor.args, 1);
		n = n->nfor.body;
		p = "; done";
		goto dodo;
	case NDEFUN:
		cmdputs(n->ndefun.text);
		p = "() { ... }";
		goto dotail2;
	case NCMD:
		cmdlist(n->ncmd.args, 1);
		cmdlist(n->ncmd.redirect, 0);
		break;
	case NARG:
		p = n->narg.text;
 dotail2:
		cmdputs(p);
		break;
	case NHERE:
	case NXHERE:
		p = "<<...";
		goto dotail2;
	case NCASE:
		cmdputs("case ");
		cmdputs(n->ncase.expr->narg.text);
		cmdputs(" in ");
		for (np = n->ncase.cases; np; np = np->nclist.next) {
			cmdtxt(np->nclist.pattern);
			cmdputs(") ");
			cmdtxt(np->nclist.body);
			cmdputs(";; ");
		}
		p = "esac";
		goto dotail2;
	case NTO:
		p = ">";
		goto redir;
	case NCLOBBER:
		p = ">|";
		goto redir;
	case NAPPEND:
		p = ">>";
		goto redir;
#if BASH_REDIR_OUTPUT
	case NTO2:
#endif
	case NTOFD:
		p = ">&";
		goto redir;
	case NFROM:
		p = "<";
		goto redir;
	case NFROMFD:
		p = "<&";
		goto redir;
	case NFROMTO:
		p = "<>";
 redir:
		cmdputs(utoa(n->nfile.fd));
		cmdputs(p);
		if (n->type == NTOFD || n->type == NFROMFD) {
			if (n->ndup.dupfd >= 0)
				cmdputs(utoa(n->ndup.dupfd));
			else
				cmdputs("-");
			break;
		}
		n = n->nfile.fname;
		goto donode;
	}
}

static char *
commandtext(union node *n)
{
	char *name;

	STARTSTACKSTR(cmdnextc);
	cmdtxt(n);
	name = stackblock();
	TRACE(("commandtext: name %p, end %p\n", name, cmdnextc));
	return ckstrdup(name);
}
#endif /* JOBS */

/*
 * Fork off a subshell.  If we are doing job control, give the subshell its
 * own process group.  Jp is a job structure that the job is to be added to.
 * N is the command that will be evaluated by the child.  Both jp and n may
 * be NULL.  The mode parameter can be one of the following:
 *      FORK_FG - Fork off a foreground process.
 *      FORK_BG - Fork off a background process.
 *      FORK_NOJOB - Like FORK_FG, but don't give the process its own
 *                   process group even if job control is on.
 *
 * When job control is turned off, background processes have their standard
 * input redirected to /dev/null (except for the second and later processes
 * in a pipeline).
 *
 * Called with interrupts off.
 */
#if !ENABLE_PLATFORM_MINGW32
/*
 * Clear traps on a fork.
 */
static void
clear_traps(void)
{
	char **tp;

	INT_OFF;
	for (tp = trap; tp < &trap[NSIG]; tp++) {
		if (*tp && **tp) {      /* trap not NULL or "" (SIG_IGN) */
			if (trap_ptr == trap)
				free(*tp);
			/* else: it "belongs" to trap_ptr vector, don't free */
			*tp = NULL;
			if ((tp - trap) != 0)
				setsignal(tp - trap);
		}
	}
	may_have_traps = 0;
	INT_ON;
}

/* Lives far away from here, needed for forkchild */
static void closescript(void);

/* Called after fork(), in child */
/* jp and n are NULL when called by openhere() for heredoc support */
static NOINLINE void
forkchild(struct job *jp, union node *n, int mode)
{
	int oldlvl;

	TRACE(("Child shell %d\n", getpid()));
	oldlvl = shlvl;
	shlvl++;

	/* man bash: "Non-builtin commands run by bash have signal handlers
	 * set to the values inherited by the shell from its parent".
	 * Do we do it correctly? */

	closescript();

	if (mode == FORK_NOJOB          /* is it `xxx` ? */
	 && n && n->type == NCMD        /* is it single cmd? */
	/* && n->ncmd.args->type == NARG - always true? */
	 && n->ncmd.args && strcmp(n->ncmd.args->narg.text, "trap") == 0
	 && n->ncmd.args->narg.next == NULL /* "trap" with no arguments */
	/* && n->ncmd.args->narg.backquote == NULL - do we need to check this? */
	) {
		TRACE(("Trap hack\n"));
		/* Awful hack for `trap` or $(trap).
		 *
		 * http://www.opengroup.org/onlinepubs/009695399/utilities/trap.html
		 * contains an example where "trap" is executed in a subshell:
		 *
		 * save_traps=$(trap)
		 * ...
		 * eval "$save_traps"
		 *
		 * Standard does not say that "trap" in subshell shall print
		 * parent shell's traps. It only says that its output
		 * must have suitable form, but then, in the above example
		 * (which is not supposed to be normative), it implies that.
		 *
		 * bash (and probably other shell) does implement it
		 * (traps are reset to defaults, but "trap" still shows them),
		 * but as a result, "trap" logic is hopelessly messed up:
		 *
		 * # trap
		 * trap -- 'echo Ho' SIGWINCH  <--- we have a handler
		 * # (trap)        <--- trap is in subshell - no output (correct, traps are reset)
		 * # true | trap   <--- trap is in subshell - no output (ditto)
		 * # echo `true | trap`    <--- in subshell - output (but traps are reset!)
		 * trap -- 'echo Ho' SIGWINCH
		 * # echo `(trap)`         <--- in subshell in subshell - output
		 * trap -- 'echo Ho' SIGWINCH
		 * # echo `true | (trap)`  <--- in subshell in subshell in subshell - output!
		 * trap -- 'echo Ho' SIGWINCH
		 *
		 * The rules when to forget and when to not forget traps
		 * get really complex and nonsensical.
		 *
		 * Our solution: ONLY bare $(trap) or `trap` is special.
		 */
		/* Save trap handler strings for trap builtin to print */
		trap_ptr = xmemdup(trap, sizeof(trap));
		/* Fall through into clearing traps */
	}
	clear_traps();
#if JOBS
	/* do job control only in root shell */
	doing_jobctl = 0;
	if (mode != FORK_NOJOB && jp->jobctl && oldlvl == 0) {
		pid_t pgrp;

		if (jp->nprocs == 0)
			pgrp = getpid();
		else
			pgrp = jp->ps[0].ps_pid;
		/* this can fail because we are doing it in the parent also */
		setpgid(0, pgrp);
		if (mode == FORK_FG)
			xtcsetpgrp(ttyfd, pgrp);
		setsignal(SIGTSTP);
		setsignal(SIGTTOU);
	} else
#endif
	if (mode == FORK_BG) {
		/* man bash: "When job control is not in effect,
		 * asynchronous commands ignore SIGINT and SIGQUIT" */
		ignoresig(SIGINT);
		ignoresig(SIGQUIT);
		if (jp->nprocs == 0) {
			close(0);
			if (open(bb_dev_null, O_RDONLY) != 0)
				ash_msg_and_raise_perror("can't open '%s'", bb_dev_null);
		}
	}
	if (oldlvl == 0) {
		if (iflag) { /* why if iflag only? */
			setsignal(SIGINT);
			setsignal(SIGTERM);
		}
		/* man bash:
		 * "In all cases, bash ignores SIGQUIT. Non-builtin
		 * commands run by bash have signal handlers
		 * set to the values inherited by the shell
		 * from its parent".
		 * Take care of the second rule: */
		setsignal(SIGQUIT);
	}
#if JOBS
	if (n && n->type == NCMD
	 && n->ncmd.args && strcmp(n->ncmd.args->narg.text, "jobs") == 0
	) {
		TRACE(("Job hack\n"));
		/* "jobs": we do not want to clear job list for it,
		 * instead we remove only _its_ own_ job from job list.
		 * This makes "jobs .... | cat" more useful.
		 */
		freejob(curjob);
		return;
	}
#endif
	for (jp = curjob; jp; jp = jp->prev_job)
		freejob(jp);
}
#endif

/* Called after fork(), in parent */
#if !JOBS
#define forkparent(jp, n, mode, pid) forkparent(jp, mode, pid)
#endif
static void
#if !ENABLE_PLATFORM_MINGW32
forkparent(struct job *jp, union node *n, int mode, pid_t pid)
#else
forkparent(struct job *jp, union node *n, int mode, HANDLE proc)
#endif
{
#if ENABLE_PLATFORM_MINGW32
	pid_t pid = GetProcessId(proc);
#endif
	TRACE(("In parent shell: child = %d\n", pid));
	if (!jp) /* jp is NULL when called by openhere() for heredoc support */
		return;
#if JOBS
	if (mode != FORK_NOJOB && jp->jobctl) {
		int pgrp;

		if (jp->nprocs == 0)
			pgrp = pid;
		else
			pgrp = jp->ps[0].ps_pid;
		/* This can fail because we are doing it in the child also */
		setpgid(pid, pgrp);
	}
#endif
	if (mode == FORK_BG) {
		backgndpid = pid;               /* set $! */
		set_curjob(jp, CUR_RUNNING);
	}
	if (jp) {
		struct procstat *ps = &jp->ps[jp->nprocs++];
		ps->ps_pid = pid;
#if ENABLE_PLATFORM_MINGW32
		ps->ps_proc = proc;
#endif
		ps->ps_status = -1;
		ps->ps_cmd = nullstr;
#if JOBS
		if (doing_jobctl && n)
			ps->ps_cmd = commandtext(n);
#endif
	}
}

#if !ENABLE_PLATFORM_MINGW32
/* jp and n are NULL when called by openhere() for heredoc support */
static int
forkshell(struct job *jp, union node *n, int mode)
{
	int pid;

	TRACE(("forkshell(%%%d, %p, %d) called\n", jobno(jp), n, mode));
	pid = fork();
	if (pid < 0) {
		TRACE(("Fork failed, errno=%d", errno));
		if (jp)
			freejob(jp);
		ash_msg_and_raise_perror("can't fork");
	}
	if (pid == 0) {
		CLEAR_RANDOM_T(&random_gen); /* or else $RANDOM repeats in child */
		forkchild(jp, n, mode);
	} else {
		forkparent(jp, n, mode, pid);
	}
	return pid;
}
#endif

/*
 * Wait for job to finish.
 *
 * Under job control we have the problem that while a child process
 * is running interrupts generated by the user are sent to the child
 * but not to the shell.  This means that an infinite loop started by
 * an interactive user may be hard to kill.  With job control turned off,
 * an interactive user may place an interactive program inside a loop.
 * If the interactive program catches interrupts, the user doesn't want
 * these interrupts to also abort the loop.  The approach we take here
 * is to have the shell ignore interrupt signals while waiting for a
 * foreground process to terminate, and then send itself an interrupt
 * signal if the child process was terminated by an interrupt signal.
 * Unfortunately, some programs want to do a bit of cleanup and then
 * exit on interrupt; unless these processes terminate themselves by
 * sending a signal to themselves (instead of calling exit) they will
 * confuse this approach.
 *
 * Called with interrupts off.
 */
static int
waitforjob(struct job *jp)
{
	int st;

	TRACE(("waitforjob(%%%d) called\n", jp ? jobno(jp) : 0));

	/* In non-interactive shells, we _can_ get
	 * a keyboard signal here and be EINTRed, but we just loop
	 * inside dowait(), waiting for command to complete.
	 *
	 * man bash:
	 * "If bash is waiting for a command to complete and receives
	 * a signal for which a trap has been set, the trap
	 * will not be executed until the command completes."
	 *
	 * Reality is that even if trap is not set, bash
	 * will not act on the signal until command completes.
	 * Try this. sleep5intoff.c:
	 * #include <signal.h>
	 * #include <unistd.h>
	 * int main() {
	 *         sigset_t set;
	 *         sigemptyset(&set);
	 *         sigaddset(&set, SIGINT);
	 *         sigaddset(&set, SIGQUIT);
	 *         sigprocmask(SIG_BLOCK, &set, NULL);
	 *         sleep(5);
	 *         return 0;
	 * }
	 * $ bash -c './sleep5intoff; echo hi'
	 * ^C^C^C^C <--- pressing ^C once a second
	 * $ _
	 * $ bash -c './sleep5intoff; echo hi'
	 * ^\^\^\^\hi <--- pressing ^\ (SIGQUIT)
	 * $ _
	 */
	dowait(jp ? DOWAIT_BLOCK : DOWAIT_NONBLOCK, jp);
	if (!jp)
		return exitstatus;

	st = getstatus(jp);
#if JOBS
	if (jp->jobctl) {
		xtcsetpgrp(ttyfd, rootpid);
		restore_tty_if_stopped_or_signaled(jp);

		/*
		 * This is truly gross.
		 * If we're doing job control, then we did a TIOCSPGRP which
		 * caused us (the shell) to no longer be in the controlling
		 * session -- so we wouldn't have seen any ^C/SIGINT.  So, we
		 * intuit from the subprocess exit status whether a SIGINT
		 * occurred, and if so interrupt ourselves.  Yuck.  - mycroft
		 */
		if (jp->sigint) /* TODO: do the same with all signals */
			raise(SIGINT); /* ... by raise(jp->sig) instead? */
	}
	if (jp->state == JOBDONE)
#endif
		freejob(jp);
	return st;
}

/*
 * return 1 if there are stopped jobs, otherwise 0
 */
static int
stoppedjobs(void)
{
	struct job *jp;
	int retval;

	retval = 0;
	if (job_warning)
		goto out;
	jp = curjob;
	if (jp && jp->state == JOBSTOPPED) {
		out2str("You have stopped jobs.\n");
		job_warning = 2;
		retval++;
	}
 out:
	return retval;
}


/*
 * Code for dealing with input/output redirection.
 */

#undef EMPTY
#undef CLOSED
#define EMPTY -2                /* marks an unused slot in redirtab */
#define CLOSED -1               /* marks a slot of previously-closed fd */

/*
 * Handle here documents.  Normally we fork off a process to write the
 * data to a pipe.  If the document is short, we can stuff the data in
 * the pipe without forking.
 */
/* openhere needs this forward reference */
static void expandhere(union node *arg);
static int
openhere(union node *redir)
{
	char *p;
	int pip[2];
	size_t len = 0;
	IF_PLATFORM_MINGW32(struct forkshell fs);

	if (pipe(pip) < 0)
		ash_msg_and_raise_perror("can't create pipe");

	p = redir->nhere.doc->narg.text;
	if (redir->type == NXHERE) {
		expandhere(redir->nhere.doc);
		p = stackblock();
	}

	len = strlen(p);
	if (len <= PIPE_BUF) {
		xwrite(pip[1], p, len);
		goto out;
	}

#if ENABLE_PLATFORM_MINGW32
	memset(&fs, 0, sizeof(fs));
	fs.fpid = FS_OPENHERE;
	fs.fd[0] = pip[0];
	fs.fd[1] = pip[1];
	fs.path = p;
	spawn_forkshell(&fs, NULL, NULL, FORK_NOJOB);
#else
	if (forkshell((struct job *)NULL, (union node *)NULL, FORK_NOJOB) == 0) {
		/* child */
		close(pip[0]);
		ignoresig(SIGINT);  //signal(SIGINT, SIG_IGN);
		ignoresig(SIGQUIT); //signal(SIGQUIT, SIG_IGN);
		ignoresig(SIGHUP);  //signal(SIGHUP, SIG_IGN);
		ignoresig(SIGTSTP); //signal(SIGTSTP, SIG_IGN);
		signal(SIGPIPE, SIG_DFL);
		xwrite(pip[1], p, len);
		_exit(EXIT_SUCCESS);
	}
#endif
 out:
	close(pip[1]);
	return pip[0];
}

static int
openredirect(union node *redir)
{
	struct stat sb;
	char *fname;
	int f;

	switch (redir->nfile.type) {
/* Can't happen, our single caller does this itself */
//	case NTOFD:
//	case NFROMFD:
//		return -1;
	case NHERE:
	case NXHERE:
		return openhere(redir);
	}

	/* For N[X]HERE, reading redir->nfile.expfname would touch beyond
	 * allocated space. Do it only when we know it is safe.
	 */
	fname = redir->nfile.expfname;

	switch (redir->nfile.type) {
	default:
#if DEBUG
		abort();
#endif
	case NFROM:
		f = open(fname, O_RDONLY);
		if (f < 0)
			goto eopen;
		break;
	case NFROMTO:
		f = open(fname, O_RDWR|O_CREAT, 0666);
		if (f < 0)
			goto ecreate;
		break;
	case NTO:
#if BASH_REDIR_OUTPUT
	case NTO2:
#endif
		/* Take care of noclobber mode. */
		if (Cflag) {
			if (stat(fname, &sb) < 0) {
				f = open(fname, O_WRONLY|O_CREAT|O_EXCL, 0666);
				if (f < 0)
					goto ecreate;
			} else if (!S_ISREG(sb.st_mode)) {
				f = open(fname, O_WRONLY, 0666);
				if (f < 0)
					goto ecreate;
				if (!fstat(f, &sb) && S_ISREG(sb.st_mode)) {
					close(f);
					errno = EEXIST;
					goto ecreate;
				}
			} else {
				errno = EEXIST;
				goto ecreate;
			}
			break;
		}
		/* FALLTHROUGH */
	case NCLOBBER:
		f = open(fname, O_WRONLY|O_CREAT|O_TRUNC, 0666);
		if (f < 0)
			goto ecreate;
		break;
	case NAPPEND:
		f = open(fname, O_WRONLY|O_CREAT|O_APPEND, 0666);
		if (f < 0)
			goto ecreate;
#if ENABLE_PLATFORM_MINGW32
		lseek(f, 0, SEEK_END);
#endif
		break;
	}

	return f;
 ecreate:
	ash_msg_and_raise_error("can't create %s: %s", fname, errmsg(errno, "nonexistent directory"));
 eopen:
	ash_msg_and_raise_error("can't open %s: %s", fname, errmsg(errno, "no such file"));
}

/*
 * Copy a file descriptor to be >= 10. Throws exception on error.
 */
static int
savefd(int from)
{
	int newfd;
	int err;

	newfd = fcntl(from, F_DUPFD_CLOEXEC, 10);
	err = newfd < 0 ? errno : 0;
	if (err != EBADF) {
		if (err)
			ash_msg_and_raise_perror("%d", from);
		close(from);
		if (F_DUPFD_CLOEXEC == F_DUPFD)
			close_on_exec_on(newfd);
	}

	return newfd;
}
static int
dup2_or_raise(int from, int to)
{
	int newfd;

	newfd = (from != to) ? dup2(from, to) : to;
	if (newfd < 0) {
		/* Happens when source fd is not open: try "echo >&99" */
		ash_msg_and_raise_perror("%d", from);
	}
	return newfd;
}
static int
dup_CLOEXEC(int fd, int avoid_fd)
{
	int newfd;
 repeat:
	newfd = fcntl(fd, F_DUPFD_CLOEXEC, avoid_fd + 1);
	if (newfd >= 0) {
		if (F_DUPFD_CLOEXEC == F_DUPFD) /* if old libc (w/o F_DUPFD_CLOEXEC) */
			close_on_exec_on(newfd);
	} else { /* newfd < 0 */
		if (errno == EBUSY)
			goto repeat;
		if (errno == EINTR)
			goto repeat;
	}
	return newfd;
}
static int
xdup_CLOEXEC_and_close(int fd, int avoid_fd)
{
	int newfd;
 repeat:
	newfd = fcntl(fd, F_DUPFD_CLOEXEC, avoid_fd + 1);
	if (newfd < 0) {
		if (errno == EBUSY)
			goto repeat;
		if (errno == EINTR)
			goto repeat;
		/* fd was not open? */
		if (errno == EBADF)
			return fd;
		ash_msg_and_raise_perror("%d", newfd);
	}
	if (F_DUPFD_CLOEXEC == F_DUPFD)
		close_on_exec_on(newfd);
	close(fd);
	return newfd;
}

/* Struct def and variable are moved down to the first usage site */
struct squirrel {
	int orig_fd;
	int moved_to;
};
struct redirtab {
	struct redirtab *next;
	int pair_count;
	struct squirrel two_fd[];
};
#define redirlist (G_var.redirlist)

static void
add_squirrel_closed(struct redirtab *sq, int fd)
{
	int i;

	if (!sq)
		return;

	for (i = 0; sq->two_fd[i].orig_fd != EMPTY; i++) {
		/* If we collide with an already moved fd... */
		if (fd == sq->two_fd[i].orig_fd) {
			/* Examples:
			 * "echo 3>FILE 3>&- 3>FILE"
			 * "echo 3>&- 3>FILE"
			 * No need for last redirect to insert
			 * another "need to close 3" indicator.
			 */
			TRACE(("redirect_fd %d: already moved or closed\n", fd));
			return;
		}
	}
	TRACE(("redirect_fd %d: previous fd was closed\n", fd));
	sq->two_fd[i].orig_fd = fd;
	sq->two_fd[i].moved_to = CLOSED;
}

static int
save_fd_on_redirect(int fd, int avoid_fd, struct redirtab *sq)
{
	int i, new_fd;

	if (avoid_fd < 9) /* the important case here is that it can be -1 */
		avoid_fd = 9;

#if JOBS
	if (fd == ttyfd) {
		/* Testcase: "ls -l /proc/$$/fd 10>&-" should work */
		ttyfd = xdup_CLOEXEC_and_close(ttyfd, avoid_fd);
		TRACE(("redirect_fd %d: matches ttyfd, moving it to %d\n", fd, ttyfd));
		return 1; /* "we closed fd" */
	}
#endif
	/* Are we called from redirect(0)? E.g. redirect
	 * in a forked child. No need to save fds,
	 * we aren't going to use them anymore, ok to trash.
	 */
	if (!sq)
		return 0;

	/* If this one of script's fds? */
	if (fd != 0) {
		struct parsefile *pf = g_parsefile;
		while (pf) {
			/* We skip fd == 0 case because of the following:
			 * $ ash  # running ash interactively
			 * $ . ./script.sh
			 * and in script.sh: "exec 9>&0".
			 * Even though top-level pf_fd _is_ 0,
			 * it's still ok to use it: "read" builtin uses it,
			 * why should we cripple "exec" builtin?
			 */
			if (fd == pf->pf_fd) {
				pf->pf_fd = xdup_CLOEXEC_and_close(fd, avoid_fd);
				return 1; /* "we closed fd" */
			}
			pf = pf->prev;
		}
	}

	/* Check whether it collides with any open fds (e.g. stdio), save fds as needed */

	/* First: do we collide with some already moved fds? */
	for (i = 0; sq->two_fd[i].orig_fd != EMPTY; i++) {
		/* If we collide with an already moved fd... */
		if (fd == sq->two_fd[i].moved_to) {
			new_fd = dup_CLOEXEC(fd, avoid_fd);
			sq->two_fd[i].moved_to = new_fd;
			TRACE(("redirect_fd %d: already busy, moving to %d\n", fd, new_fd));
			if (new_fd < 0) /* what? */
				xfunc_die();
			return 0; /* "we did not close fd" */
		}
		if (fd == sq->two_fd[i].orig_fd) {
			/* Example: echo Hello >/dev/null 1>&2 */
			TRACE(("redirect_fd %d: already moved\n", fd));
			return 0; /* "we did not close fd" */
		}
	}

	/* If this fd is open, we move and remember it; if it's closed, new_fd = CLOSED (-1) */
	new_fd = dup_CLOEXEC(fd, avoid_fd);
	TRACE(("redirect_fd %d: previous fd is moved to %d (-1 if it was closed)\n", fd, new_fd));
	if (new_fd < 0) {
		if (errno != EBADF)
			xfunc_die();
		/* new_fd = CLOSED; - already is -1 */
	}
	sq->two_fd[i].moved_to = new_fd;
	sq->two_fd[i].orig_fd = fd;

	/* if we move stderr, let "set -x" code know */
	if (fd == preverrout_fd)
		preverrout_fd = new_fd;

	return 0; /* "we did not close fd" */
}

static int
internally_opened_fd(int fd, struct redirtab *sq)
{
	int i;
#if JOBS
	if (fd == ttyfd)
		return 1;
#endif
	/* If this one of script's fds? */
	if (fd != 0) {
		struct parsefile *pf = g_parsefile;
		while (pf) {
			if (fd == pf->pf_fd)
				return 1;
			pf = pf->prev;
		}
	}

	if (sq)	for (i = 0; i < sq->pair_count && sq->two_fd[i].orig_fd != EMPTY; i++) {
		if (fd == sq->two_fd[i].moved_to)
			return 1;
	}
	return 0;
}

/*
 * Process a list of redirection commands.  If the REDIR_PUSH flag is set,
 * old file descriptors are stashed away so that the redirection can be
 * undone by calling popredir.
 */
/* flags passed to redirect */
#define REDIR_PUSH    01        /* save previous values of file descriptors */
static void
redirect(union node *redir, int flags)
{
	struct redirtab *sv;

	if (!redir)
		return;

	sv = NULL;
	INT_OFF;
	if (flags & REDIR_PUSH)
		sv = redirlist;
	do {
		int fd;
		int newfd;
		int close_fd;
		int closed;

		fd = redir->nfile.fd;
		if (redir->nfile.type == NTOFD || redir->nfile.type == NFROMFD) {
			//bb_error_msg("doing %d > %d", fd, newfd);
			newfd = redir->ndup.dupfd;
			close_fd = -1;
		} else {
			newfd = openredirect(redir); /* always >= 0 */
			if (fd == newfd) {
				/* open() gave us precisely the fd we wanted.
				 * This means that this fd was not busy
				 * (not opened to anywhere).
				 * Remember to close it on restore:
				 */
				add_squirrel_closed(sv, fd);
				continue;
			}
			close_fd = newfd;
		}

		if (fd == newfd)
			continue;

		/* if "N>FILE": move newfd to fd */
		/* if "N>&M": dup newfd to fd */
		/* if "N>&-": close fd (newfd is -1) */

 IF_BASH_REDIR_OUTPUT(redirect_more:)

		closed = save_fd_on_redirect(fd, /*avoid:*/ newfd, sv);
		if (newfd == -1) {
			/* "N>&-" means "close me" */
			if (!closed) {
				/* ^^^ optimization: saving may already
				 * have closed it. If not... */
				close(fd);
			}
		} else {
			/* if newfd is a script fd or saved fd, simulate EBADF */
			if (internally_opened_fd(newfd, sv)) {
				errno = EBADF;
				ash_msg_and_raise_perror("%d", newfd);
			}
			dup2_or_raise(newfd, fd);
			if (close_fd >= 0) /* "N>FILE" or ">&FILE" or heredoc? */
				close(close_fd);
#if BASH_REDIR_OUTPUT
			if (redir->nfile.type == NTO2 && fd == 1) {
				/* ">&FILE". we already redirected to 1, now copy 1 to 2 */
				fd = 2;
				newfd = 1;
				close_fd = -1;
				goto redirect_more;
			}
#endif
		}
	} while ((redir = redir->nfile.next) != NULL);
	INT_ON;

//dash:#define REDIR_SAVEFD2 03        /* set preverrout */
#define REDIR_SAVEFD2 0
	// dash has a bug: since REDIR_SAVEFD2=3 and REDIR_PUSH=1, this test
	// triggers for pure REDIR_PUSH too. Thus, this is done almost always,
	// not only for calls with flags containing REDIR_SAVEFD2.
	// We do this unconditionally (see save_fd_on_redirect()).
	//if ((flags & REDIR_SAVEFD2) && copied_fd2 >= 0)
	//	preverrout_fd = copied_fd2;
}

static int
redirectsafe(union node *redir, int flags)
{
	int err;
	volatile int saveint;
	struct jmploc *volatile savehandler = exception_handler;
	struct jmploc jmploc;

	SAVE_INT(saveint);
	/* "echo 9>/dev/null; echo >&9; echo result: $?" - result should be 1, not 2! */
	err = setjmp(jmploc.loc); /* was = setjmp(jmploc.loc) * 2; */
	if (!err) {
		exception_handler = &jmploc;
		redirect(redir, flags);
	}
	exception_handler = savehandler;
	if (err && exception_type != EXERROR)
		longjmp(exception_handler->loc, 1);
	RESTORE_INT(saveint);
	return err;
}

static struct redirtab*
pushredir(union node *redir)
{
	struct redirtab *sv;
	int i;

	if (!redir)
		return redirlist;

	i = 0;
	do {
		i++;
#if BASH_REDIR_OUTPUT
		if (redir->nfile.type == NTO2)
			i++;
#endif
		redir = redir->nfile.next;
	} while (redir);

	sv = ckzalloc(sizeof(*sv) + i * sizeof(sv->two_fd[0]));
	sv->pair_count = i;
	while (--i >= 0)
		sv->two_fd[i].orig_fd = sv->two_fd[i].moved_to = EMPTY;
	sv->next = redirlist;
	redirlist = sv;
	return sv->next;
}

/*
 * Undo the effects of the last redirection.
 */
static void
popredir(int drop)
{
	struct redirtab *rp;
	int i;

	if (redirlist == NULL)
		return;
	INT_OFF;
	rp = redirlist;
	for (i = 0; i < rp->pair_count; i++) {
		int fd = rp->two_fd[i].orig_fd;
		int copy = rp->two_fd[i].moved_to;
		if (copy == CLOSED) {
			if (!drop)
				close(fd);
			continue;
		}
		if (copy != EMPTY) {
			if (!drop) {
				/*close(fd);*/
				dup2_or_raise(copy, fd);
			}
			close(copy);
		}
	}
	redirlist = rp->next;
	free(rp);
	INT_ON;
}

static void
unwindredir(struct redirtab *stop)
{
	while (redirlist != stop)
		popredir(/*drop:*/ 0);
}


/* ============ Routines to expand arguments to commands
 *
 * We have to deal with backquotes, shell variables, and file metacharacters.
 */

#if ENABLE_FEATURE_SH_MATH
static arith_t
ash_arith(const char *s)
{
	arith_state_t math_state;
	arith_t result;

	math_state.lookupvar = lookupvar;
	math_state.setvar    = setvar0;
	//math_state.endofname = endofname;

	INT_OFF;
	result = arith(&math_state, s);
	if (math_state.errmsg)
		ash_msg_and_raise_error(math_state.errmsg);
	INT_ON;

	return result;
}
#endif
#if BASH_SUBSTR
# if ENABLE_FEATURE_SH_MATH
static int substr_atoi(const char *s)
{
	arith_t t = ash_arith(s);
	if (sizeof(t) > sizeof(int)) {
		/* clamp very large or very large negative nums for ${v:N:M}:
		 * else "${v:0:0x100000001}" would work as "${v:0:1}"
		 */
		if (t > INT_MAX)
			t = INT_MAX;
		if (t < INT_MIN)
			t = INT_MIN;
	}
	return t;
}
# else
#  define substr_atoi(s) number(s)
# endif
#endif

/*
 * expandarg flags
 */
#define EXP_FULL        0x1     /* perform word splitting & file globbing */
#define EXP_TILDE       0x2     /* do normal tilde expansion */
#define EXP_VARTILDE    0x4     /* expand tildes in an assignment */
#define EXP_REDIR       0x8     /* file glob for a redirection (1 match only) */
/* ^^^^^^^^^^^^^^ this is meant to support constructs such as "cmd >file*.txt"
 * POSIX says for this case:
 *  Pathname expansion shall not be performed on the word by a
 *  non-interactive shell; an interactive shell may perform it, but shall
 *  do so only when the expansion would result in one word.
 * Currently, our code complies to the above rule by never globbing
 * redirection filenames.
 * Bash performs globbing, unless it is non-interactive and in POSIX mode.
 * (this means that on a typical Linux distro, bash almost always
 * performs globbing, and thus diverges from what we do).
 */
#define EXP_CASE        0x10    /* keeps quotes around for CASE pattern */
#define EXP_VARTILDE2   0x20    /* expand tildes after colons only */
#define EXP_WORD        0x40    /* expand word in parameter expansion */
#define EXP_QUOTED      0x100   /* expand word in double quotes */
#define EXP_KEEPNUL     0x200   /* do not skip NUL characters */
#define EXP_DISCARD     0x400   /* discard result of expansion */

/*
 * rmescape() flags
 */
#define RMESCAPE_ALLOC  0x1     /* Allocate a new string */
#define RMESCAPE_GLOB   0x2     /* Add backslashes for glob */
#define RMESCAPE_GROW   0x8     /* Grow strings instead of stalloc */
#define RMESCAPE_HEAP   0x10    /* Malloc strings instead of stalloc */

/* Add CTLESC when necessary. */
#define QUOTES_ESC     (EXP_FULL | EXP_CASE)

/*
 * Structure specifying which parts of the string should be searched
 * for IFS characters.
 */
struct ifsregion {
	struct ifsregion *next; /* next region in list */
	int begoff;             /* offset of start of region */
	int endoff;             /* offset of end of region */
	int nulonly;            /* search for nul bytes only */
};

struct arglist {
	struct strlist *list;
	struct strlist **lastp;
};

/* output of current string */
static char *expdest;
/* list of back quote expressions */
static struct nodelist *argbackq;
/* first struct in list of ifs regions */
static struct ifsregion ifsfirst;
/* last struct in list */
static struct ifsregion *ifslastp;
/* holds expanded arg list */
static struct arglist exparg;

/*
 * Break the argument string into pieces based upon IFS and add the
 * strings to the argument list.  The regions of the string to be
 * searched for IFS characters have been stored by recordregion.
 */
static void
ifsbreakup(char *string, struct arglist *arglist)
{
	struct ifsregion *ifsp;
	struct strlist *sp;
	char *start;
	char *p;
	char *q;
	const char *ifs, *realifs;
	int ifsspc;
	int nulonly;

	start = string;
	if (ifslastp != NULL) {
		ifsspc = 0;
		nulonly = 0;
		realifs = ifsset() ? ifsval() : defifs;
		ifsp = &ifsfirst;
		do {
			int afternul;

			p = string + ifsp->begoff;
			afternul = nulonly;
			nulonly = ifsp->nulonly;
			ifs = nulonly ? nullstr : realifs;
			ifsspc = 0;
			while (p < string + ifsp->endoff) {
				q = p;
				if ((unsigned char)*p == CTLESC)
					p++;
				if (!strchr(ifs, *p)) {
					p++;
					continue;
				}
				if (!(afternul || nulonly))
					ifsspc = (strchr(defifs, *p) != NULL);
				/* Ignore IFS whitespace at start */
				if (q == start && ifsspc) {
					p++;
					start = p;
					continue;
				}
				*q = '\0';
				sp = stzalloc(sizeof(*sp));
				sp->text = start;
				*arglist->lastp = sp;
				arglist->lastp = &sp->next;
				p++;
				if (!nulonly) {
					for (;;) {
						if (p >= string + ifsp->endoff) {
							break;
						}
						q = p;
						if ((unsigned char)*p == CTLESC)
							p++;
						if (strchr(ifs, *p) == NULL) {
							p = q;
							break;
						}
						if (strchr(defifs, *p) == NULL) {
							if (ifsspc) {
								p++;
								ifsspc = 0;
							} else {
								p = q;
								break;
							}
						} else
							p++;
					}
				}
				start = p;
			} /* while */
			ifsp = ifsp->next;
		} while (ifsp != NULL);
		if (nulonly)
			goto add;
	}

	if (!*start)
		return;

 add:
	sp = stzalloc(sizeof(*sp));
	sp->text = start;
	*arglist->lastp = sp;
	arglist->lastp = &sp->next;
}

static void
ifsfree(void)
{
	struct ifsregion *p = ifsfirst.next;

	if (!p)
		goto out;

	INT_OFF;
	do {
		struct ifsregion *ifsp;
		ifsp = p->next;
		free(p);
		p = ifsp;
	} while (p);
	ifsfirst.next = NULL;
	INT_ON;
 out:
	ifslastp = NULL;
}

static size_t
esclen(const char *start, const char *p)
{
	size_t esc = 0;

	while (p > start && (unsigned char)*--p == CTLESC) {
		esc++;
	}
	return esc;
}

/*
 * Remove any CTLESC characters from a string.
 */
#if !BASH_PATTERN_SUBST
#define rmescapes(str, flag, slash_position) \
	rmescapes(str, flag)
#endif
static char *
rmescapes(char *str, int flag, int *slash_position)
{
	static const char qchars[] ALIGN1 = {
		IF_BASH_PATTERN_SUBST('/',) CTLESC, CTLQUOTEMARK, '\0' };

	char *p, *q, *r;
	unsigned protect_against_glob;
	unsigned globbing;

	p = strpbrk(str, qchars IF_BASH_PATTERN_SUBST(+ !slash_position));
	if (!p)
		return str;

	q = p;
	r = str;
	if (flag & RMESCAPE_ALLOC) {
		size_t len = p - str;
		size_t fulllen = len + strlen(p) + 1;

		if (flag & RMESCAPE_GROW) {
			int strloc = str - (char *)stackblock();
			r = makestrspace(fulllen, expdest);
			/* p and str may be invalidated by makestrspace */
			str = (char *)stackblock() + strloc;
			p = str + len;
		} else if (flag & RMESCAPE_HEAP) {
			r = ckmalloc(fulllen);
		} else {
			r = stalloc(fulllen);
		}
		q = r;
		if (len > 0) {
			q = (char *)mempcpy(q, str, len);
		}
	}

	globbing = flag & RMESCAPE_GLOB;
	protect_against_glob = globbing;
	while (*p) {
		if ((unsigned char)*p == CTLQUOTEMARK) {
// Note: protect_against_glob only affect whether
// CTLESC,<ch> gets converted to <ch> or to \<ch>
			p++;
			protect_against_glob = globbing;
			continue;
		}
		if (*p == '\\') {
			/* naked back slash */
			protect_against_glob = 0;
			goto copy;
		}
		if ((unsigned char)*p == CTLESC) {
			p++;
#if DEBUG
			if (*p == '\0')
				ash_msg_and_raise_error("CTLESC at EOL (shouldn't happen)");
#endif
			if (protect_against_glob) {
				/*
				 * We used to trust glob() and fnmatch() to eat
				 * superfluous escapes (\z where z has no
				 * special meaning anyway). But this causes
				 * bugs such as string of one greek letter rho
				 * (unicode-encoded as two bytes "cf,81")
				 * getting encoded as "cf,CTLESC,81"
				 * and here, converted to "cf,\,81" -
				 * which does not go well with some flavors
				 * of fnmatch() in unicode locales
				 * (for example, glibc <= 2.22).
				 *
				 * Lets add "\" only on the chars which need it.
				 * Testcases for less obvious chars are shown.
				 */
				if (*p == '*'
				 || *p == '?'
				 || *p == '['
				 || *p == '\\' /* case '\' in \\    ) echo ok;; *) echo WRONG;; esac */
				 || *p == ']'  /* case ']' in [a\]] ) echo ok;; *) echo WRONG;; esac */
				 || *p == '-'  /* case '-' in [a\-c]) echo ok;; *) echo WRONG;; esac */
				 || *p == '!'  /* case '!' in [\!]  ) echo ok;; *) echo WRONG;; esac */
				/* Some libc support [^negate], that's why "^" also needs love */
				 || *p == '^'  /* case '^' in [\^]  ) echo ok;; *) echo WRONG;; esac */
				) {
					*q++ = '\\';
				}
			}
		}
#if BASH_PATTERN_SUBST
		else if (slash_position && p == str + *slash_position) {
			/* stop handling globbing */
			globbing = 0;
			*slash_position = q - r;
			slash_position = NULL;
		}
#endif
		protect_against_glob = globbing;
 copy:
		*q++ = *p++;
	}
	*q = '\0';
	if (flag & RMESCAPE_GROW) {
		expdest = r;
		STADJUST(q - r + 1, expdest);
	}
	return r;
}
#define pmatch(a, b) !fnmatch((a), (b), 0)

/*
 * Prepare a pattern for a expmeta (internal glob(3)) call.
 *
 * Returns an stalloced string.
 */
static char *
preglob(const char *pattern, int flag)
{
	return rmescapes((char *)pattern, flag | RMESCAPE_GLOB, NULL);
}

/*
 * Put a string on the stack.
 */
static size_t
memtodest(const char *p, size_t len, int flags)
{
	int syntax = flags & EXP_QUOTED ? DQSYNTAX : BASESYNTAX;
	char *q;
	char *s;

	if (!len)
		return 0;

	q = makestrspace(len * 2, expdest);
	s = q;

	do {
		unsigned char c = *p++;
		if (c) {
			if (flags & QUOTES_ESC) {
				int n = SIT(c, syntax);
				if (n == CCTL
				 || ((flags & EXP_QUOTED) && n == CBACK)
				) {
					USTPUTC(CTLESC, q);
				}
			}
		} else if (!(flags & EXP_KEEPNUL))
			continue;
		USTPUTC(c, q);
	} while (--len);

	expdest = q;
	return q - s;
}

static size_t
strtodest(const char *p, int flags)
{
	size_t len = strlen(p);
	memtodest(p, len, flags);
	return len;
}

/*
 * Our own itoa().
 * cvtnum() is used even if math support is off (to prepare $? values and such).
 */
static int
cvtnum(arith_t num, int flags)
{
	/* 32-bit and wider ints require buffer size of bytes*3 (or less) */
	/* If narrower: worst case, 1-byte ints: need 5 bytes: "-127<NUL>" */
	int len = (sizeof(arith_t) >= 4) ? sizeof(arith_t) * 3 : sizeof(arith_t) * 3 + 2;
	char buf[len];

	len = fmtstr(buf, len, ARITH_FMT, num);
	return memtodest(buf, len, flags);
}

/*
 * Record the fact that we have to scan this region of the
 * string for IFS characters.
 */
static void
recordregion(int start, int end, int nulonly)
{
	struct ifsregion *ifsp;

	if (ifslastp == NULL) {
		ifsp = &ifsfirst;
	} else {
		INT_OFF;
		ifsp = ckzalloc(sizeof(*ifsp));
		/*ifsp->next = NULL; - ckzalloc did it */
		ifslastp->next = ifsp;
		INT_ON;
	}
	ifslastp = ifsp;
	ifslastp->begoff = start;
	ifslastp->endoff = end;
	ifslastp->nulonly = nulonly;
}

static void
removerecordregions(int endoff)
{
	if (ifslastp == NULL)
		return;

	if (ifsfirst.endoff > endoff) {
		while (ifsfirst.next) {
			struct ifsregion *ifsp;
			INT_OFF;
			ifsp = ifsfirst.next->next;
			free(ifsfirst.next);
			ifsfirst.next = ifsp;
			INT_ON;
		}
		if (ifsfirst.begoff > endoff) {
			ifslastp = NULL;
		} else {
			ifslastp = &ifsfirst;
			ifsfirst.endoff = endoff;
		}
		return;
	}

	ifslastp = &ifsfirst;
	while (ifslastp->next && ifslastp->next->begoff < endoff)
		ifslastp = ifslastp->next;
	while (ifslastp->next) {
		struct ifsregion *ifsp;
		INT_OFF;
		ifsp = ifslastp->next->next;
		free(ifslastp->next);
		ifslastp->next = ifsp;
		INT_ON;
	}
	if (ifslastp->endoff > endoff)
		ifslastp->endoff = endoff;
}

static char *
exptilde(char *startp, int flag)
{
	unsigned char c;
	char *name;
	struct passwd *pw;
	const char *home;
	char *p;

	p = startp;
	name = p + 1;

	while ((c = *++p) != '\0') {
		switch (c) {
		case CTLESC:
			return startp;
		case CTLQUOTEMARK:
			return startp;
		case ':':
			if (flag & EXP_VARTILDE)
				goto done;
			break;
		case '/':
		case CTLENDVAR:
			goto done;
		}
	}
 done:
	if (flag & EXP_DISCARD)
		goto out;
	*p = '\0';
	if (*name == '\0') {
		home = lookupvar("HOME");
	} else {
		pw = getpwnam(name);
		if (pw == NULL)
			goto lose;
		home = pw->pw_dir;
	}
	*p = c;
	if (!home)
		goto lose;
	strtodest(home, flag | EXP_QUOTED);
 out:
	return p;
 lose:
	return startp;
}

/*
 * Execute a command inside back quotes.  If it's a builtin command, we
 * want to save its output in a block obtained from malloc.  Otherwise
 * we fork off a subprocess and get the output of the command via a pipe.
 * Should be called with interrupts off.
 */
struct backcmd {                /* result of evalbackcmd */
	int fd;                 /* file descriptor to read from */
	int nleft;              /* number of chars in buffer */
	char *buf;              /* buffer */
	struct job *jp;         /* job structure for command */
};

/* These forward decls are needed to use "eval" code for backticks handling: */
/* flags in argument to evaltree */
#define EV_EXIT    01           /* exit after evaluating tree */
#define EV_TESTED  02           /* exit status is checked; ignore -e flag */
static int evaltree(union node *, int);

/* An evaltree() which is known to never return.
 * Used to use an alias:
 * static int evaltreenr(union node *, int) __attribute__((alias("evaltree"),__noreturn__));
 * but clang was reported to "transfer" noreturn-ness to evaltree() as well.
 */
static ALWAYS_INLINE NORETURN void
evaltreenr(union node *n, int flags)
{
	evaltree(n, flags);
	bb_unreachable(abort());
	/* NOTREACHED */
}

static void FAST_FUNC
evalbackcmd(union node *n, struct backcmd *result)
{
	int pip[2];
	struct job *jp;
	IF_PLATFORM_MINGW32(struct forkshell fs);

	result->fd = -1;
	result->buf = NULL;
	result->nleft = 0;
	result->jp = NULL;
	if (n == NULL) {
		goto out;
	}

	if (pipe(pip) < 0)
		ash_msg_and_raise_perror("can't create pipe");
	jp = makejob(/*n,*/ 1);
#if ENABLE_PLATFORM_MINGW32
	memset(&fs, 0, sizeof(fs));
	fs.fpid = FS_EVALBACKCMD;
	fs.n = n;
	fs.fd[0] = pip[0];
	fs.fd[1] = pip[1];
	spawn_forkshell(&fs, jp, n, FORK_NOJOB);
#else
	if (forkshell(jp, n, FORK_NOJOB) == 0) {
		/* child */
		FORCE_INT_ON;
		close(pip[0]);
		if (pip[1] != 1) {
			/*close(1);*/
			dup2_or_raise(pip[1], 1);
			close(pip[1]);
		}
/* TODO: eflag clearing makes the following not abort:
 *  ash -c 'set -e; z=$(false;echo foo); echo $z'
 * which is what bash does (unless it is in POSIX mode).
 * dash deleted "eflag = 0" line in the commit
 *  Date: Mon, 28 Jun 2010 17:11:58 +1000
 *  [EVAL] Don't clear eflag in evalbackcmd
 * For now, preserve bash-like behavior, it seems to be somewhat more useful:
 */
		eflag = 0;
		ifsfree();
		evaltreenr(n, EV_EXIT);
		/* NOTREACHED */
	}
#endif
	/* parent */
	close(pip[1]);
	result->fd = pip[0];
	result->jp = jp;

 out:
	TRACE(("evalbackcmd done: fd=%d buf=0x%x nleft=%d jp=0x%x\n",
		result->fd, result->buf, result->nleft, result->jp));
}

/*
 * Expand stuff in backwards quotes.
 */
static void
expbackq(union node *cmd, int flag)
{
	struct backcmd in;
	int i;
	char buf[128];
	char *p;
	char *dest;
	int startloc;
	struct stackmark smark;

	if (flag & EXP_DISCARD)
		goto out;

	INT_OFF;
	startloc = expdest - (char *)stackblock();
	pushstackmark(&smark, startloc);
	evalbackcmd(cmd, &in);
	popstackmark(&smark);

	p = in.buf;
	i = in.nleft;
	if (i == 0)
		goto read;
	for (;;) {
		memtodest(p, i, flag);
 read:
		if (in.fd < 0)
			break;
		i = nonblock_immune_read(in.fd, buf, sizeof(buf));
		TRACE(("expbackq: read returns %d\n", i));
		if (i <= 0)
			break;
		p = buf;
	}

	free(in.buf);
	if (in.fd >= 0) {
		close(in.fd);
		back_exitstatus = waitforjob(in.jp);
	}
	INT_ON;

	/* Eat all trailing newlines */
	dest = expdest;
	for (; dest > ((char *)stackblock() + startloc) && (dest[-1] == '\n'
				IF_PLATFORM_MINGW32(|| dest[-1] == '\r'));)
		STUNPUTC(dest);
	expdest = dest;

	if (!(flag & EXP_QUOTED))
		recordregion(startloc, dest - (char *)stackblock(), 0);
	TRACE(("evalbackq: size:%d:'%.*s'\n",
		(int)((dest - (char *)stackblock()) - startloc),
		(int)((dest - (char *)stackblock()) - startloc),
		stackblock() + startloc));

 out:
	argbackq = argbackq->next;
}

/* expari needs it */
static char *argstr(char *p, int flag);

#if ENABLE_FEATURE_SH_MATH
/*
 * Expand arithmetic expression.  Backup to start of expression,
 * evaluate, place result in (backed up) result, adjust string position.
 */
static char *
expari(char *start, int flag)
{
	struct stackmark sm;
	int begoff;
	int endoff;
	int len;
	arith_t result;
	char *p;

	p = stackblock();
	begoff = expdest - p;
	p = argstr(start, flag & EXP_DISCARD);

	if (flag & EXP_DISCARD)
		goto out;

	start = stackblock();
	endoff = expdest - start;
	start += begoff;
	STADJUST(start - expdest, expdest);

	removerecordregions(begoff);

	if (flag & QUOTES_ESC)
		rmescapes(start, 0, NULL);

	pushstackmark(&sm, endoff);
	result = ash_arith(start);
	popstackmark(&sm);

	len = cvtnum(result, flag);

	if (!(flag & EXP_QUOTED))
		recordregion(begoff, begoff + len, 0);

 out:
	return p;
}
#endif

/* argstr needs it */
static char *evalvar(char *p, int flags);

/*
 * Perform variable and command substitution.  If EXP_FULL is set, output CTLESC
 * characters to allow for further processing.  Otherwise treat
 * $@ like $* since no splitting will be performed.
 */
static char *
argstr(char *p, int flag)
{
	static const char spclchars[] ALIGN1 = {
		'=',
		':',
		CTLQUOTEMARK,
		CTLENDVAR,
		CTLESC,
		CTLVAR,
		CTLBACKQ,
#if ENABLE_FEATURE_SH_MATH
		CTLARI,
		CTLENDARI,
#endif
		'\0'
	};
	const char *reject = spclchars;
	int breakall = (flag & (EXP_WORD | EXP_QUOTED)) == EXP_WORD;
	int inquotes;
	size_t length;
	int startloc;

	reject += !!(flag & EXP_VARTILDE2);
	reject += flag & EXP_VARTILDE ? 0 : 2;
	inquotes = 0;
	length = 0;
	if (flag & EXP_TILDE) {
		flag &= ~EXP_TILDE;
 tilde:
		if (*p == '~')
			p = exptilde(p, flag);
	}
 start:
	startloc = expdest - (char *)stackblock();
	for (;;) {
		int end;
		unsigned char c;

		length += strcspn(p + length, reject);
		end = 0;
		c = p[length];
		if (!(c & 0x80)
		 IF_FEATURE_SH_MATH(|| c == CTLENDARI)
		 || c == CTLENDVAR
		) {
			/*
			 * c == '=' || c == ':' || c == '\0' ||
			 * c == CTLENDARI || c == CTLENDVAR
			 */
			length++;
			/* c == '\0' || c == CTLENDARI || c == CTLENDVAR */
			end = !!((c - 1) & 0x80);
		}
		if (length > 0 && !(flag & EXP_DISCARD)) {
			int newloc;
			char *q;

			q = stnputs(p, length, expdest);
			q[-1] &= end - 1;
			expdest = q - (flag & EXP_WORD ? end : 0);
			newloc = q - (char *)stackblock() - end;
			if (breakall && !inquotes && newloc > startloc) {
				recordregion(startloc, newloc, 0);
			}
			startloc = newloc;
		}
		p += length + 1;
		length = 0;

		if (end)
			break;

		switch (c) {
		case '=':
			flag |= EXP_VARTILDE2;
			reject++;
			/* fall through */
		case ':':
			/*
			 * sort of a hack - expand tildes in variable
			 * assignments (after the first '=' and after ':'s).
			 */
			if (*--p == '~') {
				goto tilde;
			}
			continue;
		case CTLQUOTEMARK:
			/* "$@" syntax adherence hack */
			if (!inquotes && !memcmp(p, dolatstr + 1, DOLATSTRLEN - 1)) {
				p = evalvar(p + 1, flag | EXP_QUOTED) + 1;
				goto start;
			}
			inquotes ^= EXP_QUOTED;
 addquote:
			if (flag & QUOTES_ESC) {
				p--;
				length++;
				startloc++;
			}
			break;
		case CTLESC:
			startloc++;
			length++;
			goto addquote;
		case CTLVAR:
			TRACE(("argstr: evalvar('%s')\n", p));
			p = evalvar(p, flag | inquotes);
			TRACE(("argstr: evalvar:'%s'\n", (char *)stackblock()));
			goto start;
		case CTLBACKQ:
			expbackq(argbackq->n, flag | inquotes);
			goto start;
#if ENABLE_FEATURE_SH_MATH
		case CTLARI:
			p = expari(p, flag | inquotes);
			goto start;
#endif
		}
	}
	return p - 1;
}

static char *
scanleft(char *startp, char *rmesc, char *rmescend UNUSED_PARAM,
		char *pattern, int quotes, int zero)
{
	char *loc, *loc2;
	char c;

	loc = startp;
	loc2 = rmesc;
	do {
		int match;
		const char *s = loc2;

		c = *loc2;
		if (zero) {
			*loc2 = '\0';
			s = rmesc;
		}
		match = pmatch(pattern, s);

		*loc2 = c;
		if (match)
			return loc;
		if (quotes && (unsigned char)*loc == CTLESC)
			loc++;
		loc++;
		loc2++;
	} while (c);
	return NULL;
}

static char *
scanright(char *startp, char *rmesc, char *rmescend,
		char *pattern, int quotes, int match_at_start)
{
#if !ENABLE_ASH_OPTIMIZE_FOR_SIZE
	int try2optimize = match_at_start;
#endif
	int esc = 0;
	char *loc;
	char *loc2;

	/* If we called by "${v/pattern/repl}" or "${v//pattern/repl}":
	 * startp="escaped_value_of_v" rmesc="raw_value_of_v"
	 * rmescend=""(ptr to NUL in rmesc) pattern="pattern" quotes=match_at_start=1
	 * Logic:
	 * loc starts at NUL at the end of startp, loc2 starts at the end of rmesc,
	 * and on each iteration they go back two/one char until they reach the beginning.
	 * We try to find a match in "raw_value_of_v", "raw_value_of_", "raw_value_of" etc.
	 */
	/* TODO: document in what other circumstances we are called. */

	for (loc = pattern - 1, loc2 = rmescend; loc >= startp; loc2--) {
		int match;
		char c = *loc2;
		const char *s = loc2;
		if (match_at_start) {
			*loc2 = '\0';
			s = rmesc;
		}
		match = pmatch(pattern, s);
		//bb_error_msg("pmatch(pattern:'%s',s:'%s'):%d", pattern, s, match);
		*loc2 = c;
		if (match)
			return loc;
#if !ENABLE_ASH_OPTIMIZE_FOR_SIZE
		if (try2optimize) {
			/* Maybe we can optimize this:
			 * if pattern ends with unescaped *, we can avoid checking
			 * shorter strings: if "foo*" doesn't match "raw_value_of_v",
			 * it won't match truncated "raw_value_of_" strings too.
			 */
			unsigned plen = strlen(pattern);
			/* Does it end with "*"? */
			if (plen != 0 && pattern[--plen] == '*') {
				/* "xxxx*" is not escaped */
				/* "xxx\*" is escaped */
				/* "xx\\*" is not escaped */
				/* "x\\\*" is escaped */
				int slashes = 0;
				while (plen != 0 && pattern[--plen] == '\\')
					slashes++;
				if (!(slashes & 1))
					break; /* ends with unescaped "*" */
			}
			try2optimize = 0;
		}
#endif
		loc--;
		if (quotes) {
			if (--esc < 0) {
				esc = esclen(startp, loc);
			}
			if (esc % 2) {
				esc--;
				loc--;
			}
		}
	}
	return NULL;
}

static void varunset(const char *, const char *, const char *, int) NORETURN;
static void
varunset(const char *end, const char *var, const char *umsg, int varflags)
{
	const char *msg;
	const char *tail;

	tail = nullstr;
	msg = "parameter not set";
	if (umsg) {
		if ((unsigned char)*end == CTLENDVAR) {
			if (varflags & VSNUL)
				tail = " or null";
		} else {
			msg = umsg;
		}
	}
	ash_msg_and_raise_error("%.*s: %s%s", (int)(end - var - 1), var, msg, tail);
}

static char *
subevalvar(char *start, char *str, int strloc,
		int startloc, int varflags, int flag)
{
	int subtype = varflags & VSTYPE;
	int quotes = flag & QUOTES_ESC;
	char *startp;
	char *loc;
	char *rmesc, *rmescend;
	long amount;
	int resetloc;
	int argstr_flags;
	IF_BASH_PATTERN_SUBST(int workloc;)
	IF_BASH_PATTERN_SUBST(int slash_pos;)
	IF_BASH_PATTERN_SUBST(char *repl;)
	int zero;
	char *(*scan)(char*, char*, char*, char*, int, int);
	char *p;

	//bb_error_msg("subevalvar(start:'%s',str:'%s',strloc:%d,startloc:%d,varflags:%x,quotes:%d)",
	//		start, str, strloc, startloc, varflags, quotes);

#if BASH_PATTERN_SUBST
	/* For "${v/pattern/repl}", we must find the delimiter _before_
	 * argstr() call expands possible variable references in pattern:
	 * think about "v=a; a=a/; echo ${v/$a/r}" case.
	 */
	repl = NULL;
	if (subtype == VSREPLACE || subtype == VSREPLACEALL) {
		/* Find '/' and replace with NUL */
		repl = start;
		/* The pattern can't be empty.
		 * IOW: if the first char after "${v//" is a slash,
		 * it does not terminate the pattern - it's the first char of the pattern:
		 *  v=/dev/ram; echo ${v////-}  prints -dev-ram (pattern is "/")
		 *  v=/dev/ram; echo ${v///r/-} prints /dev-am  (pattern is "/r")
		 */
		if (*repl == '/')
			repl++;
		for (;;) {
			if (*repl == '\0') {
				repl = NULL;
				break;
			}
			if (*repl == '/') {
				*repl = '\0';
				break;
			}
			/* Handle escaped slashes, e.g. "${v/\//_}" (they are CTLESC'ed by this point) */
			if ((unsigned char)*repl == CTLESC && repl[1])
				repl++;
			repl++;
		}
	}
#endif
	argstr_flags = (flag & EXP_DISCARD) | EXP_TILDE;
	if (!str
#if BASH_SUBSTR
	 && subtype != VSSUBSTR
#endif
	) {
		/* EXP_CASE keeps CTLESC's */
		argstr_flags |= EXP_CASE;
	}
	p = argstr(start, argstr_flags);

	//bb_error_msg("str0:'%s'", (char *)stackblock() + strloc);
#if BASH_PATTERN_SUBST
	slash_pos = -1;
	if (repl) {
		slash_pos = expdest - ((char *)stackblock() + strloc);
		STPUTC('/', expdest);
		//bb_error_msg("repl+1:'%s'", repl + 1);
		p = argstr(repl + 1, (flag & EXP_DISCARD) | EXP_TILDE); /* EXP_TILDE: echo "${v/x/~}" expands ~ ! */
		*repl = '/';
	}
#endif
	if (flag & EXP_DISCARD)
		return p;

	startp = (char *)stackblock() + startloc;
	//bb_error_msg("str1:'%s'", (char *)stackblock() + strloc);

	switch (subtype) {
	case VSASSIGN:
		setvar0(str, startp);

		loc = startp;
		goto out;

	case VSQUESTION:
		varunset(start, str, startp, varflags);
		/* NOTREACHED */

#if BASH_SUBSTR
	case VSSUBSTR: {
		int pos, len, orig_len;
		char *colon;
		char *vstr;

		loc = vstr = stackblock() + strloc;

		/* Read POS in ${var:POS:LEN} */
		colon = strchr(loc, ':');
		if (colon) *colon = '\0';
		pos = substr_atoi(loc);
		if (colon) *colon = ':';

		/* Read LEN in ${var:POS:LEN} */
		len = vstr - startp - 1;
		/* *loc != '\0', guaranteed by parser */
		if (quotes) {
			char *ptr;
			/* Adjust the length by the number of escapes */
			for (ptr = startp; ptr < (vstr - 1); ptr++) {
				if ((unsigned char)*ptr == CTLESC) {
					len--;
					ptr++;
				}
			}
		}
		orig_len = len;
		if (*loc++ == ':') {
			/* ${var::LEN} */
			len = substr_atoi(loc);
		} else {
			/* Skip POS in ${var:POS:LEN} */
			len = orig_len;
			while (*loc && *loc != ':')
				loc++;
			if (*loc++ == ':')
				len = substr_atoi(loc);
		}
		if (pos < 0) {
			/* ${VAR:$((-n)):l} starts n chars from the end */
			pos = orig_len + pos;
		}
		if ((unsigned)pos >= orig_len) {
			/* apart from obvious ${VAR:999999:l},
			 * covers ${VAR:$((-9999999)):l} - result is ""
			 * (bash compat)
			 */
			pos = 0;
			len = 0;
		}
		if (len < 0) {
			/* ${VAR:N:-M} sets LEN to strlen()-M */
			len = (orig_len - pos) + len;
		}
		if ((unsigned)len > (orig_len - pos))
			len = orig_len - pos;

		for (vstr = startp; pos; vstr++, pos--) {
			if (quotes && (unsigned char)*vstr == CTLESC)
				vstr++;
		}
		for (loc = startp; len; len--) {
			if (quotes && (unsigned char)*vstr == CTLESC)
				*loc++ = *vstr++;
			*loc++ = *vstr++;
		}
		*loc = '\0';
		goto out;
	}
#endif /* BASH_SUBSTR */
	}

	resetloc = expdest - (char *)stackblock();

#if BASH_PATTERN_SUBST
	repl = NULL;

	/* We'll comeback here if we grow the stack while handling
	 * a VSREPLACE or VSREPLACEALL, since our pointers into the
	 * stack will need rebasing, and we'll need to remove our work
	 * areas each time
	 */
 restart:
#endif

	amount = expdest - ((char *)stackblock() + resetloc);
	STADJUST(-amount, expdest);
	startp = (char *)stackblock() + startloc;

	rmesc = startp;
	rmescend = (char *)stackblock() + strloc;
	//bb_error_msg("str7:'%s'", rmescend);
	if (quotes) {
//TODO: how to handle slash_pos here if string changes (shortens?)
		rmesc = rmescapes(startp, RMESCAPE_ALLOC | RMESCAPE_GROW, NULL);
		if (rmesc != startp) {
			rmescend = expdest;
			startp = (char *)stackblock() + startloc;
		}
	}
	rmescend--;
	str = (char *)stackblock() + strloc;
	/*
	 * Example: v='a\bc'; echo ${v/\\b/_\\_\z_}
	 * The result is a_\_z_c (not a\_\_z_c)!
	 *
	 * The search pattern and replace string treat backslashes differently!
	 * "&slash_pos" causes rmescapes() to work differently on the pattern
	 * and string.  It's only used on the first call.
	 */
	//bb_error_msg("str8:'%s' slash_pos:%d", str, slash_pos);
	rmescapes(str, RMESCAPE_GLOB,
		repl ? NULL : (slash_pos < 0 ? NULL : &slash_pos)
	);

#if BASH_PATTERN_SUBST
	workloc = expdest - (char *)stackblock();
	if (subtype == VSREPLACE || subtype == VSREPLACEALL) {
		int len;
		char *idx, *end;

		if (!repl) {
			//bb_error_msg("str9:'%s' slash_pos:%d", str, slash_pos);
			repl = nullstr;
			if (slash_pos >= 0) {
				repl = str + slash_pos;
				*repl++ = '\0';
			}
		}
		//bb_error_msg("str:'%s' repl:'%s'", str, repl);

		/* If there's no pattern to match, return the expansion unmolested */
		if (str[0] == '\0')
			goto out1;

		len = 0;
		idx = startp;
		end = str - 1;
		while (idx < end) {
 try_to_match:
			loc = scanright(idx, rmesc, rmescend, str, quotes, 1);
			//bb_error_msg("scanright('%s'):'%s'", str, loc);
			if (!loc) {
				/* No match, advance */
				char *restart_detect = stackblock();
 skip_matching:
				STPUTC(*idx, expdest);
				if (quotes && (unsigned char)*idx == CTLESC) {
					idx++;
					len++;
					STPUTC(*idx, expdest);
				}
				if (stackblock() != restart_detect)
					goto restart;
				idx++;
				len++;
				rmesc++;
				/* continue; - prone to quadratic behavior, smarter code: */
				if (idx >= end)
					break;
				if (str[0] == '*') {
					/* Pattern is "*foo". If "*foo" does not match "long_string",
					 * it would never match "ong_string" etc, no point in trying.
					 */
					goto skip_matching;
				}
				goto try_to_match;
			}

			if (subtype == VSREPLACEALL) {
				while (idx < loc) {
					if (quotes && (unsigned char)*idx == CTLESC)
						idx++;
					idx++;
					rmesc++;
				}
			} else {
				idx = loc;
			}

			//bb_error_msg("repl:'%s'", repl);
			for (loc = (char*)repl; *loc; loc++) {
				char *restart_detect = stackblock();
				if (quotes && *loc == '\\') {
					STPUTC(CTLESC, expdest);
					len++;
				}
				STPUTC(*loc, expdest);
				if (stackblock() != restart_detect)
					goto restart;
				len++;
			}

			if (subtype == VSREPLACE) {
				//bb_error_msg("tail:'%s', quotes:%x", idx, quotes);
				while (*idx) {
					char *restart_detect = stackblock();
					STPUTC(*idx, expdest);
					if (stackblock() != restart_detect)
						goto restart;
					len++;
					idx++;
				}
				break;
			}
		}

		/* We've put the replaced text into a buffer at workloc, now
		 * move it to the right place and adjust the stack.
		 */
		STPUTC('\0', expdest);
		startp = (char *)stackblock() + startloc;
		memmove(startp, (char *)stackblock() + workloc, len + 1);
		//bb_error_msg("startp:'%s'", startp);
		loc = startp + len;
		goto out;
	}
#endif /* BASH_PATTERN_SUBST */

	subtype -= VSTRIMRIGHT;
#if DEBUG
	if (subtype < 0 || subtype > 7)
		abort();
#endif
	/* zero = (subtype == VSTRIMLEFT || subtype == VSTRIMLEFTMAX) */
	zero = subtype >> 1;
	/* VSTRIMLEFT/VSTRIMRIGHTMAX -> scanleft */
	scan = (subtype & 1) ^ zero ? scanleft : scanright;

	loc = scan(startp, rmesc, rmescend, str, quotes, zero);
	if (loc) {
		if (zero) {
			memmove(startp, loc, str - loc);
			loc = startp + (str - loc) - 1;
		}
		*loc = '\0';
	} else
		loc = str - 1;

 out:
	amount = loc - expdest;
	STADJUST(amount, expdest);
 out1:
	/* Remove any recorded regions beyond start of variable */
	removerecordregions(startloc);

	return p;
}

/*
 * Add the value of a specialized variable to the stack string.
 * name parameter (examples):
 * ash -c 'echo $1'      name:'1='
 * ash -c 'echo $qwe'    name:'qwe='
 * ash -c 'echo $$'      name:'$='
 * ash -c 'echo ${$}'    name:'$='
 * ash -c 'echo ${$##q}' name:'$=q'
 * ash -c 'echo ${#$}'   name:'$='
 * note: examples with bad shell syntax:
 * ash -c 'echo ${#$1}'  name:'$=1'
 * ash -c 'echo ${#1#}'  name:'1=#'
 */
static NOINLINE ssize_t
varvalue(char *name, int varflags, int flags, int quoted)
{
	const char *p;
	int num;
	int i;
	ssize_t len = 0;
	int sep;
	int subtype = varflags & VSTYPE;
	int discard = (subtype == VSPLUS || subtype == VSLENGTH) | (flags & EXP_DISCARD);

	if (!subtype) {
		if (discard)
			return -1;

		raise_error_syntax("bad substitution");
	}

	flags |= EXP_KEEPNUL;
	flags &= discard ? ~QUOTES_ESC : ~0;
	sep = (flags & EXP_FULL) << CHAR_BIT;

	switch (*name) {
	case '$':
		num = rootpid;
		goto numvar;
	case '?':
		num = exitstatus;
		goto numvar;
	case '#':
		num = shellparam.nparam;
		goto numvar;
	case '!':
		num = backgndpid;
		if (num == 0)
			return -1;
 numvar:
		len = cvtnum(num, flags);
		goto check_1char_name;
	case '-':
		expdest = makestrspace(NOPTS, expdest);
		for (i = NOPTS - 1; i >= 0; i--) {
			if (optlist[i] && optletters(i)) {
				USTPUTC(optletters(i), expdest);
				len++;
			}
		}
 check_1char_name:
#if 0
		/* handles cases similar to ${#$1} */
		if (name[2] != '\0')
			raise_error_syntax("bad substitution");
#endif
		break;
	case '@':
		if (quoted && sep)
			goto param;
		/* fall through */
	case '*': {
		char **ap;
		char sepc;
		char c;

		/* We will set c to 0 or ~0 depending on whether
		 * we're doing field splitting.  We won't do field
		 * splitting if either we're quoted or sep is zero.
		 *
		 * Instead of testing (quoted || !sep) the following
		 * trick optimises away any branches by using the
		 * fact that EXP_QUOTED (which is the only bit that
		 * can be set in quoted) is the same as EXP_FULL <<
		 * CHAR_BIT (which is the only bit that can be set
		 * in sep).
		 */
#if EXP_QUOTED >> CHAR_BIT != EXP_FULL
#error The following two lines expect EXP_QUOTED == EXP_FULL << CHAR_BIT
#endif
		c = !((quoted | ~sep) & EXP_QUOTED) - 1;
		sep &= ~quoted;
		sep |= ifsset() ? (unsigned char)(c & ifsval()[0]) : ' ';
 param:
		sepc = sep;
		ap = shellparam.p;
		if (!ap)
			return -1;
		while ((p = *ap++) != NULL) {
			len += strtodest(p, flags);

			if (*ap && sep) {
				len++;
				memtodest(&sepc, 1, flags);
			}
		}
		break;
	} /* case '*' */
	case '0':
	case '1':
	case '2':
	case '3':
	case '4':
	case '5':
	case '6':
	case '7':
	case '8':
	case '9':
		num = atoi(name); /* number(name) fails on ${N#str} etc */
		if (num < 0 || num > shellparam.nparam)
			return -1;
		p = num ? shellparam.p[num - 1] : arg0;
		goto value;
	default:
		/* NB: name has form "VAR=..." */
		p = lookupvar(name);
 value:
		if (!p)
			return -1;

		len = strtodest(p, flags);
#if ENABLE_UNICODE_SUPPORT
		if (subtype == VSLENGTH && len > 0) {
			reinit_unicode_for_ash();
			if (unicode_status == UNICODE_ON) {
				STADJUST(-len, expdest);
				discard = 0;
				len = unicode_strlen(p);
			}
		}
#endif
		break;
	}

	if (discard)
		STADJUST(-len, expdest);

	return len;
}

/*
 * Expand a variable, and return a pointer to the next character in the
 * input string.
 */
static char *
evalvar(char *p, int flag)
{
	char varflags;
	char subtype;
	char *var;
	int patloc;
	int startloc;
	ssize_t varlen;
	int discard;
	int quoted;

	varflags = (unsigned char) *p++;
	subtype = varflags & VSTYPE;

	quoted = flag & EXP_QUOTED;
	var = p;
	startloc = expdest - (char *)stackblock();
	p = strchr(p, '=') + 1; //TODO: use var_end(p)?

 again:
	varlen = varvalue(var, varflags, flag, quoted);
	if (varflags & VSNUL)
		varlen--;

	discard = varlen < 0 ? EXP_DISCARD : 0;

	switch (subtype) {
	case VSPLUS:
		discard ^= EXP_DISCARD;
		/* fall through */
	case 0:
	case VSMINUS:
		p = argstr(p, flag | EXP_TILDE | EXP_WORD | (discard ^ EXP_DISCARD));
		goto record;

	case VSASSIGN:
	case VSQUESTION:
		p = subevalvar(p, var, 0, startloc, varflags,
			(flag & ~QUOTES_ESC) | (discard ^ EXP_DISCARD));

		if ((flag | ~discard) & EXP_DISCARD)
			goto record;

		varflags &= ~VSNUL;
		subtype = VSNORMAL;
		goto again;
	}

	if ((discard & ~flag) && uflag)
		varunset(p, var, 0, 0);

	if (subtype == VSLENGTH) {
		p++;
		if (flag & EXP_DISCARD)
			return p;
		cvtnum(varlen > 0 ? varlen : 0, flag);
		goto really_record;
	}

	if (subtype == VSNORMAL)
		goto record;

#if DEBUG
	switch (subtype) {
	case VSTRIMLEFT:
	case VSTRIMLEFTMAX:
	case VSTRIMRIGHT:
	case VSTRIMRIGHTMAX:
#if BASH_SUBSTR
	case VSSUBSTR:
#endif
#if BASH_PATTERN_SUBST
	case VSREPLACE:
	case VSREPLACEALL:
#endif
		break;
	default:
		abort();
	}
#endif

	flag |= discard;
	if (!(flag & EXP_DISCARD)) {
		/*
		 * Terminate the string and start recording the pattern
		 * right after it
		 */
		STPUTC('\0', expdest);
	}

	patloc = expdest - (char *)stackblock();
	p = subevalvar(p, NULL, patloc, startloc, varflags, flag);

 record:
	if ((flag | discard) & EXP_DISCARD)
		return p;

 really_record:
	if (quoted) {
		quoted = *var == '@' && shellparam.nparam;
		if (!quoted)
			return p;
	}
	recordregion(startloc, expdest - (char *)stackblock(), quoted);
	return p;
}

/*
 * Add a file name to the list.
 */
static void
addfname(const char *name)
{
	struct strlist *sp;

	sp = stzalloc(sizeof(*sp));
	sp->text = sstrdup(name);
	*exparg.lastp = sp;
	exparg.lastp = &sp->next;
}

/* Avoid glob() (and thus, stat() et al) for words like "echo" */
static int
hasmeta(const char *p)
{
	static const char chars[] ALIGN1 = {
		'*', '?', '[', '\\', CTLQUOTEMARK, CTLESC, 0
	};

	for (;;) {
		p = strpbrk(p, chars);
		if (!p)
			break;
		switch ((unsigned char)*p) {
		case CTLQUOTEMARK:
			for (;;) {
				p++;
				if ((unsigned char)*p == CTLQUOTEMARK)
					break;
				if ((unsigned char)*p == CTLESC)
					p++;
				if (*p == '\0') /* huh? */
					return 0;
			}
			break;
		case '\\':
		case CTLESC:
			p++;
			if (*p == '\0')
				return 0;
			break;
		case '[':
			if (!strchr(p + 1, ']')) {
				/* It's not a properly closed [] pattern,
				 * but other metas may follow. Continue checking.
				 * my[file* _is_ globbed by bash
				 * and matches filenames like "my[file1".
				 */
				break;
			}
			/* fallthrough */
		default:
		/* case '*': */
		/* case '?': */
			return 1;
		}
		p++;
	}

	return 0;
}

/* If we want to use glob() from libc... */
#if !ENABLE_ASH_INTERNAL_GLOB

/* Add the result of glob() to the list */
static void
addglob(const glob_t *pglob)
{
	char **p = pglob->gl_pathv;

	do {
		addfname(*p);
	} while (*++p);
}
static void
expandmeta(struct strlist *str /*, int flag*/)
{
	/* TODO - EXP_REDIR */

	while (str) {
		char *p;
		glob_t pglob;
		int i;

		if (fflag)
			goto nometa;

		if (!hasmeta(str->text))
			goto nometa;

		INT_OFF;
		p = preglob(str->text, RMESCAPE_ALLOC | RMESCAPE_HEAP);
// GLOB_NOMAGIC (GNU): if no *?[ chars in pattern, return it even if no match
// GLOB_NOCHECK: if no match, return unchanged pattern (sans \* escapes?)
//
// glibc 2.24.90 glob(GLOB_NOMAGIC) does not remove backslashes used for escaping:
// if you pass it "file\?", it returns "file\?", not "file?", if no match.
// Which means you need to unescape the string, right? Not so fast:
// if there _is_ a file named "file\?" (with backslash), it is returned
// as "file\?" too (whichever pattern you used to find it, say, "file*").
// You DON'T KNOW by looking at the result whether you need to unescape it.
//
// Worse, globbing of "file\?" in a directory with two files, "file?" and "file\?",
// returns "file\?" - which is WRONG: "file\?" pattern matches "file?" file.
// Without GLOB_NOMAGIC, this works correctly ("file?" is returned as a match).
// With GLOB_NOMAGIC | GLOB_NOCHECK, this also works correctly.
//		i = glob(p, GLOB_NOMAGIC | GLOB_NOCHECK, NULL, &pglob);
//		i = glob(p, GLOB_NOMAGIC, NULL, &pglob);
		i = glob(p, 0, NULL, &pglob);
		//bb_error_msg("glob('%s'):%d '%s'...", p, i, pglob.gl_pathv ? pglob.gl_pathv[0] : "-");
		if (p != str->text)
			free(p);
		switch (i) {
		case 0:
#if 0 // glibc 2.24.90 bug? Patterns like "*/file", when match, don't set GLOB_MAGCHAR
			/* GLOB_MAGCHAR is set if *?[ chars were seen (GNU) */
			if (!(pglob.gl_flags & GLOB_MAGCHAR))
				goto nometa2;
#endif
			addglob(&pglob);
			globfree(&pglob);
			INT_ON;
			break;
		case GLOB_NOMATCH:
 //nometa2:
			globfree(&pglob);
			INT_ON;
 nometa:
			*exparg.lastp = str;
			rmescapes(str->text, 0, NULL);
			exparg.lastp = &str->next;
			break;
		default:	/* GLOB_NOSPACE */
			globfree(&pglob);
			INT_ON;
			ash_msg_and_raise_error(bb_msg_memory_exhausted);
		}
		str = str->next;
	}
}

#else
/* ENABLE_ASH_INTERNAL_GLOB: Homegrown globbing code. (dash also has both, uses homegrown one.) */

/*
 * Do metacharacter (i.e. *, ?, [...]) expansion.
 */
typedef struct exp_t {
	char *dir;
	unsigned dir_max;
} exp_t;
static void
expmeta(exp_t *exp, char *name, unsigned name_len, unsigned expdir_len)
{
#define expdir exp->dir
#define expdir_max exp->dir_max
	char *enddir = expdir + expdir_len;
	char *p;
	const char *cp;
	char *start;
	char *endname;
	int metaflag;
	struct stat statb;
	DIR *dirp;
	struct dirent *dp;
	int atend;
	int matchdot;
	int esc;

	metaflag = 0;
	start = name;
	for (p = name; esc = 0, *p; p += esc + 1) {
		if (*p == '*' || *p == '?')
			metaflag = 1;
		else if (*p == '[') {
			char *q = p + 1;
			if (*q == '!')
				q++;
			for (;;) {
				if (*q == '\\')
					q++;
				if (*q == '/' || *q == '\0')
					break;
				if (*++q == ']') {
					metaflag = 1;
					break;
				}
			}
		} else {
			if (*p == '\\' && p[1])
				esc++;
			if (p[esc] == '/') {
				if (metaflag)
					break;
				start = p + esc + 1;
			}
		}
	}
	if (metaflag == 0) {    /* we've reached the end of the file name */
		if (!expdir_len)
			return;
		p = name;
		do {
			if (*p == '\\' && p[1])
				p++;
			*enddir++ = *p;
		} while (*p++);
		if (lstat(expdir, &statb) == 0)
			addfname(expdir);
		return;
	}
	endname = p;
	if (name < start) {
		p = name;
		do {
			if (*p == '\\' && p[1])
				p++;
			*enddir++ = *p++;
		} while (p < start);
	}
	*enddir = '\0';
	cp = expdir;
	expdir_len = enddir - cp;
	if (!expdir_len)
		cp = ".";
	dirp = opendir(cp);
	if (dirp == NULL)
		return;
	if (*endname == 0) {
		atend = 1;
	} else {
		atend = 0;
		*endname = '\0';
		endname += esc + 1;
	}
	name_len -= endname - name;
	matchdot = 0;
	p = start;
	if (*p == '\\')
		p++;
	if (*p == '.')
		matchdot++;
	while (!pending_int && (dp = readdir(dirp)) != NULL) {
		if (dp->d_name[0] == '.' && !matchdot)
			continue;
#if ENABLE_ASH_NOCASEGLOB
# undef pmatch
# define pmatch(a, b) !fnmatch((a), (b), nocaseglob ? FNM_CASEFOLD : 0)
#endif
		if (pmatch(start, dp->d_name)) {
			if (atend) {
				strcpy(enddir, dp->d_name);
				addfname(expdir);
			} else {
				unsigned offset;
				unsigned len;

				p = stpcpy(enddir, dp->d_name);
				*p = '/';

				offset = p - expdir + 1;
				len = offset + name_len + NAME_MAX;
				if (len > expdir_max) {
					len += PATH_MAX;
					expdir = ckrealloc(expdir, len);
					expdir_max = len;
				}

				expmeta(exp, endname, name_len, offset);
				enddir = expdir + expdir_len;
			}
		}
	}
	closedir(dirp);
	if (!atend)
		endname[-esc - 1] = esc ? '\\' : '/';
#undef expdir
#undef expdir_max
#if ENABLE_ASH_NOCASEGLOB
# undef pmatch
# define pmatch(a, b) !fnmatch((a), (b), 0)
#endif
}

static struct strlist *
msort(struct strlist *list, int len)
{
	struct strlist *p, *q = NULL;
	struct strlist **lpp;
	int half;
	int n;

	if (len <= 1)
		return list;
	half = len >> 1;
	p = list;
	for (n = half; --n >= 0;) {
		q = p;
		p = p->next;
	}
	q->next = NULL;                 /* terminate first half of list */
	q = msort(list, half);          /* sort first half of list */
	p = msort(p, len - half);               /* sort second half */
	lpp = &list;
	for (;;) {
#if ENABLE_LOCALE_SUPPORT
		if (strcoll(p->text, q->text) < 0)
#else
		if (strcmp(p->text, q->text) < 0)
#endif
						{
			*lpp = p;
			lpp = &p->next;
			p = *lpp;
			if (p == NULL) {
				*lpp = q;
				break;
			}
		} else {
			*lpp = q;
			lpp = &q->next;
			q = *lpp;
			if (q == NULL) {
				*lpp = p;
				break;
			}
		}
	}
	return list;
}

/*
 * Sort the results of file name expansion.  It calculates the number of
 * strings to sort and then calls msort (short for merge sort) to do the
 * work.
 */
static struct strlist *
expsort(struct strlist *str)
{
	int len;
	struct strlist *sp;

	len = 0;
	for (sp = str; sp; sp = sp->next)
		len++;
	return msort(str, len);
}

static void
expandmeta(struct strlist *str /*, int flag*/)
{
	/* TODO - EXP_REDIR */

	while (str) {
		exp_t exp;
		struct strlist **savelastp;
		struct strlist *sp;
		char *p;
		unsigned len;

		if (fflag)
			goto nometa;
		if (!hasmeta(str->text))
			goto nometa;
		savelastp = exparg.lastp;

		INT_OFF;
		p = preglob(str->text, RMESCAPE_ALLOC | RMESCAPE_HEAP);
		len = strlen(p);
		exp.dir_max = len + PATH_MAX;
		exp.dir = ckmalloc(exp.dir_max);

		expmeta(&exp, p, len, 0);
		free(exp.dir);
		if (p != str->text)
			free(p);
		INT_ON;
		if (exparg.lastp == savelastp) {
			/*
			 * no matches
			 */
 nometa:
			*exparg.lastp = str;
			rmescapes(str->text, 0, NULL);
			exparg.lastp = &str->next;
		} else {
			*exparg.lastp = NULL;
			*savelastp = sp = expsort(*savelastp);
			while (sp->next != NULL)
				sp = sp->next;
			exparg.lastp = &sp->next;
		}
		str = str->next;
	}
}
#endif /* ENABLE_ASH_INTERNAL_GLOB */

/*
 * Perform variable substitution and command substitution on an argument,
 * placing the resulting list of arguments in arglist.  If EXP_FULL is true,
 * perform splitting and file name expansion.  When arglist is NULL, perform
 * here document expansion.
 */
static void
expandarg(union node *arg, struct arglist *arglist, int flag)
{
	struct strlist *sp;
	char *p;

	argbackq = arg->narg.backquote;
	STARTSTACKSTR(expdest);
	TRACE(("expandarg: argstr('%s',flags:%x)\n", arg->narg.text, flag));
	argstr(arg->narg.text, flag);
	if (arglist == NULL) {
		/* here document expanded */
		goto out;
	}
	p = grabstackstr(expdest);
	TRACE(("expandarg: p:'%s'\n", p));
	exparg.lastp = &exparg.list;
	/*
	 * TODO - EXP_REDIR
	 */
	if (flag & EXP_FULL) {
		ifsbreakup(p, &exparg);
		*exparg.lastp = NULL;
		exparg.lastp = &exparg.list;
		expandmeta(exparg.list /*, flag*/);
	} else {
		sp = stzalloc(sizeof(*sp));
		sp->text = p;
		*exparg.lastp = sp;
		exparg.lastp = &sp->next;
	}
	*exparg.lastp = NULL;
	if (exparg.list) {
		*arglist->lastp = exparg.list;
		arglist->lastp = exparg.lastp;
	}

 out:
	ifsfree();
}

/*
 * Expand shell variables and backquotes inside a here document.
 */
static void
expandhere(union node *arg)
{
	expandarg(arg, (struct arglist *)NULL, EXP_QUOTED);
}

/*
 * Returns true if the pattern matches the string.
 */
static int
patmatch(char *pattern, const char *string)
{
	char *p = preglob(pattern, 0);
	int r = pmatch(p, string);
	//bb_error_msg("!fnmatch(pattern:'%s',str:'%s',0):%d", p, string, r);
	return r;
}

/*
 * See if a pattern matches in a case statement.
 */
static int
casematch(union node *pattern, char *val)
{
	struct stackmark smark;
	int result;

	setstackmark(&smark);
	argbackq = pattern->narg.backquote;
	STARTSTACKSTR(expdest);
	argstr(pattern->narg.text, EXP_TILDE | EXP_CASE);
	ifsfree();
	result = patmatch(stackblock(), val);
	popstackmark(&smark);
	return result;
}


/* ============ find_command */

struct builtincmd {
	const char *name;
	int (*builtin)(int, char **) FAST_FUNC;
	/* unsigned flags; */
};
#define IS_BUILTIN_SPECIAL(b) ((b)->name[0] & 1)
/* "regular" builtins always take precedence over commands,
 * regardless of PATH=....%builtin... position */
#define IS_BUILTIN_REGULAR(b) ((b)->name[0] & 2)
#define IS_BUILTIN_ASSIGN(b)  ((b)->name[0] & 4)

struct cmdentry {
	smallint cmdtype;       /* CMDxxx */
	union param {
		int index;
		/* index >= 0 for commands without path (slashes) */
		/* (TODO: what exactly does the value mean? PATH position?) */
		/* index == -1 for commands with slashes */
		/* index == (-2 - applet_no) for NOFORK applets */
		const struct builtincmd *cmd;
		struct funcnode *func;
	} u;
};
/* values of cmdtype */
#define CMDUNKNOWN      -1      /* no entry in table for command */
#define CMDNORMAL       0       /* command is an executable program */
#define CMDFUNCTION     1       /* command is a shell function */
#define CMDBUILTIN      2       /* command is a shell builtin */

/* action to find_command() */
#define DO_ERR          0x01    /* prints errors */
#define DO_ABS          0x02    /* checks absolute paths */
#define DO_NOFUNC       0x04    /* don't return shell functions, for command */
#define DO_ALTPATH      0x08    /* using alternate path */
#define DO_REGBLTIN     0x10    /* regular built-ins and functions only */

static void find_command(char *, struct cmdentry *, int, const char *);


/* ============ Hashing commands */

/*
 * When commands are first encountered, they are entered in a hash table.
 * This ensures that a full path search will not have to be done for them
 * on each invocation.
 *
 * We should investigate converting to a linear search, even though that
 * would make the command name "hash" a misnomer.
 */

struct tblentry {
	struct tblentry *next;  /* next entry in hash chain */
	union param param;      /* definition of builtin function */
	smallint cmdtype;       /* CMDxxx */
	char rehash;            /* if set, cd done since entry created */
	char cmdname[1];        /* name of command */
};

static struct tblentry **cmdtable;
#define INIT_G_cmdtable() do { \
	cmdtable = xzalloc(CMDTABLESIZE * sizeof(cmdtable[0])); \
} while (0)

static int builtinloc = -1;     /* index in path of %builtin, or -1 */


static void
tryexec(IF_FEATURE_SH_STANDALONE(int applet_no,) const char *cmd, char **argv, char **envp)
{
#if ENABLE_FEATURE_SH_STANDALONE
	if (applet_no >= 0) {
		if (APPLET_IS_NOEXEC(applet_no)) {
			clearenv();
			while (*envp)
				putenv(*envp++);
			popredir(/*drop:*/ 1);
			run_noexec_applet_and_exit(applet_no, cmd, argv);
		}
		/* re-exec ourselves with the new arguments */
		execve(bb_busybox_exec_path, argv, envp);
		/* If they called chroot or otherwise made the binary no longer
		 * executable, fall through */
	}
#endif

#if ENABLE_PLATFORM_MINGW32
	cmd = auto_win32_extension(cmd) ?: cmd;
	execve(cmd, argv, envp);
	/* skip POSIX-mandated retry on ENOEXEC */
#else
 repeat:
#ifdef SYSV
	do {
		execve(cmd, argv, envp);
	} while (errno == EINTR);
#else
	execve(cmd, argv, envp);
#endif

	if (cmd != bb_busybox_exec_path && errno == ENOEXEC) {
		/* Run "cmd" as a shell script:
		 * http://pubs.opengroup.org/onlinepubs/9699919799/utilities/V3_chap02.html
		 * "If the execve() function fails with ENOEXEC, the shell
		 * shall execute a command equivalent to having a shell invoked
		 * with the command name as its first operand,
		 * with any remaining arguments passed to the new shell"
		 *
		 * That is, do not use $SHELL, user's shell, or /bin/sh;
		 * just call ourselves.
		 *
		 * Note that bash reads ~80 chars of the file, and if it sees
		 * a zero byte before it sees newline, it doesn't try to
		 * interpret it, but fails with "cannot execute binary file"
		 * message and exit code 126. For one, this prevents attempts
		 * to interpret foreign ELF binaries as shell scripts.
		 */
		argv[0] = (char*) cmd;
		cmd = bb_busybox_exec_path;
		/* NB: this is only possible because all callers of shellexec()
		 * ensure that the argv[-1] slot exists!
		 */
		argv--;
		argv[0] = (char*) "ash";
		goto repeat;
	}
#endif /* ENABLE_PLATFORM_MINGW32 */
}

/*
 * Exec a program.  Never returns.  If you change this routine, you may
 * have to change the find_command routine as well.
 * argv[-1] must exist and be writable! See tryexec() for why.
 */
static void shellexec(char *prog, char **argv, const char *path, int idx) NORETURN;
static void shellexec(char *prog, char **argv, const char *path, int idx)
{
	char *cmdname;
	int e;
	char **envp;
	int exerrno;
	int applet_no = -1; /* used only by FEATURE_SH_STANDALONE */

	envp = listvars(VEXPORT, VUNSET, /*strlist:*/ NULL, /*end:*/ NULL);
	if ((strchr(prog, '/') || (ENABLE_PLATFORM_MINGW32 && strchr(prog, '\\')))
#if ENABLE_FEATURE_SH_STANDALONE
	 || (applet_no = find_applet_by_name(prog)) >= 0
#endif
	) {
		tryexec(IF_FEATURE_SH_STANDALONE(applet_no,) prog, argv, envp);
		if (applet_no >= 0) {
			/* We tried execing ourself, but it didn't work.
			 * Maybe /proc/self/exe doesn't exist?
			 * Try $PATH search.
			 */
			goto try_PATH;
		}
		e = errno;
	} else {
 try_PATH:
		e = ENOENT;
		while (padvance(&path, argv[0]) >= 0) {
			cmdname = stackblock();
			if (--idx < 0 && pathopt == NULL) {
				tryexec(IF_FEATURE_SH_STANDALONE(-1,) cmdname, argv, envp);
				if (errno != ENOENT && errno != ENOTDIR)
					e = errno;
			}
		}
	}

	/* Map to POSIX errors */
	switch (e) {
	default:
		exerrno = 126;
		break;
	case ELOOP:
	case ENAMETOOLONG:
	case ENOENT:
	case ENOTDIR:
		exerrno = 127;
		break;
	}
	exitstatus = exerrno;
	TRACE(("shellexec failed for %s, errno %d, suppress_int %d\n",
		prog, e, suppress_int));
	ash_msg_and_raise(EXEND, "%s: %s", prog, errmsg(e, "not found"));
	/* NOTREACHED */
}

static void
printentry(struct tblentry *cmdp)
{
	int idx;
	const char *path;
	char *name;

	idx = cmdp->param.index;
	path = pathval();
	do {
		padvance(&path, cmdp->cmdname);
	} while (--idx >= 0);
	name = stackblock();
#if ENABLE_PLATFORM_MINGW32
	add_win32_extension(name);
#endif
	out1fmt("%s%s\n", name, (cmdp->rehash ? "*" : nullstr));
}

/*
 * Clear out command entries.
 */
static void
clearcmdentry(void)
{
	struct tblentry **tblp;
	struct tblentry **pp;
	struct tblentry *cmdp;

	INT_OFF;
	for (tblp = cmdtable; tblp < &cmdtable[CMDTABLESIZE]; tblp++) {
		pp = tblp;
		while ((cmdp = *pp) != NULL) {
			if (cmdp->cmdtype == CMDNORMAL
			 || (cmdp->cmdtype == CMDBUILTIN
			    && !IS_BUILTIN_REGULAR(cmdp->param.cmd)
			    && builtinloc > 0
			    )
			) {
				*pp = cmdp->next;
				free(cmdp);
			} else {
				pp = &cmdp->next;
			}
		}
	}
	INT_ON;
}

/*
 * Locate a command in the command hash table.  If "add" is nonzero,
 * add the command to the table if it is not already present.  The
 * variable "lastcmdentry" is set to point to the address of the link
 * pointing to the entry, so that delete_cmd_entry can delete the
 * entry.
 *
 * Interrupts must be off if called with add != 0.
 */
static struct tblentry **lastcmdentry;

static struct tblentry *
cmdlookup(const char *name, int add)
{
	unsigned int hashval;
	const char *p;
	struct tblentry *cmdp;
	struct tblentry **pp;

	p = name;
	hashval = (unsigned char)*p << 4;
	while (*p)
		hashval += (unsigned char)*p++;
	hashval &= 0x7FFF;
	pp = &cmdtable[hashval % CMDTABLESIZE];
	for (cmdp = *pp; cmdp; cmdp = cmdp->next) {
		if (strcmp(cmdp->cmdname, name) == 0)
			break;
		pp = &cmdp->next;
	}
	if (add && cmdp == NULL) {
		cmdp = *pp = ckzalloc(sizeof(struct tblentry)
				+ strlen(name)
				/* + 1 - already done because
				 * tblentry::cmdname is char[1] */);
		/*cmdp->next = NULL; - ckzalloc did it */
		cmdp->cmdtype = CMDUNKNOWN;
		strcpy(cmdp->cmdname, name);
	}
	lastcmdentry = pp;
	return cmdp;
}

/*
 * Delete the command entry returned on the last lookup.
 */
static void
delete_cmd_entry(void)
{
	struct tblentry *cmdp;

	INT_OFF;
	cmdp = *lastcmdentry;
	*lastcmdentry = cmdp->next;
	if (cmdp->cmdtype == CMDFUNCTION)
		freefunc(cmdp->param.func);
	free(cmdp);
	INT_ON;
}

/*
 * Add a new command entry, replacing any existing command entry for
 * the same name - except special builtins.
 */
static void
addcmdentry(char *name, struct cmdentry *entry)
{
	struct tblentry *cmdp;

	cmdp = cmdlookup(name, 1);
	if (cmdp->cmdtype == CMDFUNCTION) {
		freefunc(cmdp->param.func);
	}
	cmdp->cmdtype = entry->cmdtype;
	cmdp->param = entry->u;
	cmdp->rehash = 0;
}

static int FAST_FUNC
hashcmd(int argc UNUSED_PARAM, char **argv UNUSED_PARAM)
{
	struct tblentry **pp;
	struct tblentry *cmdp;
	int c;
	struct cmdentry entry;
	char *name;

	if (nextopt("r") != '\0') {
		clearcmdentry();
		return 0;
	}

	if (*argptr == NULL) {
		for (pp = cmdtable; pp < &cmdtable[CMDTABLESIZE]; pp++) {
			for (cmdp = *pp; cmdp; cmdp = cmdp->next) {
				if (cmdp->cmdtype == CMDNORMAL)
					printentry(cmdp);
			}
		}
		return 0;
	}

	c = 0;
	while ((name = *argptr) != NULL) {
		cmdp = cmdlookup(name, 0);
		if (cmdp != NULL
		 && (cmdp->cmdtype == CMDNORMAL
		    || (cmdp->cmdtype == CMDBUILTIN
			&& !IS_BUILTIN_REGULAR(cmdp->param.cmd)
			&& builtinloc > 0
			)
		    )
		) {
			delete_cmd_entry();
		}
		find_command(name, &entry, DO_ERR, pathval());
		if (entry.cmdtype == CMDUNKNOWN)
			c = 1;
		argptr++;
	}
	return c;
}

/*
 * Called when a cd is done.  Marks all commands so the next time they
 * are executed they will be rehashed.
 */
static void
hashcd(void)
{
	struct tblentry **pp;
	struct tblentry *cmdp;

	for (pp = cmdtable; pp < &cmdtable[CMDTABLESIZE]; pp++) {
		for (cmdp = *pp; cmdp; cmdp = cmdp->next) {
			if (cmdp->cmdtype == CMDNORMAL
			 || (cmdp->cmdtype == CMDBUILTIN
			     && !IS_BUILTIN_REGULAR(cmdp->param.cmd)
			     && builtinloc > 0)
			) {
				cmdp->rehash = 1;
			}
		}
	}
}

/*
 * Fix command hash table when PATH changed.
 * Called before PATH is changed.  The argument is the new value of PATH;
 * pathval() still returns the old value at this point.
 * Called with interrupts off.
 */
static void FAST_FUNC
changepath(const char *newval)
{
	const char *new;
	int idx;
	int bltin;

	new = newval;
	idx = 0;
	bltin = -1;
	for (;;) {
		if (*new == '%' && prefix(new + 1, "builtin")) {
			bltin = idx;
			break;
		}
		new = strchr(new, PATH_SEP);
		if (!new)
			break;
		idx++;
		new++;
	}
	builtinloc = bltin;
	clearcmdentry();
}
enum {
	TEOF,
	TNL,
	TREDIR,
	TWORD,
	TSEMI,
	TBACKGND,
	TAND,
	TOR,
	TPIPE,
	TLP,
	TRP,
	TENDCASE,
	TENDBQUOTE,
	TNOT,
	TCASE,
	TDO,
	TDONE,
	TELIF,
	TELSE,
	TESAC,
	TFI,
	TFOR,
#if BASH_FUNCTION
	TFUNCTION,
#endif
	TIF,
	TIN,
	TTHEN,
	TUNTIL,
	TWHILE,
	TBEGIN,
	TEND
};
typedef smallint token_id_t;

/* Nth bit indicates if token marks the end of a list */
enum {
	tokendlist = 0
	/*  0 */ | (1u << TEOF)
	/*  1 */ | (0u << TNL)
	/*  2 */ | (0u << TREDIR)
	/*  3 */ | (0u << TWORD)
	/*  4 */ | (0u << TSEMI)
	/*  5 */ | (0u << TBACKGND)
	/*  6 */ | (0u << TAND)
	/*  7 */ | (0u << TOR)
	/*  8 */ | (0u << TPIPE)
	/*  9 */ | (0u << TLP)
	/* 10 */ | (1u << TRP)
	/* 11 */ | (1u << TENDCASE)
	/* 12 */ | (1u << TENDBQUOTE)
	/* 13 */ | (0u << TNOT)
	/* 14 */ | (0u << TCASE)
	/* 15 */ | (1u << TDO)
	/* 16 */ | (1u << TDONE)
	/* 17 */ | (1u << TELIF)
	/* 18 */ | (1u << TELSE)
	/* 19 */ | (1u << TESAC)
	/* 20 */ | (1u << TFI)
	/* 21 */ | (0u << TFOR)
#if BASH_FUNCTION
	/* 22 */ | (0u << TFUNCTION)
#endif
	/* 23 */ | (0u << TIF)
	/* 24 */ | (0u << TIN)
	/* 25 */ | (1u << TTHEN)
	/* 26 */ | (0u << TUNTIL)
	/* 27 */ | (0u << TWHILE)
	/* 28 */ | (0u << TBEGIN)
	/* 29 */ | (1u << TEND)
	, /* thus far 29 bits used */
};

static const char *const tokname_array[] = {
	"end of file",
	"newline",
	"redirection",
	"word",
	";",
	"&",
	"&&",
	"||",
	"|",
	"(",
	")",
	";;",
	"`",
#define KWDOFFSET 13
	/* the following are keywords */
	"!",
	"case",
	"do",
	"done",
	"elif",
	"else",
	"esac",
	"fi",
	"for",
#if BASH_FUNCTION
	"function",
#endif
	"if",
	"in",
	"then",
	"until",
	"while",
	"{",
	"}",
};

/* Wrapper around strcmp for qsort/bsearch/... */
static int
pstrcmp(const void *a, const void *b)
{
	return strcmp((char*)a, *(char**)b);
}

static const char *const *
findkwd(const char *s)
{
	return bsearch(s, tokname_array + KWDOFFSET,
			ARRAY_SIZE(tokname_array) - KWDOFFSET,
			sizeof(tokname_array[0]), pstrcmp);
}

/*
 * Locate and print what a word is...
 */
static int
describe_command(char *command, const char *path, int describe_command_verbose)
{
	struct cmdentry entry;
#if ENABLE_ASH_ALIAS
	const struct alias *ap;
#endif

	path = path ? path : pathval();

	if (describe_command_verbose) {
		out1str(command);
	}

	/* First look at the keywords */
	if (findkwd(command)) {
		out1str(describe_command_verbose ? " is a shell keyword" : command);
		goto out;
	}

#if ENABLE_ASH_ALIAS
	/* Then look at the aliases */
	ap = lookupalias(command, 0);
	if (ap != NULL) {
		if (!describe_command_verbose) {
			out1str("alias ");
			printalias(ap);
			return 0;
		}
		out1fmt(" is an alias for %s", ap->val);
		goto out;
	}
#endif
	/* Brute force */
	find_command(command, &entry, DO_ABS, path);

	switch (entry.cmdtype) {
	case CMDNORMAL: {
		int j = entry.u.index;
		char *p;
		if (j < 0) {
			p = command;
		} else {
			do {
				padvance(&path, command);
			} while (--j >= 0);
			p = stackblock();
		}
#if ENABLE_PLATFORM_MINGW32
		add_win32_extension(p);
#endif
		if (describe_command_verbose) {
			out1fmt(" is %s", p);
		} else {
			out1str(p);
		}
		break;
	}

	case CMDFUNCTION:
		if (describe_command_verbose) {
			/*out1str(" is a shell function");*/
			out1str(" is a function"); /* bash says this */
		} else {
			out1str(command);
		}
		break;

	case CMDBUILTIN:
		if (describe_command_verbose) {
			out1fmt(" is a %sshell builtin",
				IS_BUILTIN_SPECIAL(entry.u.cmd) ?
					"special " : nullstr
			);
		} else {
			out1str(command);
		}
		break;

	default:
		if (describe_command_verbose) {
			out1str(": not found\n");
		}
		return 127;
	}
 out:
	out1str("\n");
	return 0;
}

static int FAST_FUNC
typecmd(int argc UNUSED_PARAM, char **argv)
{
	int i = 1;
	int err = 0;
	int verbose = 1;

	/* type -p ... ? (we don't bother checking for 'p') */
	if (argv[1] && argv[1][0] == '-') {
		i++;
		verbose = 0;
	}
	while (argv[i]) {
		err |= describe_command(argv[i++], NULL, verbose);
	}
	return err;
}

#if ENABLE_ASH_CMDCMD
static struct strlist *
fill_arglist(struct arglist *arglist, union node **argpp)
{
	struct strlist **lastp = arglist->lastp;
	union node *argp;

	while ((argp = *argpp) != NULL) {
		expandarg(argp, arglist, EXP_FULL | EXP_TILDE);
		*argpp = argp->narg.next;
		if (*lastp)
			break;
	}

	return *lastp;
}

/* Is it "command [-p] PROG ARGS" bltin, no other opts? Return ptr to "PROG" if yes */
static int
parse_command_args(struct arglist *arglist, union node **argpp, const char **path)
{
	struct strlist *sp = arglist->list;
	char *cp, c;

	for (;;) {
		sp = sp->next ? sp->next : fill_arglist(arglist, argpp);
		if (!sp)
			return 0;
		cp = sp->text;
		if (*cp++ != '-')
			break;
		c = *cp++;
		if (!c)
			break;
		if (c == '-' && !*cp) {
			if (!sp->next && !fill_arglist(arglist, argpp))
				return 0;
			sp = sp->next;
			break;
		}
		do {
			switch (c) {
			case 'p':
				*path = bb_default_path;
				break;
			default:
				/* run 'typecmd' for other options */
				return 0;
			}
			c = *cp++;
		} while (c);
	}

	arglist->list = sp;
	return DO_NOFUNC;
}

static int FAST_FUNC
commandcmd(int argc UNUSED_PARAM, char **argv UNUSED_PARAM)
{
	char *cmd;
	int c;
	enum {
		VERIFY_BRIEF = 1,
		VERIFY_VERBOSE = 2,
	} verify = 0;
	const char *path = NULL;

	/* "command [-p] PROG ARGS" (that is, without -V or -v)
	 * never reaches this function.
	 */

	while ((c = nextopt("pvV")) != '\0')
		if (c == 'V')
			verify |= VERIFY_VERBOSE;
		else if (c == 'v')
			/*verify |= VERIFY_BRIEF*/;
#if DEBUG
		else if (c != 'p')
			abort();
#endif
		else
			path = bb_default_path;

	/* Mimic bash: just "command -v" doesn't complain, it's a nop */
	cmd = *argptr;
	if (/*verify && */ cmd)
		return describe_command(cmd, path, verify /* - VERIFY_BRIEF*/);

	return 0;
}
#endif


/*static int funcblocksize;     // size of structures in function */
/*static int funcstringsize;    // size of strings in node */
static void *funcblock;         /* block to allocate function from */
static char *funcstring_end;    /* end of block to allocate strings from */
#if ENABLE_PLATFORM_MINGW32
static int fs_size;
# if FORKSHELL_DEBUG
static void *fs_start;
static const char **annot;
# endif
#endif

static const uint8_t nodesize[N_NUMBER] ALIGN1 = {
	[NCMD     ] = SHELL_ALIGN(sizeof(struct ncmd)),
	[NPIPE    ] = SHELL_ALIGN(sizeof(struct npipe)),
	[NREDIR   ] = SHELL_ALIGN(sizeof(struct nredir)),
	[NBACKGND ] = SHELL_ALIGN(sizeof(struct nredir)),
	[NSUBSHELL] = SHELL_ALIGN(sizeof(struct nredir)),
	[NAND     ] = SHELL_ALIGN(sizeof(struct nbinary)),
	[NOR      ] = SHELL_ALIGN(sizeof(struct nbinary)),
	[NSEMI    ] = SHELL_ALIGN(sizeof(struct nbinary)),
	[NIF      ] = SHELL_ALIGN(sizeof(struct nif)),
	[NWHILE   ] = SHELL_ALIGN(sizeof(struct nbinary)),
	[NUNTIL   ] = SHELL_ALIGN(sizeof(struct nbinary)),
	[NFOR     ] = SHELL_ALIGN(sizeof(struct nfor)),
	[NCASE    ] = SHELL_ALIGN(sizeof(struct ncase)),
	[NCLIST   ] = SHELL_ALIGN(sizeof(struct nclist)),
	[NDEFUN   ] = SHELL_ALIGN(sizeof(struct narg)),
	[NARG     ] = SHELL_ALIGN(sizeof(struct narg)),
	[NTO      ] = SHELL_ALIGN(sizeof(struct nfile)),
#if BASH_REDIR_OUTPUT
	[NTO2     ] = SHELL_ALIGN(sizeof(struct nfile)),
#endif
	[NCLOBBER ] = SHELL_ALIGN(sizeof(struct nfile)),
	[NFROM    ] = SHELL_ALIGN(sizeof(struct nfile)),
	[NFROMTO  ] = SHELL_ALIGN(sizeof(struct nfile)),
	[NAPPEND  ] = SHELL_ALIGN(sizeof(struct nfile)),
	[NTOFD    ] = SHELL_ALIGN(sizeof(struct ndup)),
	[NFROMFD  ] = SHELL_ALIGN(sizeof(struct ndup)),
	[NHERE    ] = SHELL_ALIGN(sizeof(struct nhere)),
	[NXHERE   ] = SHELL_ALIGN(sizeof(struct nhere)),
	[NNOT     ] = SHELL_ALIGN(sizeof(struct nnot)),
};

static int calcsize(int funcblocksize, union node *n);

static int
sizenodelist(int funcblocksize, struct nodelist *lp)
{
	while (lp) {
		funcblocksize += SHELL_ALIGN(sizeof(struct nodelist));
		funcblocksize = calcsize(funcblocksize, lp->n);
		lp = lp->next;
	}
	return funcblocksize;
}

static int
calcsize(int funcblocksize, union node *n)
{
	if (n == NULL)
		return funcblocksize;
	funcblocksize += nodesize[n->type];
	switch (n->type) {
	case NCMD:
		funcblocksize = calcsize(funcblocksize, n->ncmd.redirect);
		funcblocksize = calcsize(funcblocksize, n->ncmd.args);
		funcblocksize = calcsize(funcblocksize, n->ncmd.assign);
		break;
	case NPIPE:
		funcblocksize = sizenodelist(funcblocksize, n->npipe.cmdlist);
		break;
	case NREDIR:
	case NBACKGND:
	case NSUBSHELL:
		funcblocksize = calcsize(funcblocksize, n->nredir.redirect);
		funcblocksize = calcsize(funcblocksize, n->nredir.n);
		break;
	case NAND:
	case NOR:
	case NSEMI:
	case NWHILE:
	case NUNTIL:
		funcblocksize = calcsize(funcblocksize, n->nbinary.ch2);
		funcblocksize = calcsize(funcblocksize, n->nbinary.ch1);
		break;
	case NIF:
		funcblocksize = calcsize(funcblocksize, n->nif.elsepart);
		funcblocksize = calcsize(funcblocksize, n->nif.ifpart);
		funcblocksize = calcsize(funcblocksize, n->nif.test);
		break;
	case NFOR:
		funcblocksize += SHELL_ALIGN(strlen(n->nfor.var) + 1); /* was funcstringsize += ... */
		funcblocksize = calcsize(funcblocksize, n->nfor.body);
		funcblocksize = calcsize(funcblocksize, n->nfor.args);
		break;
	case NCASE:
		funcblocksize = calcsize(funcblocksize, n->ncase.cases);
		funcblocksize = calcsize(funcblocksize, n->ncase.expr);
		break;
	case NCLIST:
		funcblocksize = calcsize(funcblocksize, n->nclist.body);
		funcblocksize = calcsize(funcblocksize, n->nclist.pattern);
		funcblocksize = calcsize(funcblocksize, n->nclist.next);
		break;
	case NDEFUN:
		funcblocksize = calcsize(funcblocksize, n->ndefun.body);
		funcblocksize += SHELL_ALIGN(strlen(n->ndefun.text) + 1);
		break;
	case NARG:
		funcblocksize = sizenodelist(funcblocksize, n->narg.backquote);
		funcblocksize += SHELL_ALIGN(strlen(n->narg.text) + 1); /* was funcstringsize += ... */
		funcblocksize = calcsize(funcblocksize, n->narg.next);
		break;
	case NTO:
#if BASH_REDIR_OUTPUT
	case NTO2:
#endif
	case NCLOBBER:
	case NFROM:
	case NFROMTO:
	case NAPPEND:
		funcblocksize = calcsize(funcblocksize, n->nfile.fname);
		funcblocksize = calcsize(funcblocksize, n->nfile.next);
		break;
	case NTOFD:
	case NFROMFD:
		funcblocksize = calcsize(funcblocksize, n->ndup.vname);
		funcblocksize = calcsize(funcblocksize, n->ndup.next);
	break;
	case NHERE:
	case NXHERE:
		funcblocksize = calcsize(funcblocksize, n->nhere.doc);
		funcblocksize = calcsize(funcblocksize, n->nhere.next);
		break;
	case NNOT:
		funcblocksize = calcsize(funcblocksize, n->nnot.com);
		break;
	};
	return funcblocksize;
}

static char *
nodeckstrdup(const char *s)
{
#if ENABLE_PLATFORM_MINGW32
	if(!s)
		return NULL;
#endif
	funcstring_end -= SHELL_ALIGN(strlen(s) + 1);
	return strcpy(funcstring_end, s);
}

static union node *copynode(union node *);

#if ENABLE_PLATFORM_MINGW32 && FORKSHELL_DEBUG
# define FREE 1
# define NO_FREE 2
# define ANNOT(dst,note) {if (annot) annot[(char *)&dst - (char *)fs_start] = note;}
#else
# define FREE 1
# define NO_FREE 1
# define ANNOT(dst,note)
#endif

#if ENABLE_PLATFORM_MINGW32
/* The relocation map is offset from the start of the forkshell data
 * block by 'fs_size' bytes.  The flag relating to a particular destination
 * pointer is thus at (dst+fs_size). */
# define MARK_PTR(dst,flag) {*((char *)&dst + fs_size) = flag;}

# define SAVE_PTR(dst,note,flag) { \
	if (fs_size) { \
		MARK_PTR(dst,flag); ANNOT(dst,note); \
	} \
}
# define SAVE_PTR2(dst1,note1,flag1,dst2,note2,flag2) { \
	if (fs_size) { \
		MARK_PTR(dst1,flag1); MARK_PTR(dst2,flag2); \
		ANNOT(dst1,note1); ANNOT(dst2,note2); \
	} \
}
# define SAVE_PTR3(dst1,note1,flag1,dst2,note2,flag2,dst3,note3,flag3) { \
	if (fs_size) { \
		MARK_PTR(dst1,flag1); MARK_PTR(dst2,flag2); MARK_PTR(dst3,flag3); \
		ANNOT(dst1,note1); ANNOT(dst2,note2); ANNOT(dst3,note3); \
	} \
}
#else
# define SAVE_PTR(dst,note,flag)
# define SAVE_PTR2(dst1,note1,flag1,dst2,note2,flag2)
# define SAVE_PTR3(dst1,note1,flag1,dst2,note2,flag2,dst3,note3,flag3)
#endif

static struct nodelist *
copynodelist(struct nodelist *lp)
{
	struct nodelist *start;
	struct nodelist **lpp;

	lpp = &start;
	while (lp) {
		*lpp = funcblock;
		funcblock = (char *) funcblock + SHELL_ALIGN(sizeof(struct nodelist));
		(*lpp)->n = copynode(lp->n);
		SAVE_PTR2((*lpp)->n, "(*lpp)->next", NO_FREE,
			(*lpp)->next, "(*lpp)->next", NO_FREE);
		lp = lp->next;
		lpp = &(*lpp)->next;
	}
	*lpp = NULL;
	return start;
}

static union node *
copynode(union node *n)
{
	union node *new;

	if (n == NULL)
		return NULL;
	new = funcblock;
	funcblock = (char *) funcblock + nodesize[n->type];

	switch (n->type) {
	case NCMD:
		new->ncmd.redirect = copynode(n->ncmd.redirect);
		new->ncmd.args = copynode(n->ncmd.args);
		new->ncmd.assign = copynode(n->ncmd.assign);
		new->ncmd.linno = n->ncmd.linno;
		SAVE_PTR3(new->ncmd.redirect, "ncmd.redirect", NO_FREE,
			new->ncmd.args, "ncmd.args", NO_FREE,
			new->ncmd.assign, "ncmd.assign", NO_FREE);
		break;
	case NPIPE:
		new->npipe.cmdlist = copynodelist(n->npipe.cmdlist);
		new->npipe.pipe_backgnd = n->npipe.pipe_backgnd;
		SAVE_PTR(new->npipe.cmdlist, "npipe.cmdlist", NO_FREE);
		break;
	case NREDIR:
	case NBACKGND:
	case NSUBSHELL:
		new->nredir.redirect = copynode(n->nredir.redirect);
		new->nredir.n = copynode(n->nredir.n);
		new->nredir.linno = n->nredir.linno;
		SAVE_PTR2(new->nredir.redirect, "nredir.redirect", NO_FREE,
			new->nredir.n, "nredir.n", NO_FREE);
		break;
	case NAND:
	case NOR:
	case NSEMI:
	case NWHILE:
	case NUNTIL:
		new->nbinary.ch2 = copynode(n->nbinary.ch2);
		new->nbinary.ch1 = copynode(n->nbinary.ch1);
		SAVE_PTR2(new->nbinary.ch1, "nbinary.ch1", NO_FREE,
			new->nbinary.ch2, "nbinary.ch2", NO_FREE);
		break;
	case NIF:
		new->nif.elsepart = copynode(n->nif.elsepart);
		new->nif.ifpart = copynode(n->nif.ifpart);
		new->nif.test = copynode(n->nif.test);
		SAVE_PTR3(new->nif.elsepart, "nif.elsepart", NO_FREE,
			new->nif.ifpart, "nif.ifpart", NO_FREE,
			new->nif.test, "nif.test", NO_FREE);
		break;
	case NFOR:
		new->nfor.var = nodeckstrdup(n->nfor.var);
		new->nfor.body = copynode(n->nfor.body);
		new->nfor.args = copynode(n->nfor.args);
		new->nfor.linno = n->nfor.linno;
		SAVE_PTR3(new->nfor.var,
				xasprintf("nfor.var '%s'", n->nfor.var ?: "NULL"), FREE,
			new->nfor.body, "nfor.body", NO_FREE,
			new->nfor.args, "nfor.args", NO_FREE);
		break;
	case NCASE:
		new->ncase.cases = copynode(n->ncase.cases);
		new->ncase.expr = copynode(n->ncase.expr);
		new->ncase.linno = n->ncase.linno;
		SAVE_PTR2(new->ncase.cases, "ncase.cases", NO_FREE,
			new->ncase.expr, "ncase.expr", NO_FREE);
		break;
	case NCLIST:
		new->nclist.body = copynode(n->nclist.body);
		new->nclist.pattern = copynode(n->nclist.pattern);
		new->nclist.next = copynode(n->nclist.next);
		SAVE_PTR3(new->nclist.body, "nclist.body", NO_FREE,
			new->nclist.pattern, "nclist.pattern", NO_FREE,
			new->nclist.next, "nclist.next", NO_FREE);
		break;
	case NDEFUN:
		new->ndefun.body = copynode(n->ndefun.body);
		new->ndefun.text = nodeckstrdup(n->ndefun.text);
		new->ndefun.linno = n->ndefun.linno;
		SAVE_PTR2(new->ndefun.body, "ndefun.body", NO_FREE,
			new->ndefun.text,
				xasprintf("ndefun.text '%s'", n->ndefun.text ?: "NULL"), FREE);
		break;
	case NARG:
		new->narg.backquote = copynodelist(n->narg.backquote);
		new->narg.text = nodeckstrdup(n->narg.text);
		new->narg.next = copynode(n->narg.next);
		SAVE_PTR3(new->narg.backquote, "narg.backquote", NO_FREE,
			new->narg.text,
				xasprintf("narg.text '%s'", n->narg.text ?: "NULL"), FREE,
			new->narg.next, "narg.next", NO_FREE);
		break;
	case NTO:
#if BASH_REDIR_OUTPUT
	case NTO2:
#endif
	case NCLOBBER:
	case NFROM:
	case NFROMTO:
	case NAPPEND:
		new->nfile.fname = copynode(n->nfile.fname);
		new->nfile.fd = n->nfile.fd;
		new->nfile.next = copynode(n->nfile.next);
		SAVE_PTR2(new->nfile.fname, "nfile.fname", NO_FREE,
			new->nfile.next, "nfile.next", NO_FREE);
		break;
	case NTOFD:
	case NFROMFD:
		new->ndup.vname = copynode(n->ndup.vname);
		new->ndup.dupfd = n->ndup.dupfd;
		new->ndup.fd = n->ndup.fd;
		new->ndup.next = copynode(n->ndup.next);
		SAVE_PTR2(new->ndup.vname, "ndup.vname", NO_FREE,
			new->ndup.next, "ndup.next", NO_FREE);
		break;
	case NHERE:
	case NXHERE:
		new->nhere.doc = copynode(n->nhere.doc);
		new->nhere.fd = n->nhere.fd;
		new->nhere.next = copynode(n->nhere.next);
		SAVE_PTR2(new->nhere.doc, "nhere.doc", NO_FREE,
			new->nhere.next, "nhere.next", NO_FREE);
		break;
	case NNOT:
		new->nnot.com = copynode(n->nnot.com);
		SAVE_PTR(new->nnot.com, "nnot.com", NO_FREE);
		break;
	};
	new->type = n->type;
	return new;
}

/*
 * Make a copy of a parse tree.
 */
static struct funcnode *
copyfunc(union node *n)
{
	struct funcnode *f;
	size_t blocksize;

	/*funcstringsize = 0;*/
	blocksize = offsetof(struct funcnode, n) + calcsize(0, n);
	f = ckzalloc(blocksize /* + funcstringsize */);
	funcblock = (char *) f + offsetof(struct funcnode, n);
	funcstring_end = (char *) f + blocksize;
	IF_PLATFORM_MINGW32(fs_size = 0);
	copynode(n);
	/* f->count = 0; - ckzalloc did it */
	return f;
}

/*
 * Define a shell function.
 */
static void
defun(union node *func)
{
	struct cmdentry entry;

	INT_OFF;
	entry.cmdtype = CMDFUNCTION;
	entry.u.func = copyfunc(func);
	addcmdentry(func->ndefun.text, &entry);
	INT_ON;
}

/* Reasons for skipping commands (see comment on breakcmd routine) */
#define SKIPBREAK      (1 << 0)
#define SKIPCONT       (1 << 1)
#define SKIPFUNC       (1 << 2)
#define SKIPFUNCDEF    (1 << 3)
static smallint evalskip;       /* set to SKIPxxx if we are skipping commands */
static int skipcount;           /* number of levels to skip */
#if ENABLE_PLATFORM_POSIX
static int loopnest;            /* current loop nesting level */
#endif
static int funcline;            /* starting line number of current function, or 0 if not in a function */

/* Forward decl way out to parsing code - dotrap needs it */
static int evalstring(char *s, int flags);

#if !ENABLE_PLATFORM_MINGW32
/* Called to execute a trap.
 * Single callsite - at the end of evaltree().
 * If we return non-zero, evaltree raises EXEXIT exception.
 *
 * Perhaps we should avoid entering new trap handlers
 * while we are executing a trap handler. [is it a TODO?]
 */
static void
dotrap(void)
{
	uint8_t *g;
	int sig;
	int status, last_status;

	if (!pending_sig)
		return;

	status = savestatus;
	last_status = status;
	if (status < 0) {
		status = exitstatus;
		savestatus = status;
	}
	pending_sig = 0;
	barrier();

	TRACE(("dotrap entered\n"));
	for (sig = 1, g = gotsig; sig < NSIG; sig++, g++) {
		char *p;

		if (!*g)
			continue;

		if (evalskip) {
			pending_sig = sig;
			break;
		}

		p = trap[sig];
		/* non-trapped SIGINT is handled separately by raise_interrupt,
		 * don't upset it by resetting gotsig[SIGINT-1] */
		if (sig == SIGINT && !p)
			continue;

		TRACE(("sig %d is active, will run handler '%s'\n", sig, p));
		*g = 0;
		if (!p)
			continue;
		evalstring(p, 0);
		if (evalskip != SKIPFUNC)
			exitstatus = status;
	}

	savestatus = last_status;
	TRACE(("dotrap returns\n"));
}
#else
# define dotrap()
#endif

/* forward declarations - evaluation is fairly recursive business... */
static int evalloop(union node *, int);
static int evalfor(union node *, int);
static int evalcase(union node *, int);
static int evalsubshell(union node *, int);
static void expredir(union node *);
static int evalpipe(union node *, int);
static int evalcommand(union node *, int);
static int evalbltin(const struct builtincmd *, int, char **, int);
static void prehash(union node *);

/*
 * Evaluate a parse tree.  The value is left in the global variable
 * exitstatus.
 */
static int
evaltree(union node *n, int flags)
{
	int checkexit = 0;
	int (*evalfn)(union node *, int);
	struct stackmark smark;
	int status = 0;

	setstackmark(&smark);

	if (n == NULL) {
		TRACE(("evaltree(NULL) called\n"));
		goto out;
	}
	TRACE(("evaltree(%p: %d, %d) called\n", n, n->type, flags));

	dotrap();

	switch (n->type) {
	default:
#if DEBUG
		out1fmt("Node type = %d\n", n->type);
		fflush_all();
		break;
#endif
	case NNOT:
		status = !evaltree(n->nnot.com, EV_TESTED);
		goto setstatus;
	case NREDIR:
		errlinno = lineno = n->nredir.linno;
		if (funcline)
			lineno -= funcline - 1;
		expredir(n->nredir.redirect);
		pushredir(n->nredir.redirect);
		status = redirectsafe(n->nredir.redirect, REDIR_PUSH);
		if (!status) {
			status = evaltree(n->nredir.n, flags & EV_TESTED);
		}
		if (n->nredir.redirect)
			popredir(/*drop:*/ 0);
		goto setstatus;
	case NCMD:
		evalfn = evalcommand;
 checkexit:
		if (eflag && !(flags & EV_TESTED))
			checkexit = ~0;
		goto calleval;
	case NFOR:
		evalfn = evalfor;
		goto calleval;
	case NWHILE:
	case NUNTIL:
		evalfn = evalloop;
		goto calleval;
	case NSUBSHELL:
	case NBACKGND:
		evalfn = evalsubshell;
		goto checkexit;
	case NPIPE:
		evalfn = evalpipe;
		goto checkexit;
	case NCASE:
		evalfn = evalcase;
		goto calleval;
	case NAND:
	case NOR:
	case NSEMI: {

#if NAND + 1 != NOR
#error NAND + 1 != NOR
#endif
#if NOR + 1 != NSEMI
#error NOR + 1 != NSEMI
#endif
		unsigned is_or = n->type - NAND;
		status = evaltree(
			n->nbinary.ch1,
			(flags | ((is_or >> 1) - 1)) & EV_TESTED
		);
		if ((!status) == is_or || evalskip)
			break;
		n = n->nbinary.ch2;
 evaln:
		evalfn = evaltree;
 calleval:
		status = evalfn(n, flags);
		goto setstatus;
	}
	case NIF:
		status = evaltree(n->nif.test, EV_TESTED);
		if (evalskip)
			break;
		if (!status) {
			n = n->nif.ifpart;
			goto evaln;
		}
		if (n->nif.elsepart) {
			n = n->nif.elsepart;
			goto evaln;
		}
		status = 0;
		goto setstatus;
	case NDEFUN:
		defun(n);
		/* Not necessary. To test it:
		 * "false; f() { qwerty; }; echo $?" should print 0.
		 */
		/* status = 0; */
 setstatus:
		exitstatus = status;
		break;
	}
 out:
	/* Order of checks below is important:
	 * signal handlers trigger before exit caused by "set -e".
	 */
	dotrap();

	if (checkexit & status)
		raise_exception(EXEND);
	if (flags & EV_EXIT)
		raise_exception(EXEND);

	popstackmark(&smark);
	TRACE(("leaving evaltree (no interrupts)\n"));
	return exitstatus;
}

static int
skiploop(void)
{
	int skip = evalskip;

	switch (skip) {
	case 0:
		break;
	case SKIPBREAK:
	case SKIPCONT:
		if (--skipcount <= 0) {
			evalskip = 0;
			break;
		}
		skip = SKIPBREAK;
		break;
	}
	return skip;
}

static int
evalloop(union node *n, int flags)
{
	int skip;
	int status;

	loopnest++;
	status = 0;
	flags &= EV_TESTED;
	do {
		int i;

		i = evaltree(n->nbinary.ch1, EV_TESTED);
		skip = skiploop();
		if (skip == SKIPFUNC)
			status = i;
		if (skip)
			continue;
		if (n->type != NWHILE)
			i = !i;
		if (i != 0)
			break;
		status = evaltree(n->nbinary.ch2, flags);
		skip = skiploop();
	} while (!(skip & ~SKIPCONT));
	loopnest--;

	return status;
}

static int
evalfor(union node *n, int flags)
{
	struct arglist arglist;
	union node *argp;
	struct strlist *sp;
	int status = 0;

	errlinno = lineno = n->ncase.linno;
	if (funcline)
		lineno -= funcline - 1;

	arglist.list = NULL;
	arglist.lastp = &arglist.list;
	for (argp = n->nfor.args; argp; argp = argp->narg.next) {
		expandarg(argp, &arglist, EXP_FULL | EXP_TILDE);
	}
	*arglist.lastp = NULL;

	loopnest++;
	flags &= EV_TESTED;
	for (sp = arglist.list; sp; sp = sp->next) {
		setvar0(n->nfor.var, sp->text);
		status = evaltree(n->nfor.body, flags);
		if (skiploop() & ~SKIPCONT)
			break;
	}
	loopnest--;

	return status;
}

static int
evalcase(union node *n, int flags)
{
	union node *cp;
	union node *patp;
	struct arglist arglist;
	int status = 0;

	errlinno = lineno = n->ncase.linno;
	if (funcline)
		lineno -= funcline - 1;

	arglist.list = NULL;
	arglist.lastp = &arglist.list;
	expandarg(n->ncase.expr, &arglist, EXP_TILDE);
	for (cp = n->ncase.cases; cp && evalskip == 0; cp = cp->nclist.next) {
		for (patp = cp->nclist.pattern; patp; patp = patp->narg.next) {
			if (casematch(patp, arglist.list->text)) {
				/* Ensure body is non-empty as otherwise
				 * EV_EXIT may prevent us from setting the
				 * exit status.
				 */
				if (evalskip == 0 && cp->nclist.body) {
					status = evaltree(cp->nclist.body, flags);
				}
				goto out;
			}
		}
	}
 out:
	return status;
}

/*
 * Kick off a subshell to evaluate a tree.
 */
static int
evalsubshell(union node *n, int flags)
{
	IF_PLATFORM_MINGW32(struct forkshell fs;)
	struct job *jp;
	int backgnd = (n->type == NBACKGND); /* FORK_BG(1) if yes, else FORK_FG(0) */
	int status;

	errlinno = lineno = n->nredir.linno;
	if (funcline)
		lineno -= funcline - 1;

	expredir(n->nredir.redirect);
	if (!backgnd && (flags & EV_EXIT) && !may_have_traps)
		goto nofork;
	INT_OFF;
	if (backgnd == FORK_FG)
		get_tty_state();
	jp = makejob(/*n,*/ 1);
#if ENABLE_PLATFORM_MINGW32
	memset(&fs, 0, sizeof(fs));
	fs.fpid = FS_EVALSUBSHELL;
	fs.n = n;
	fs.flags = flags;
	spawn_forkshell(&fs, jp, n, backgnd);
	if ( 0 ) {
#else
	if (forkshell(jp, n, backgnd) == 0) {
		/* child */
		INT_ON;
		flags |= EV_EXIT;
		if (backgnd)
			flags &= ~EV_TESTED;
#endif
 nofork:
		redirect(n->nredir.redirect, 0);
		evaltreenr(n->nredir.n, flags);
		/* never returns */
	}
	/* parent */
	status = 0;
	if (backgnd == FORK_FG)
		status = waitforjob(jp);
	INT_ON;
	return status;
}

/*
 * Compute the names of the files in a redirection list.
 */
static void fixredir(union node *, const char *, int);
static void
expredir(union node *n)
{
	union node *redir;

	for (redir = n; redir; redir = redir->nfile.next) {
		struct arglist fn;

		fn.list = NULL;
		fn.lastp = &fn.list;
		switch (redir->type) {
		case NFROMTO:
		case NFROM:
		case NTO:
#if BASH_REDIR_OUTPUT
		case NTO2:
#endif
		case NCLOBBER:
		case NAPPEND:
			expandarg(redir->nfile.fname, &fn, EXP_TILDE | EXP_REDIR);
			TRACE(("expredir expanded to '%s'\n", fn.list->text));
#if BASH_REDIR_OUTPUT
 store_expfname:
#endif
#if 0
// By the design of stack allocator, the loop of this kind:
//	while true; do while true; do break; done </dev/null; done
// will look like a memory leak: ash plans to free expfname's
// of "/dev/null" as soon as it finishes running the loop
// (in this case, never).
// This "fix" is wrong:
			if (redir->nfile.expfname)
				stunalloc(redir->nfile.expfname);
// It results in corrupted state of stacked allocations.
#endif
			redir->nfile.expfname = fn.list->text;
			break;
		case NFROMFD:
		case NTOFD: /* >& */
			if (redir->ndup.vname) {
				expandarg(redir->ndup.vname, &fn, EXP_TILDE | EXP_REDIR);
				if (fn.list == NULL)
					ash_msg_and_raise_error("redir error");
#if BASH_REDIR_OUTPUT
				if (!isdigit_str9(fn.list->text)) {
					/* >&file, not >&fd */
					if (redir->nfile.fd != 1) /* 123>&file - BAD */
						ash_msg_and_raise_error("redir error");
					redir->type = NTO2;
					goto store_expfname;
				}
#endif
				fixredir(redir, fn.list->text, 1);
			}
			break;
		}
	}
}

/*
 * Evaluate a pipeline.  All the processes in the pipeline are children
 * of the process creating the pipeline.  (This differs from some versions
 * of the shell, which make the last process in a pipeline the parent
 * of all the rest.)
 */
static int
evalpipe(union node *n, int flags)
{
	IF_PLATFORM_MINGW32(struct forkshell fs;)
	struct job *jp;
	struct nodelist *lp;
	int pipelen;
	int prevfd;
	int pip[2];
	int status = 0;

	TRACE(("evalpipe(0x%lx) called\n", (long)n));
	pipelen = 0;
	for (lp = n->npipe.cmdlist; lp; lp = lp->next)
		pipelen++;
	flags |= EV_EXIT;
	INT_OFF;
	if (n->npipe.pipe_backgnd == 0)
		get_tty_state();
	jp = makejob(/*n,*/ pipelen);
	prevfd = -1;
	for (lp = n->npipe.cmdlist; lp; lp = lp->next) {
		prehash(lp->n);
		pip[1] = -1;
		if (lp->next) {
			if (pipe(pip) < 0) {
				close(prevfd);
				ash_msg_and_raise_perror("can't create pipe");
			}
		}
#if ENABLE_PLATFORM_MINGW32
		memset(&fs, 0, sizeof(fs));
		fs.fpid = FS_EVALPIPE;
		fs.flags = flags;
		fs.n = lp->n;
		fs.fd[0] = pip[0];
		fs.fd[1] = pip[1];
		fs.fd[2] = prevfd;
		spawn_forkshell(&fs, jp, lp->n, n->npipe.pipe_backgnd);
#else
		if (forkshell(jp, lp->n, n->npipe.pipe_backgnd) == 0) {
			/* child */
			INT_ON;
			if (pip[1] >= 0) {
				close(pip[0]);
			}
			if (prevfd > 0) {
				dup2(prevfd, 0);
				close(prevfd);
			}
			if (pip[1] > 1) {
				dup2(pip[1], 1);
				close(pip[1]);
			}
			evaltreenr(lp->n, flags);
			/* never returns */
		}
#endif
		/* parent */
		if (prevfd >= 0)
			close(prevfd);
		prevfd = pip[0];
		/* Don't want to trigger debugging */
		if (pip[1] != -1)
			close(pip[1]);
	}
	if (n->npipe.pipe_backgnd == 0) {
		status = waitforjob(jp);
		TRACE(("evalpipe:  job done exit status %d\n", status));
	}
	INT_ON;

	return status;
}

/* setinteractive needs this forward reference */
#if EDITING_HAS_get_exe_name
static const char *get_builtin_name(int i) FAST_FUNC;
#endif

/*
 * Controls whether the shell is interactive or not.
 */
static void
setinteractive(int on)
{
	static smallint is_interactive;

	if (++on == is_interactive)
		return;
	is_interactive = on;
	setsignal(SIGINT);
	setsignal(SIGQUIT);
	setsignal(SIGTERM);
	if (is_interactive > 1) {
#if !ENABLE_FEATURE_SH_EXTRA_QUIET
		/* Looks like they want an interactive shell */
		static smallint did_banner;

		if (!did_banner) {
			/* note: ash and hush share this string */
			out1fmt("\n\n%s %s\n"
				IF_ASH_HELP("Enter 'help' for a list of built-in commands.\n")
				"\n",
				bb_banner,
				"built-in shell (ash)"
			);
			did_banner = 1;
		}
#endif
#if ENABLE_FEATURE_EDITING
		if (!line_input_state) {
			line_input_state = new_line_input_t(FOR_SHELL | WITH_PATH_LOOKUP);
# if EDITING_HAS_get_exe_name
			line_input_state->get_exe_name = get_builtin_name;
# endif
		}
#endif
	}
}

static void
optschanged(void)
{
#if DEBUG
	opentrace();
#endif
	setinteractive(iflag);
	setjobctl(mflag);
#if ENABLE_FEATURE_EDITING_VI
	if (line_input_state) {
		if (viflag)
			line_input_state->flags |= VI_MODE;
		else
			line_input_state->flags &= ~VI_MODE;
	}
#else
	viflag = 0; /* forcibly keep the option off */
#endif
}

struct localvar_list {
	struct localvar_list *next;
	struct localvar *lv;
};

static struct localvar_list *localvar_stack;

/*
 * Called after a function returns.
 * Interrupts must be off.
 */
static void
poplocalvars(int keep)
{
	struct localvar_list *ll;
	struct localvar *lvp, *next;
	struct var *vp;

	INT_OFF;
	ll = localvar_stack;
	localvar_stack = ll->next;

	next = ll->lv;
	free(ll);

	while ((lvp = next) != NULL) {
		next = lvp->next;
		vp = lvp->vp;
		TRACE(("poplocalvar %s\n", vp ? vp->var_text : "-"));
		if (keep) {
			int bits = VSTRFIXED;

			if (lvp->flags != VUNSET) {
				if (vp->var_text == lvp->text)
					bits |= VTEXTFIXED;
				else if (!(lvp->flags & (VTEXTFIXED|VSTACK)))
					free((char*)lvp->text);
			}

			vp->flags &= ~bits;
			vp->flags |= (lvp->flags & bits);

			if ((vp->flags &
			     (VEXPORT|VREADONLY|VSTRFIXED|VUNSET)) == VUNSET)
				unsetvar(vp->var_text);
		} else if (vp == NULL) {	/* $- saved */
			memcpy(optlist, lvp->text, sizeof(optlist));
			free((char*)lvp->text);
			optschanged();
		} else if (lvp->flags == VUNSET) {
			vp->flags &= ~(VSTRFIXED|VREADONLY);
			unsetvar(vp->var_text);
		} else {
			if (vp->var_func)
				vp->var_func(var_end(lvp->text));
			if ((vp->flags & (VTEXTFIXED|VSTACK)) == 0)
				free((char*)vp->var_text);
			vp->flags = lvp->flags;
			vp->var_text = lvp->text;
		}
		free(lvp);
	}
	INT_ON;
}

/*
 * Create a new localvar environment.
 */
static struct localvar_list *
pushlocalvars(int push)
{
	struct localvar_list *ll;
	struct localvar_list *top;

	top = localvar_stack;
	if (!push)
		goto out;

	INT_OFF;
	ll = ckzalloc(sizeof(*ll));
	/*ll->lv = NULL; - zalloc did it */
	ll->next = top;
	localvar_stack = ll;
	INT_ON;
 out:
	return top;
}

static void
unwindlocalvars(struct localvar_list *stop)
{
	while (localvar_stack != stop)
		poplocalvars(0);
}

static int
evalfun(struct funcnode *func, int argc, char **argv, int flags)
{
	volatile struct shparam saveparam;
	struct jmploc *volatile savehandler;
	struct jmploc jmploc;
	int e;
	int savefuncline;

	saveparam = shellparam;
	savefuncline = funcline;
	savehandler = exception_handler;
	e = setjmp(jmploc.loc);
	if (e) {
		goto funcdone;
	}
	INT_OFF;
	exception_handler = &jmploc;
	shellparam.malloced = 0;
	func->count++;
	funcline = func->n.ndefun.linno;
	INT_ON;
	shellparam.nparam = argc - 1;
	shellparam.p = argv + 1;
#if ENABLE_ASH_GETOPTS
	shellparam.optind = 1;
	shellparam.optoff = -1;
#endif
	evaltree(func->n.ndefun.body, flags & EV_TESTED);
 funcdone:
	INT_OFF;
	funcline = savefuncline;
	freefunc(func);
	freeparam(&shellparam);
	shellparam = saveparam;
	exception_handler = savehandler;
	INT_ON;
	evalskip &= ~(SKIPFUNC | SKIPFUNCDEF);
	return e;
}

/*
 * Make a variable a local variable.  When a variable is made local, it's
 * value and flags are saved in a localvar structure.  The saved values
 * will be restored when the shell function returns.  We handle the name
 * "-" as a special case: it makes changes to "set +-options" local
 * (options will be restored on return from the function).
 */
static void
mklocal(char *name, int flags)
{
	struct localvar *lvp;
	struct var **vpp;
	struct var *vp;
	char *eq = strchr(name, '=');

	INT_OFF;
	/* Cater for duplicate "local". Examples:
	 * x=0; f() { local x=1; echo $x; local x; echo $x; }; f; echo $x
	 * x=0; f() { local x=1; echo $x; local x=2; echo $x; }; f; echo $x
	 */
	lvp = localvar_stack->lv;
	while (lvp) {
		if (lvp->vp && varcmp(lvp->vp->var_text, name) == 0) {
			if (eq)
				setvareq(name, 0);
			/* else:
			 * it's a duplicate "local VAR" declaration, do nothing
			 */
			goto ret;
		}
		lvp = lvp->next;
	}

	lvp = ckzalloc(sizeof(*lvp));
	if (LONE_DASH(name)) {
		char *p;
		p = ckmalloc(sizeof(optlist));
		lvp->text = memcpy(p, optlist, sizeof(optlist));
		vp = NULL;
	} else {
		vpp = hashvar(name);
		vp = *findvar(vpp, name);
		if (vp == NULL) {
			/* variable did not exist yet */
			if (eq)
				vp = setvareq(name, VSTRFIXED | flags);
			else
				vp = setvar(name, NULL, VSTRFIXED | flags);
			lvp->flags = VUNSET;
		} else {
			lvp->text = vp->var_text;
			lvp->flags = vp->flags;
			/* make sure neither "struct var" nor string gets freed
			 * during (un)setting:
			 */
			vp->flags |= VSTRFIXED|VTEXTFIXED;
			if (eq)
				setvareq(name, flags);
			else
				/* "local VAR" unsets VAR: */
				setvar0(name, NULL);
		}
	}
	lvp->vp = vp;
	lvp->next = localvar_stack->lv;
	localvar_stack->lv = lvp;
 ret:
	INT_ON;
}

/*
 * The "local" command.
 */
static int FAST_FUNC
localcmd(int argc UNUSED_PARAM, char **argv)
{
	char *name;

	if (!localvar_stack)
		ash_msg_and_raise_error("not in a function");

	argv = argptr;
	while ((name = *argv++) != NULL) {
		mklocal(name, 0);
	}
	return 0;
}

static int FAST_FUNC
falsecmd(int argc UNUSED_PARAM, char **argv UNUSED_PARAM)
{
	return 1;
}

static int FAST_FUNC
truecmd(int argc UNUSED_PARAM, char **argv UNUSED_PARAM)
{
	return 0;
}

static int FAST_FUNC
execcmd(int argc UNUSED_PARAM, char **argv)
{
	optionarg = NULL;
	while (nextopt("a:") != '\0')
		/* nextopt() sets optionarg to "-a ARGV0" */;

	argv = argptr;
	if (argv[0]) {
		char *prog;

		iflag = 0;              /* exit on error */
		mflag = 0;
		optschanged();
		/* We should set up signals for "exec CMD"
		 * the same way as for "CMD" without "exec".
		 * But optschanged->setinteractive->setsignal
		 * still thought we are a root shell. Therefore, for example,
		 * SIGQUIT is still set to IGN. Fix it:
		 */
		shlvl++;
		setsignal(SIGQUIT);
		/*setsignal(SIGTERM); - unnecessary because of iflag=0 */
		/*setsignal(SIGTSTP); - unnecessary because of mflag=0 */
		/*setsignal(SIGTTOU); - unnecessary because of mflag=0 */

		prog = argv[0];
		if (optionarg)
			argv[0] = optionarg;
		shellexec(prog, argv, pathval(), 0);
		/* NOTREACHED */
	}
	return 0;
}

/*
 * The return command.
 */
static int FAST_FUNC
returncmd(int argc UNUSED_PARAM, char **argv)
{
	int skip;
	int status;

	/*
	 * If called outside a function, do what ksh does;
	 * skip the rest of the file.
	 */
	if (argv[1]) {
		skip = SKIPFUNC;
		status = number(argv[1]);
	} else {
		skip = SKIPFUNCDEF;
		status = exitstatus;
	}
	evalskip = skip;

	return status;
}

/* Forward declarations for builtintab[] */
static int breakcmd(int, char **) FAST_FUNC;
static int dotcmd(int, char **) FAST_FUNC;
static int evalcmd(int, char **, int) FAST_FUNC;
static int exitcmd(int, char **) FAST_FUNC;
static int exportcmd(int, char **) FAST_FUNC;
#if ENABLE_ASH_GETOPTS
static int getoptscmd(int, char **) FAST_FUNC;
#endif
#if ENABLE_ASH_HELP
static int helpcmd(int, char **) FAST_FUNC;
#endif
#if MAX_HISTORY
static int historycmd(int, char **) FAST_FUNC;
#endif
#if ENABLE_FEATURE_SH_MATH
static int letcmd(int, char **) FAST_FUNC;
#endif
static int readcmd(int, char **) FAST_FUNC;
static int setcmd(int, char **) FAST_FUNC;
static int shiftcmd(int, char **) FAST_FUNC;
static int timescmd(int, char **) FAST_FUNC;
static int trapcmd(int, char **) FAST_FUNC;
static int umaskcmd(int, char **) FAST_FUNC;
static int unsetcmd(int, char **) FAST_FUNC;
static int ulimitcmd(int, char **) FAST_FUNC;

#define BUILTIN_NOSPEC          "0"
#define BUILTIN_SPECIAL         "1"
#define BUILTIN_REGULAR         "2"
#define BUILTIN_SPEC_REG        "3"
#define BUILTIN_ASSIGN          "4"
#define BUILTIN_SPEC_ASSG       "5"
#define BUILTIN_REG_ASSG        "6"
#define BUILTIN_SPEC_REG_ASSG   "7"

/* Stubs for calling non-FAST_FUNC's */
#if ENABLE_ASH_ECHO
static int FAST_FUNC echocmd(int argc, char **argv)   { return echo_main(argc, argv); }
#endif
#if ENABLE_ASH_PRINTF
static int FAST_FUNC printfcmd(int argc, char **argv) { return printf_main(argc, argv); }
#endif
#if ENABLE_ASH_TEST || BASH_TEST2
static int FAST_FUNC testcmd(int argc, char **argv)   { return test_main(argc, argv); }
#endif

/* Keep these in proper order since it is searched via bsearch() */
static const struct builtincmd builtintab[] = {
	{ BUILTIN_SPEC_REG      "."       , dotcmd     },
	{ BUILTIN_SPEC_REG      ":"       , truecmd    },
#if ENABLE_ASH_TEST
	{ BUILTIN_REGULAR       "["       , testcmd    },
#endif
#if BASH_TEST2
	{ BUILTIN_REGULAR       "[["      , testcmd    },
#endif
#if ENABLE_ASH_ALIAS
	{ BUILTIN_REG_ASSG      "alias"   , aliascmd   },
#endif
#if JOBS
	{ BUILTIN_REGULAR       "bg"      , fg_bgcmd   },
#endif
	{ BUILTIN_SPEC_REG      "break"   , breakcmd   },
	{ BUILTIN_REGULAR       "cd"      , cdcmd      },
	{ BUILTIN_NOSPEC        "chdir"   , cdcmd      },
#if ENABLE_ASH_CMDCMD
	{ BUILTIN_REGULAR       "command" , commandcmd },
#endif
	{ BUILTIN_SPEC_REG      "continue", breakcmd   },
#if ENABLE_ASH_ECHO
	{ BUILTIN_REGULAR       "echo"    , echocmd    },
#endif
	{ BUILTIN_SPEC_REG      "eval"    , NULL       }, /*evalcmd() has a differing prototype*/
	{ BUILTIN_SPEC_REG      "exec"    , execcmd    },
	{ BUILTIN_SPEC_REG      "exit"    , exitcmd    },
	{ BUILTIN_SPEC_REG_ASSG "export"  , exportcmd  },
	{ BUILTIN_REGULAR       "false"   , falsecmd   },
#if JOBS
	{ BUILTIN_REGULAR       "fg"      , fg_bgcmd   },
#endif
#if ENABLE_ASH_GETOPTS
	{ BUILTIN_REGULAR       "getopts" , getoptscmd },
#endif
	{ BUILTIN_REGULAR       "hash"    , hashcmd    },
#if ENABLE_ASH_HELP
	{ BUILTIN_NOSPEC        "help"    , helpcmd    },
#endif
#if MAX_HISTORY
	{ BUILTIN_NOSPEC        "history" , historycmd },
#endif
#if JOBS
	{ BUILTIN_REGULAR       "jobs"    , jobscmd    },
	{ BUILTIN_REGULAR       "kill"    , killcmd    },
#endif
#if ENABLE_FEATURE_SH_MATH
	{ BUILTIN_NOSPEC        "let"     , letcmd     },
#endif
	{ BUILTIN_SPEC_REG_ASSG "local"   , localcmd   },
#if ENABLE_ASH_PRINTF
	{ BUILTIN_REGULAR       "printf"  , printfcmd  },
#endif
	{ BUILTIN_REGULAR       "pwd"     , pwdcmd     },
	{ BUILTIN_REGULAR       "read"    , readcmd    },
	{ BUILTIN_SPEC_REG_ASSG "readonly", exportcmd  },
	{ BUILTIN_SPEC_REG      "return"  , returncmd  },
	{ BUILTIN_SPEC_REG      "set"     , setcmd     },
	{ BUILTIN_SPEC_REG      "shift"   , shiftcmd   },
#if BASH_SOURCE
	{ BUILTIN_SPEC_REG      "source"  , dotcmd     },
#endif
#if ENABLE_ASH_TEST
	{ BUILTIN_REGULAR       "test"    , testcmd    },
#endif
	{ BUILTIN_SPEC_REG      "times"   , timescmd   },
	{ BUILTIN_SPEC_REG      "trap"    , trapcmd    },
	{ BUILTIN_REGULAR       "true"    , truecmd    },
	{ BUILTIN_REGULAR       "type"    , typecmd    },
	{ BUILTIN_REGULAR       "ulimit"  , ulimitcmd  },
	{ BUILTIN_REGULAR       "umask"   , umaskcmd   },
#if ENABLE_ASH_ALIAS
	{ BUILTIN_REGULAR       "unalias" , unaliascmd },
#endif
	{ BUILTIN_SPEC_REG      "unset"   , unsetcmd   },
	{ BUILTIN_REGULAR       "wait"    , waitcmd    },
};

/* Should match the above table! */
#define COMMANDCMD (builtintab + \
	/* . : */	2 + \
	/* [ */		1 * ENABLE_ASH_TEST + \
	/* [[ */	1 * BASH_TEST2 + \
	/* alias */	1 * ENABLE_ASH_ALIAS + \
	/* bg */	1 * ENABLE_ASH_JOB_CONTROL + \
	/* break cd cddir  */	3)
#define EVALCMD (COMMANDCMD + \
	/* command */	1 * ENABLE_ASH_CMDCMD + \
	/* continue */	1 + \
	/* echo */	1 * ENABLE_ASH_ECHO + \
	0)
#define EXECCMD (EVALCMD + \
	/* eval */	1)

/*
 * Search the table of builtin commands.
 */
static int
pstrcmp1(const void *a, const void *b)
{
	return strcmp((char*)a, *(char**)b + 1);
}
static struct builtincmd *
find_builtin(const char *name)
{
	struct builtincmd *bp;

	bp = bsearch(
		name, builtintab, ARRAY_SIZE(builtintab), sizeof(builtintab[0]),
		pstrcmp1
	);
	return bp;
}

#if EDITING_HAS_get_exe_name
static const char * FAST_FUNC
get_builtin_name(int i)
{
	return /*i >= 0 &&*/ i < ARRAY_SIZE(builtintab) ? builtintab[i].name + 1 : NULL;
}
#endif

/*
 * Execute a simple command.
 */
static void unwindfiles(struct parsefile *stop);
static int
isassignment(const char *p)
{
	const char *q = endofname(p);
	if (p == q)
		return 0;
	return *q == '=';
}
static int FAST_FUNC
bltincmd(int argc UNUSED_PARAM, char **argv UNUSED_PARAM)
{
	/* Preserve exitstatus of a previous possible redirection
	 * as POSIX mandates */
	return back_exitstatus;
}

static int
evalcommand(union node *cmd, int flags)
{
	static const struct builtincmd null_bltin = {
		BUILTIN_REGULAR "", bltincmd
	};
	struct localvar_list *localvar_stop;
	struct parsefile *file_stop;
	struct redirtab *redir_stop;
	union node *argp;
	struct arglist arglist;
	struct arglist varlist;
	char **argv;
	int argc;
	struct strlist *osp;
	const struct strlist *sp;
	struct cmdentry cmdentry;
	struct job *jp;
	char *lastarg;
	const char *path;
	int spclbltin;
	int cmd_flag;
	int status;
	char **nargv;
	smallint cmd_is_exec;
	int vflags;
	int vlocal;

	errlinno = lineno = cmd->ncmd.linno;
	if (funcline)
		lineno -= funcline - 1;

	/* First expand the arguments. */
	TRACE(("evalcommand(0x%lx, %d) called\n", (long)cmd, flags));
	file_stop = g_parsefile;
	back_exitstatus = 0;

	cmdentry.cmdtype = CMDBUILTIN;
	cmdentry.u.cmd = &null_bltin;
	varlist.lastp = &varlist.list;
	*varlist.lastp = NULL;
	arglist.lastp = &arglist.list;
	*arglist.lastp = NULL;

	cmd_flag = 0;
	cmd_is_exec = 0;
	spclbltin = -1;
	vflags = 0;
	vlocal = 0;
	path = NULL;

	argc = 0;
	argp = cmd->ncmd.args;
	osp = fill_arglist(&arglist, &argp);
	if (osp) {
		int pseudovarflag = 0;

		for (;;) {
			find_command(arglist.list->text, &cmdentry,
					cmd_flag | DO_REGBLTIN, pathval());

			vlocal++;

			/* implement bltin and command here */
			if (cmdentry.cmdtype != CMDBUILTIN)
				break;

			pseudovarflag = IS_BUILTIN_ASSIGN(cmdentry.u.cmd);
			if (spclbltin < 0) {
				spclbltin = IS_BUILTIN_SPECIAL(cmdentry.u.cmd);
				vlocal = !spclbltin;
			}
			cmd_is_exec = cmdentry.u.cmd == EXECCMD;
			if (cmdentry.u.cmd != COMMANDCMD)
				break;

			cmd_flag = parse_command_args(&arglist, &argp, &path);
			if (!cmd_flag)
				break;
		}

		for (; argp; argp = argp->narg.next)
			expandarg(argp, &arglist,
					pseudovarflag &&
					isassignment(argp->narg.text) ?
					EXP_VARTILDE : EXP_FULL | EXP_TILDE);

		for (sp = arglist.list; sp; sp = sp->next)
			argc++;

		if (cmd_is_exec && argc > 1)
			vflags = VEXPORT;
	}

	localvar_stop = pushlocalvars(vlocal);

	/* Reserve one extra spot at the front for shellexec. */
	nargv = stalloc(sizeof(char *) * (argc + 2));
	argv = ++nargv;
	for (sp = arglist.list; sp; sp = sp->next) {
		TRACE(("evalcommand arg: %s\n", sp->text));
		*nargv++ = sp->text;
	}
	*nargv = NULL;

	lastarg = NULL;
	if (iflag && funcline == 0 && argc > 0)
		lastarg = nargv[-1];

	expredir(cmd->ncmd.redirect);
	redir_stop = pushredir(cmd->ncmd.redirect);
	preverrout_fd = 2;
	if (BASH_XTRACEFD && xflag) {
		/* NB: bash closes fd == $BASH_XTRACEFD when it is changed.
		 * we do not emulate this. We only use its value.
		 */
		const char *xtracefd = lookupvar("BASH_XTRACEFD");
		if (xtracefd && is_number(xtracefd))
			preverrout_fd = atoi(xtracefd);

	}
	status = redirectsafe(cmd->ncmd.redirect, REDIR_PUSH | REDIR_SAVEFD2);

	if (status) {
 bail:
		exitstatus = status;

		/* We have a redirection error. */
		if (spclbltin > 0)
			raise_exception(EXERROR);

		goto out;
	}

	for (argp = cmd->ncmd.assign; argp; argp = argp->narg.next) {
		struct strlist **spp;

		spp = varlist.lastp;
		expandarg(argp, &varlist, EXP_VARTILDE);

		if (vlocal)
			mklocal((*spp)->text, VEXPORT);
		else
			setvareq((*spp)->text, vflags);
	}

	/* Print the command if xflag is set. */
	if (xflag) {
		const char *pfx = "";

		fdprintf(preverrout_fd, "%s", expandstr(ps4val(), DQSYNTAX));

		sp = varlist.list;
		while (sp) {
			char *varval = sp->text;
			char *eq = strchrnul(varval, '=');
			if (*eq)
				eq++;
			fdprintf(preverrout_fd, "%s%.*s%s",
				pfx,
				(int)(eq - varval), varval,
				maybe_single_quote(eq)
			);
			sp = sp->next;
			pfx = " ";
		}

		sp = arglist.list;
		while (sp) {
			fdprintf(preverrout_fd, "%s%s",
				pfx,
				/* always quote if matches reserved word: */
				findkwd(sp->text)
				? single_quote(sp->text)
				: maybe_single_quote(sp->text)
			);
			sp = sp->next;
			pfx = " ";
		}
		safe_write(preverrout_fd, "\n", 1);
	}

	/* Now locate the command. */
	if (cmdentry.cmdtype != CMDBUILTIN
	 || !(IS_BUILTIN_REGULAR(cmdentry.u.cmd))
	) {
		path = path ? path : pathval();
		find_command(argv[0], &cmdentry, cmd_flag | DO_ERR, path);
	}

	jp = NULL;

	/* Execute the command. */
	switch (cmdentry.cmdtype) {
	case CMDUNKNOWN:
		status = 127;
		flush_stdout_stderr();
		goto bail;

	default: {

#if ENABLE_FEATURE_SH_STANDALONE \
 && ENABLE_FEATURE_SH_NOFORK \
 && NUM_APPLETS > 1
/* (1) BUG: if variables are set, we need to fork, or save/restore them
 *     around run_nofork_applet() call.
 * (2) Should this check also be done in forkshell()?
 *     (perhaps it should, so that "VAR=VAL nofork" at least avoids exec...)
 */
		/* find_command() encodes applet_no as (-2 - applet_no) */
		int applet_no = (- cmdentry.u.index - 2);
		if (applet_no >= 0 && APPLET_IS_NOFORK(applet_no)) {
			char **sv_environ;

			INT_OFF;
			sv_environ = environ;
			environ = listvars(VEXPORT, VUNSET, varlist.list, /*end:*/ NULL);
			/*
			 * Run <applet>_main().
			 * Signals (^C) can't interrupt here.
			 * Otherwise we can mangle stdio or malloc internal state.
			 * This makes applets which can run for a long time
			 * and/or wait for user input ineligible for NOFORK:
			 * for example, "yes" or "rm" (rm -i waits for input).
			 */
			exitstatus = run_nofork_applet(applet_no, argv);
			environ = sv_environ;
			/*
			 * Try enabling NOFORK for "yes" applet.
			 * ^C _will_ stop it (write returns EINTR),
			 * but this causes stdout FILE to be stuck
			 * and needing clearerr(). What if other applets
			 * also can get EINTRs? Do we need to switch
			 * our signals to SA_RESTART?
			 */
			/*clearerr(stdout);*/
			INT_ON;
			break;
		}
#endif
		/* Can we avoid forking? For example, very last command
		 * in a script or a subshell does not need forking,
		 * we can just exec it.
		 */
#if ENABLE_PLATFORM_MINGW32
		if (!(flags & EV_EXIT) || may_have_traps) {
			/* No, forking off a child is necessary */
			struct forkshell fs;

			INT_OFF;
			memset(&fs, 0, sizeof(fs));
			fs.fpid = FS_SHELLEXEC;
			fs.argv = argv;
			fs.path = (char*)path;
			fs.fd[0] = cmdentry.u.index;
			jp = makejob(/*cmd,*/ 1);
<<<<<<< HEAD
			spawn_forkshell(&fs, jp, cmd, FORK_FG);
			TRACE(("forked child exited with %d\n", status));
			break;
		}
#else
		if (!(flags & EV_EXIT) || may_have_traps) {
			/* No, forking off a child is necessary */
			INT_OFF;
			get_tty_state();
			jp = makejob(/*cmd,*/ 1);
			if (forkshell(jp, cmd, FORK_FG) != 0) {
				/* parent */
				TRACE(("forked child exited with %d\n", status));
=======
			if (forkshell(jp, cmd, FORK_FG) != 0) {
				/* parent */
>>>>>>> 1555895b
				break;
			}
			/* child */
			FORCE_INT_ON;
			/* fall through to exec'ing external program */
		}
#endif
		shellexec(argv[0], argv, path, cmdentry.u.index);
		/* NOTREACHED */
	} /* default */
	case CMDBUILTIN:
		if (evalbltin(cmdentry.u.cmd, argc, argv, flags)
		 && !(exception_type == EXERROR && spclbltin <= 0)
		) {
 raise:
			longjmp(exception_handler->loc, 1);
		}
		break;

	case CMDFUNCTION:
		if (evalfun(cmdentry.u.func, argc, argv, flags))
			goto raise;
		break;
	} /* switch */

	status = waitforjob(jp);
	if (jp)
		TRACE(("forked child exited with %d\n", status));
	FORCE_INT_ON;

 out:
	if (cmd->ncmd.redirect)
		popredir(/*drop:*/ cmd_is_exec);
	unwindredir(redir_stop);
	unwindfiles(file_stop);
	unwindlocalvars(localvar_stop);
	if (lastarg) {
		/* dsl: I think this is intended to be used to support
		 * '_' in 'vi' command mode during line editing...
		 * However I implemented that within libedit itself.
		 */
		setvar0("_", lastarg);
	}

	return status;
}

static int
evalbltin(const struct builtincmd *cmd, int argc, char **argv, int flags)
{
	char *volatile savecmdname;
	struct jmploc *volatile savehandler;
	struct jmploc jmploc;
	int status;
	int i;

	savecmdname = commandname;
	savehandler = exception_handler;
	i = setjmp(jmploc.loc);
	if (i)
		goto cmddone;
	exception_handler = &jmploc;
	commandname = argv[0];
	argptr = argv + 1;
	optptr = NULL;                  /* initialize nextopt */
	if (cmd == EVALCMD)
		status = evalcmd(argc, argv, flags);
	else
		status = (*cmd->builtin)(argc, argv);
	flush_stdout_stderr();
	status |= ferror(stdout);
	exitstatus = status;
 cmddone:
	clearerr(stdout);
	commandname = savecmdname;
	exception_handler = savehandler;

	return i;
}

static int
goodname(const char *p)
{
	return endofname(p)[0] == '\0';
}


/*
 * Search for a command.  This is called before we fork so that the
 * location of the command will be available in the parent as well as
 * the child.  The check for "goodname" is an overly conservative
 * check that the name will not be subject to expansion.
 */
static void
prehash(union node *n)
{
	struct cmdentry entry;

	if (n->type == NCMD && n->ncmd.args && goodname(n->ncmd.args->narg.text))
		find_command(n->ncmd.args->narg.text, &entry, 0, pathval());
}


/* ============ Builtin commands
 *
 * Builtin commands whose functions are closely tied to evaluation
 * are implemented here.
 */

/*
 * Handle break and continue commands.  Break, continue, and return are
 * all handled by setting the evalskip flag.  The evaluation routines
 * above all check this flag, and if it is set they start skipping
 * commands rather than executing them.  The variable skipcount is
 * the number of loops to break/continue, or the number of function
 * levels to return.  (The latter is always 1.)  It should probably
 * be an error to break out of more loops than exist, but it isn't
 * in the standard shell so we don't make it one here.
 */
static int FAST_FUNC
breakcmd(int argc UNUSED_PARAM, char **argv)
{
	int n = argv[1] ? number(argv[1]) : 1;

	if (n <= 0)
		ash_msg_and_raise_error(msg_illnum, argv[1]);
	if (n > loopnest)
		n = loopnest;
	if (n > 0) {
		evalskip = (**argv == 'c') ? SKIPCONT : SKIPBREAK;
		skipcount = n;
	}
	return 0;
}


/*
 * This implements the input routines used by the parser.
 */

enum {
	INPUT_PUSH_FILE = 1,
	INPUT_NOFILE_OK = 2,
};

static smallint checkkwd;
/* values of checkkwd variable */
#define CHKALIAS        0x1
#define CHKKWD          0x2
#define CHKNL           0x4
#define CHKEOFMARK      0x8

/*
 * Push a string back onto the input at this current parsefile level.
 * We handle aliases this way.
 */
#if !ENABLE_ASH_ALIAS
#define pushstring(s, ap) pushstring(s)
#endif
static void
pushstring(char *s, struct alias *ap)
{
	struct strpush *sp;
	int len;

	len = strlen(s);
	INT_OFF;
	if (g_parsefile->strpush) {
		sp = ckzalloc(sizeof(*sp));
		sp->prev = g_parsefile->strpush;
	} else {
		sp = &(g_parsefile->basestrpush);
	}
	g_parsefile->strpush = sp;
	sp->prev_string = g_parsefile->next_to_pgetc;
	sp->prev_left_in_line = g_parsefile->left_in_line;
	sp->unget = g_parsefile->unget;
	memcpy(sp->lastc, g_parsefile->lastc, sizeof(sp->lastc));
#if ENABLE_ASH_ALIAS
	sp->ap = ap;
	if (ap) {
		ap->flag |= ALIASINUSE;
		sp->string = s;
	}
#endif
	g_parsefile->next_to_pgetc = s;
	g_parsefile->left_in_line = len;
	g_parsefile->unget = 0;
	INT_ON;
}

static void
popstring(void)
{
	struct strpush *sp = g_parsefile->strpush;

	INT_OFF;
#if ENABLE_ASH_ALIAS
	if (sp->ap) {
		if (g_parsefile->next_to_pgetc[-1] == ' '
		 || g_parsefile->next_to_pgetc[-1] == '\t'
		) {
			checkkwd |= CHKALIAS;
		}
		if (sp->string != sp->ap->val) {
			free(sp->string);
		}
		sp->ap->flag &= ~ALIASINUSE;
		if (sp->ap->flag & ALIASDEAD) {
			unalias(sp->ap->name);
		}
	}
#endif
	g_parsefile->next_to_pgetc = sp->prev_string;
	g_parsefile->left_in_line = sp->prev_left_in_line;
	g_parsefile->unget = sp->unget;
	memcpy(g_parsefile->lastc, sp->lastc, sizeof(sp->lastc));
	g_parsefile->strpush = sp->prev;
	if (sp != &(g_parsefile->basestrpush))
		free(sp);
	INT_ON;
}

static int
preadfd(void)
{
	int nr;
	char *buf = g_parsefile->buf;

	g_parsefile->next_to_pgetc = buf;
#if ENABLE_FEATURE_EDITING
 retry:
	if (!iflag || g_parsefile->pf_fd != STDIN_FILENO)
		nr = nonblock_immune_read(g_parsefile->pf_fd, buf, IBUFSIZ - 1);
	else {
# if ENABLE_ASH_IDLE_TIMEOUT
		int timeout = -1;
		const char *tmout_var = lookupvar("TMOUT");
		if (tmout_var) {
			timeout = atoi(tmout_var) * 1000;
			if (timeout <= 0)
				timeout = -1;
		}
		line_input_state->timeout = timeout;
# endif
# if ENABLE_FEATURE_TAB_COMPLETION
		line_input_state->path_lookup = pathval();
# endif
		reinit_unicode_for_ash();
		nr = read_line_input(line_input_state, cmdedit_prompt, buf, IBUFSIZ);
		if (nr == 0) {
			/* ^C pressed, "convert" to SIGINT */
			write(STDOUT_FILENO, "^C", 2);
			if (trap[SIGINT]) {
				buf[0] = '\n';
				buf[1] = '\0';
# if !ENABLE_PLATFORM_MINGW32
				raise(SIGINT);
# endif
				return 1;
			}
			exitstatus = 128 + SIGINT;
			bb_putchar('\n');
			goto retry;
		}
		if (nr < 0) {
			if (errno == 0) {
				/* Ctrl+D pressed */
				nr = 0;
			}
# if ENABLE_ASH_IDLE_TIMEOUT
			else if (errno == EAGAIN && timeout > 0) {
				puts("\007timed out waiting for input: auto-logout");
				exitshell();
			}
# endif
		}
	}
#else
	nr = nonblock_immune_read(g_parsefile->pf_fd, buf, IBUFSIZ - 1);
#endif

#if 0 /* disabled: nonblock_immune_read() handles this problem */
	if (nr < 0) {
		if (parsefile->fd == 0 && errno == EWOULDBLOCK) {
			int flags = fcntl(0, F_GETFL);
			if (flags >= 0 && (flags & O_NONBLOCK)) {
				flags &= ~O_NONBLOCK;
				if (fcntl(0, F_SETFL, flags) >= 0) {
					out2str("sh: turning off NDELAY mode\n");
					goto retry;
				}
			}
		}
	}
#endif
	return nr;
}

/*
 * Refill the input buffer and return the next input character:
 *
 * 1) If a string was pushed back on the input, pop it;
 * 2) If an EOF was pushed back (g_parsefile->left_in_line < -BIGNUM)
 *    or we are reading from a string so we can't refill the buffer,
 *    return EOF.
 * 3) If there is more stuff in this buffer, use it else call read to fill it.
 * 4) Process input up to the next newline, deleting nul characters.
 */
//#define pgetc_debug(...) bb_error_msg(__VA_ARGS__)
#define pgetc_debug(...) ((void)0)
static int pgetc(void);
static int
preadbuffer(void)
{
	char *q;
	int more;

	if (g_parsefile->strpush) {
#if ENABLE_ASH_ALIAS
		if (g_parsefile->left_in_line == -1
		 && g_parsefile->strpush->ap
		 && g_parsefile->next_to_pgetc[-1] != ' '
		 && g_parsefile->next_to_pgetc[-1] != '\t'
		) {
			pgetc_debug("preadbuffer PEOA");
			return PEOA;
		}
#endif
		popstring();
		return pgetc();
	}
	/* on both branches above g_parsefile->left_in_line < 0.
	 * "pgetc" needs refilling.
	 */

	/* -90 is our -BIGNUM. Below we use -99 to mark "EOF on read",
	 * pungetc() may increment it a few times.
	 * Assuming it won't increment it to less than -90.
	 */
	if (g_parsefile->left_in_line < -90 || g_parsefile->buf == NULL) {
		pgetc_debug("preadbuffer PEOF1");
		/* even in failure keep left_in_line and next_to_pgetc
		 * in lock step, for correct multi-layer pungetc.
		 * left_in_line was decremented before preadbuffer(),
		 * must inc next_to_pgetc: */
		g_parsefile->next_to_pgetc++;
		return PEOF;
	}

	more = g_parsefile->left_in_buffer;
	if (more <= 0) {
		flush_stdout_stderr();
 again:
		more = preadfd();
		if (more <= 0) {
			/* don't try reading again */
			g_parsefile->left_in_line = -99;
			pgetc_debug("preadbuffer PEOF2");
			g_parsefile->next_to_pgetc++;
			return PEOF;
		}
	}

	/* Find out where's the end of line.
	 * Set g_parsefile->left_in_line
	 * and g_parsefile->left_in_buffer acordingly.
	 * NUL chars are deleted.
	 */
	q = g_parsefile->next_to_pgetc;
	for (;;) {
		char c;

		more--;

		c = *q;
		if (c == '\0' || (ENABLE_PLATFORM_MINGW32 && c == '\r')) {
			memmove(q, q + 1, more);
		} else {
			q++;
			if (c == '\n') {
				g_parsefile->left_in_line = q - g_parsefile->next_to_pgetc - 1;
				break;
			}
		}

		if (more <= 0) {
			g_parsefile->left_in_line = q - g_parsefile->next_to_pgetc - 1;
			if (g_parsefile->left_in_line < 0)
				goto again;
			break;
		}
	}
	g_parsefile->left_in_buffer = more;

	if (vflag) {
		char save = *q;
		*q = '\0';
		out2str(g_parsefile->next_to_pgetc);
		*q = save;
	}

	pgetc_debug("preadbuffer at %d:%p'%s'",
			g_parsefile->left_in_line,
			g_parsefile->next_to_pgetc,
			g_parsefile->next_to_pgetc);
	return (unsigned char)*g_parsefile->next_to_pgetc++;
}

static void
nlprompt(void)
{
	g_parsefile->linno++;
	setprompt_if(doprompt, 2);
}
static void
nlnoprompt(void)
{
	g_parsefile->linno++;
	needprompt = doprompt;
}

static int
pgetc(void)
{
	int c;

	pgetc_debug("pgetc at %d:%p'%s'",
			g_parsefile->left_in_line,
			g_parsefile->next_to_pgetc,
			g_parsefile->next_to_pgetc);
	if (g_parsefile->unget)
		return g_parsefile->lastc[--g_parsefile->unget];

	if (--g_parsefile->left_in_line >= 0)
		c = (unsigned char)*g_parsefile->next_to_pgetc++;
	else
		c = preadbuffer();

	g_parsefile->lastc[1] = g_parsefile->lastc[0];
	g_parsefile->lastc[0] = c;

	return c;
}

#if ENABLE_ASH_ALIAS
static int
pgetc_without_PEOA(void)
{
	int c;
	do {
		pgetc_debug("pgetc at %d:%p'%s'",
				g_parsefile->left_in_line,
				g_parsefile->next_to_pgetc,
				g_parsefile->next_to_pgetc);
		c = pgetc();
	} while (c == PEOA);
	return c;
}
#else
# define pgetc_without_PEOA() pgetc()
#endif

/*
 * Undo a call to pgetc.  Only two characters may be pushed back.
 * PEOF may be pushed back.
 */
static void
pungetc(void)
{
	g_parsefile->unget++;
}

/* This one eats backslash+newline */
static int
pgetc_eatbnl(void)
{
	int c;

	while ((c = pgetc()) == '\\') {
		if (pgetc() != '\n') {
			pungetc();
			break;
		}

		nlprompt();
	}

	return c;
}

struct synstack {
	smalluint syntax;
	uint8_t innerdq   :1;
	uint8_t varpushed :1;
	uint8_t dblquote  :1;
	int varnest;		/* levels of variables expansion */
	int dqvarnest;		/* levels of variables expansion within double quotes */
	int parenlevel;		/* levels of parens in arithmetic */
	struct synstack *prev;
	struct synstack *next;
};

static int
pgetc_top(struct synstack *stack)
{
	return stack->syntax == SQSYNTAX ? pgetc() : pgetc_eatbnl();
}

static void
synstack_push(struct synstack **stack, struct synstack *next, int syntax)
{
	memset(next, 0, sizeof(*next));
	next->syntax = syntax;
	next->next = *stack;
	(*stack)->prev = next;
	*stack = next;
}

static ALWAYS_INLINE void
synstack_pop(struct synstack **stack)
{
	*stack = (*stack)->next;
}

/*
 * To handle the "." command, a stack of input files is used.  Pushfile
 * adds a new entry to the stack and popfile restores the previous level.
 */
static void
pushfile(void)
{
	struct parsefile *pf;

	pf = ckzalloc(sizeof(*pf));
	pf->prev = g_parsefile;
	pf->pf_fd = -1;
	/*pf->strpush = NULL; - ckzalloc did it */
	/*pf->basestrpush.prev = NULL;*/
	/*pf->unget = 0;*/
	g_parsefile = pf;
}

static void
popfile(void)
{
	struct parsefile *pf = g_parsefile;

	if (pf == &basepf)
		return;

	INT_OFF;
	if (pf->pf_fd >= 0)
		close(pf->pf_fd);
	free(pf->buf);
	while (pf->strpush)
		popstring();
	g_parsefile = pf->prev;
	free(pf);
	INT_ON;
}

static void
unwindfiles(struct parsefile *stop)
{
	while (g_parsefile != stop)
		popfile();
}

/*
 * Return to top level.
 */
static void
popallfiles(void)
{
	unwindfiles(&basepf);
}

#if !ENABLE_PLATFORM_MINGW32
/*
 * Close the file(s) that the shell is reading commands from.  Called
 * after a fork is done.
 */
static void
closescript(void)
{
	popallfiles();
	if (g_parsefile->pf_fd > 0) {
		close(g_parsefile->pf_fd);
		g_parsefile->pf_fd = 0;
	}
}
#endif

/*
 * Like setinputfile, but takes an open file descriptor.  Call this with
 * interrupts off.
 */
static void
setinputfd(int fd, int push)
{
	if (push) {
		pushfile();
		g_parsefile->buf = NULL;
	}
	g_parsefile->pf_fd = fd;
	if (g_parsefile->buf == NULL)
		g_parsefile->buf = ckmalloc(IBUFSIZ);
	g_parsefile->left_in_buffer = 0;
	g_parsefile->left_in_line = 0;
	g_parsefile->linno = 1;
}

/*
 * Set the input to take input from a file.  If push is set, push the
 * old input onto the stack first.
 */
static int
setinputfile(const char *fname, int flags)
{
	int fd;

	INT_OFF;
	fd = open(fname, O_RDONLY | O_CLOEXEC);
	if (fd < 0) {
		if (flags & INPUT_NOFILE_OK)
			goto out;
		exitstatus = 127;
		ash_msg_and_raise_perror("can't open '%s'", fname);
	}
	if (fd < 10)
		fd = savefd(fd);
	else if (O_CLOEXEC == 0) /* old libc */
		close_on_exec_on(fd);

	setinputfd(fd, flags & INPUT_PUSH_FILE);
 out:
	INT_ON;
	return fd;
}

/*
 * Like setinputfile, but takes input from a string.
 */
static void
setinputstring(char *string)
{
	INT_OFF;
	pushfile();
	g_parsefile->next_to_pgetc = string;
	g_parsefile->left_in_line = strlen(string);
	g_parsefile->buf = NULL;
	g_parsefile->linno = 1;
	INT_ON;
}


/*
 * Routines to check for mail.
 */

#if ENABLE_ASH_MAIL

/* Hash of mtimes of mailboxes */
static unsigned mailtime_hash;
/* Set if MAIL or MAILPATH is changed. */
static smallint mail_var_path_changed;

/*
 * Print appropriate message(s) if mail has arrived.
 * If mail_var_path_changed is set,
 * then the value of MAIL has mail_var_path_changed,
 * so we just update the values.
 */
static void
chkmail(void)
{
	const char *mpath;
	char *p;
	char *q;
	unsigned new_hash;
	struct stackmark smark;
	struct stat statb;

	setstackmark(&smark);
	mpath = mpathset() ? mpathval() : mailval();
	new_hash = 0;
	for (;;) {
		int len;

		len = padvance_magic(&mpath, nullstr, 2);
		if (!len)
			break;
		p = stackblock();
			break;
		if (*p == '\0')
			continue;
		for (q = p; *q; q++)
			continue;
#if DEBUG
		if (q[-1] != '/')
			abort();
#endif
		q[-1] = '\0';                   /* delete trailing '/' */
		if (stat(p, &statb) < 0) {
			continue;
		}
		/* Very simplistic "hash": just a sum of all mtimes */
		new_hash += (unsigned)statb.st_mtime;
	}
	if (!mail_var_path_changed && mailtime_hash != new_hash) {
		if (mailtime_hash != 0)
			out2str("you have mail\n");
		mailtime_hash = new_hash;
	}
	mail_var_path_changed = 0;
	popstackmark(&smark);
}

static void FAST_FUNC
changemail(const char *val UNUSED_PARAM)
{
	mail_var_path_changed = 1;
}

#endif /* ASH_MAIL */


/* ============ ??? */

/*
 * Set the shell parameters.
 */
static void
setparam(char **argv)
{
	char **newparam;
	char **ap;
	int nparam;

	for (nparam = 0; argv[nparam]; nparam++)
		continue;
	ap = newparam = ckmalloc((nparam + 1) * sizeof(*ap));
	while (*argv) {
		*ap++ = ckstrdup(*argv++);
	}
	*ap = NULL;
	freeparam(&shellparam);
	shellparam.malloced = 1;
	shellparam.nparam = nparam;
	shellparam.p = newparam;
#if ENABLE_ASH_GETOPTS
	shellparam.optind = 1;
	shellparam.optoff = -1;
#endif
}

/*
 * Process shell options.  The global variable argptr contains a pointer
 * to the argument list; we advance it past the options.
 *
 * SUSv3 section 2.8.1 "Consequences of Shell Errors" says:
 * For a non-interactive shell, an error condition encountered
 * by a special built-in ... shall cause the shell to write a diagnostic message
 * to standard error and exit as shown in the following table:
 * Error                                           Special Built-In
 * ...
 * Utility syntax error (option or operand error)  Shall exit
 * ...
 * However, in bug 1142 (http://busybox.net/bugs/view.php?id=1142)
 * we see that bash does not do that (set "finishes" with error code 1 instead,
 * and shell continues), and people rely on this behavior!
 * Testcase:
 * set -o barfoo 2>/dev/null
 * echo $?
 *
 * Oh well. Let's mimic that.
 */
static int
plus_minus_o(char *name, int val)
{
	int i;

	if (name) {
		for (i = 0; i < NOPTS; i++) {
			if (strcmp(name, optnames(i)) == 0) {
				optlist[i] = val;
				return 0;
			}
		}
		ash_msg("illegal option %co %s", val ? '-' : '+', name);
		return 1;
	}
	for (i = 0; i < NOPTS; i++) {
		if (optnames(i)[0] == '\0')
			continue;
		if (val) {
			out1fmt("%-16s%s\n", optnames(i), optlist[i] ? "on" : "off");
		} else {
			out1fmt("set %co %s\n", optlist[i] ? '-' : '+', optnames(i));
		}
	}
	return 0;
}
static void
setoption(int flag, int val)
{
	int i;

	for (i = 0; i < NOPTS; i++) {
		if (optletters(i) == flag && optnames(i)[0] != '\0') {
			optlist[i] = val;
			return;
		}
	}
	ash_msg_and_raise_error("illegal option %c%c", val ? '-' : '+', flag);
	/* NOTREACHED */
}
/* If login_sh is not NULL, we are called to parse command line opts,
 * not "set -opts"
 */
static int
options(int *login_sh)
{
	char *p;
	int val;
	int c;

	if (login_sh) {
		minusc = NULL;
#if ENABLE_PLATFORM_MINGW32
		dirarg = NULL;
		title = NULL;
#endif
	}
	while ((p = *argptr) != NULL) {
		c = *p++;
		if (c != '-' && c != '+')
			break;
		argptr++;
		val = 0; /* val = 0 if c == '+' */
		if (c == '-') {
			val = 1;
			if (p[0] == '\0' || LONE_DASH(p)) {
				if (!login_sh) {
					/* "-" means turn off -x and -v */
					if (p[0] == '\0')
						xflag = vflag = 0;
					/* "--" means reset params */
					else if (*argptr == NULL)
						setparam(argptr);
				}
				break;    /* "-" or "--" terminates options */
			}
		}
		/* first char was + or - */
		while ((c = *p++) != '\0') {
			if (login_sh) {
				/* bash 3.2 indeed handles -c CMD and +c CMD the same */
				if (c == 'c') {
					minusc = p; /* command is after shell args */
					cflag = 1;
					continue;
				}
#if ENABLE_PLATFORM_MINGW32
				/* Undocumented flags;
				 *   -d force current directory
				 *   -t title to display in console window
				 * Must appear before -s or -c. */
				if (c == 'd' && val == 1) {
					if (*argptr == NULL)
						ash_msg_and_raise_error(bb_msg_requires_arg, "-d");
					dirarg = *argptr++;
					continue;
				}
				if (c == 't' && val == 1) {
					if (*argptr == NULL)
						ash_msg_and_raise_error(bb_msg_requires_arg, "-t");
					title = *argptr++;
					continue;
				}
#endif
				if (c == 's') { /* -s, +s */
					sflag = 1;
					continue;
				}
				if (c == 'i') { /* -i, +i */
					iflag = 1;
					continue;
				}
				if (c == 'l') {
					*login_sh = 1; /* -l or +l == --login */
					continue;
				}
				/* bash does not accept +-login, we also won't */
				if (val && (c == '-')) { /* long options */
					if (strcmp(p, "login") == 0) {
						*login_sh = 1;
					}
					break;
				}
			}
			if (c == 'o') {
				if (plus_minus_o(*argptr, val)) {
					/* it already printed err message */
					return 1; /* error */
				}
				if (*argptr)
					argptr++;
			} else {
				setoption(c, val);
			}
		}
	}
	return 0;
}

/*
 * The shift builtin command.
 */
static int FAST_FUNC
shiftcmd(int argc UNUSED_PARAM, char **argv)
{
	int n;
	char **ap1, **ap2;

	n = 1;
	if (argv[1])
		n = number(argv[1]);
	if (n > shellparam.nparam)
		return 1;
	INT_OFF;
	shellparam.nparam -= n;
	for (ap1 = shellparam.p; --n >= 0; ap1++) {
		if (shellparam.malloced)
			free(*ap1);
	}
	ap2 = shellparam.p;
	while ((*ap2++ = *ap1++) != NULL)
		continue;
#if ENABLE_ASH_GETOPTS
	shellparam.optind = 1;
	shellparam.optoff = -1;
#endif
	INT_ON;
	return 0;
}

/*
 * POSIX requires that 'set' (but not export or readonly) output the
 * variables in lexicographic order - by the locale's collating order (sigh).
 * Maybe we could keep them in an ordered balanced binary tree
 * instead of hashed lists.
 * For now just roll 'em through qsort for printing...
 */
static int
showvars(const char *sep_prefix, int on, int off)
{
	const char *sep;
	char **ep, **epend;

	ep = listvars(on, off, /*strlist:*/ NULL, &epend);
	qsort(ep, epend - ep, sizeof(char *), vpcmp);

	sep = *sep_prefix ? " " : sep_prefix;

	for (; ep < epend; ep++) {
		const char *p;
		const char *q;

		p = endofname(*ep);
/* Used to have simple "p = strchrnul(*ep, '=')" here instead, but this
 * makes "export -p" to have output not suitable for "eval":
 * import os
 * os.environ["test-test"]="test"
 * if os.fork() == 0:
 *   os.execv("ash", [ 'ash', '-c', 'eval $(export -p); echo OK' ])  # fixes this
 * os.execv("ash", [ 'ash', '-c', 'env | grep test-test' ])
 */
		q = nullstr;
		if (*p == '=')
			q = single_quote(++p);
		out1fmt("%s%s%.*s%s\n", sep_prefix, sep, (int)(p - *ep), *ep, q);
	}
	return 0;
}

/*
 * The set command builtin.
 */
static int FAST_FUNC
setcmd(int argc UNUSED_PARAM, char **argv UNUSED_PARAM)
{
	int retval;

	if (!argv[1])
		return showvars(nullstr, 0, VUNSET);

	INT_OFF;
	retval = options(/*login_sh:*/ NULL);
	if (retval == 0) { /* if no parse error... */
		optschanged();
		if (*argptr != NULL) {
			setparam(argptr);
		}
	}
	INT_ON;
	return retval;
}

#if ENABLE_ASH_RANDOM_SUPPORT
static void FAST_FUNC
change_random(const char *value)
{
	uint32_t t;

	if (value == NULL) {
		/* "get", generate */
		t = next_random(&random_gen);
		/* set without recursion */
		setvar(vrandom.var_text, utoa(t), VNOFUNC);
		vrandom.flags &= ~VNOFUNC;
	} else {
		/* set/reset */
		t = strtoul(value, NULL, 10);
		INIT_RANDOM_T(&random_gen, (t ? t : 1), t);
	}
}
#endif

#if BASH_EPOCH_VARS
static void FAST_FUNC
change_epoch(struct var *vepoch, const char *fmt)
{
	struct timeval tv;
	char buffer[sizeof("%lu.nnnnnn") + sizeof(long)*3];

	gettimeofday(&tv, NULL);
	sprintf(buffer, fmt, (unsigned long)tv.tv_sec, (unsigned)tv.tv_usec);
	setvar(vepoch->var_text, buffer, VNOFUNC);
	vepoch->flags &= ~VNOFUNC;
}

static void FAST_FUNC
change_seconds(const char *value UNUSED_PARAM)
{
	change_epoch(&vepochs, "%lu");
}

static void FAST_FUNC
change_realtime(const char *value UNUSED_PARAM)
{
	change_epoch(&vepochr, "%lu.%06u");
}
#endif

#if ENABLE_ASH_GETOPTS
static int
getopts(char *optstr, char *optvar, char **optfirst)
{
	char *p, *q;
	char c = '?';
	int done = 0;
	char sbuf[2];
	char **optnext;
	int ind = shellparam.optind;
	int off = shellparam.optoff;

	sbuf[1] = '\0';

	shellparam.optind = -1;
	optnext = optfirst + ind - 1;

	if (ind <= 1 || off < 0 || (int)strlen(optnext[-1]) < off)
		p = NULL;
	else
		p = optnext[-1] + off;
	if (p == NULL || *p == '\0') {
		/* Current word is done, advance */
		p = *optnext;
		if (p == NULL || *p != '-' || *++p == '\0') {
 atend:
			unsetvar("OPTARG");
			p = NULL;
			done = 1;
			goto out;
		}
		optnext++;
		if (LONE_DASH(p))        /* check for "--" */
			goto atend;
	}

	c = *p++;
	for (q = optstr; *q != c;) {
		if (*q == '\0') {
			/* OPTERR is a bashism */
			const char *cp = lookupvar("OPTERR");
			if ((cp && LONE_CHAR(cp, '0'))
			 || (optstr[0] == ':')
			) {
				sbuf[0] = c;
				/*sbuf[1] = '\0'; - already is */
				setvar0("OPTARG", sbuf);
			} else {
				fprintf(stderr, "Illegal option -%c\n", c);
				unsetvar("OPTARG");
			}
			c = '?';
			goto out;
		}
		if (*++q == ':')
			q++;
	}

	if (*++q == ':') {
		if (*p == '\0' && (p = *optnext) == NULL) {
			/* OPTERR is a bashism */
			const char *cp = lookupvar("OPTERR");
			if ((cp && LONE_CHAR(cp, '0'))
			 || (optstr[0] == ':')
			) {
				sbuf[0] = c;
				/*sbuf[1] = '\0'; - already is */
				setvar0("OPTARG", sbuf);
				c = ':';
			} else {
				fprintf(stderr, "No arg for -%c option\n", c);
				unsetvar("OPTARG");
				c = '?';
			}
			goto out;
		}

		if (p == *optnext)
			optnext++;
		setvar0("OPTARG", p);
		p = NULL;
	} else
		setvar0("OPTARG", nullstr);
 out:
	ind = optnext - optfirst + 1;
	setvar("OPTIND", itoa(ind), VNOFUNC);
	sbuf[0] = c;
	/*sbuf[1] = '\0'; - already is */
	setvar0(optvar, sbuf);

	shellparam.optoff = p ? p - *(optnext - 1) : -1;
	shellparam.optind = ind;

	return done;
}

/*
 * The getopts builtin.  Shellparam.optnext points to the next argument
 * to be processed.  Shellparam.optptr points to the next character to
 * be processed in the current argument.  If shellparam.optnext is NULL,
 * then it's the first time getopts has been called.
 */
static int FAST_FUNC
getoptscmd(int argc, char **argv)
{
	char **optbase;

	if (argc < 3)
		ash_msg_and_raise_error("usage: getopts optstring var [arg]");
	if (argc == 3) {
		optbase = shellparam.p;
		if ((unsigned)shellparam.optind > shellparam.nparam + 1) {
			shellparam.optind = 1;
			shellparam.optoff = -1;
		}
	} else {
		optbase = &argv[3];
		if ((unsigned)shellparam.optind > argc - 2) {
			shellparam.optind = 1;
			shellparam.optoff = -1;
		}
	}

	return getopts(argv[1], argv[2], optbase);
}
#endif /* ASH_GETOPTS */


/* ============ Shell parser */

struct heredoc {
	struct heredoc *next;   /* next here document in list */
	union node *here;       /* redirection node */
	char *eofmark;          /* string indicating end of input */
	smallint striptabs;     /* if set, strip leading tabs */
};

static smallint tokpushback;           /* last token pushed back */
static smallint quoteflag;             /* set if (part of) last token was quoted */
static token_id_t lasttoken;           /* last token read (integer id Txxx) */
static struct heredoc *heredoclist;    /* list of here documents to read */
static char *wordtext;                 /* text of last word returned by readtoken */
static struct nodelist *backquotelist;
static union node *redirnode;
static struct heredoc *heredoc;

static const char *
tokname(char *buf, int tok)
{
	if (tok < TSEMI)
		return tokname_array[tok];
	sprintf(buf, "\"%s\"", tokname_array[tok]);
	return buf;
}

/* raise_error_unexpected_syntax:
 * Called when an unexpected token is read during the parse.  The argument
 * is the token that is expected, or -1 if more than one type of token can
 * occur at this point.
 */
static void raise_error_unexpected_syntax(int) NORETURN;
static void
raise_error_unexpected_syntax(int token)
{
	char msg[64];
	char buf[16];
	int l;

	l = sprintf(msg, "unexpected %s", tokname(buf, lasttoken));
	if (token >= 0)
		sprintf(msg + l, " (expecting %s)", tokname(buf, token));
	raise_error_syntax(msg);
	/* NOTREACHED */
}

/* parsing is heavily cross-recursive, need these forward decls */
static union node *andor(void);
static union node *pipeline(void);
static union node *parse_command(void);
static void parseheredoc(void);
static int peektoken(void);
static int readtoken(void);

static union node *
list(int nlflag)
{
	union node *n1, *n2, *n3;
	int tok;

	n1 = NULL;
	for (;;) {
		switch (readtoken()) {
		case TNL:
			if (!(nlflag & 1))
				break;
			parseheredoc();
			return n1;

		case TEOF:
			if (!n1 && (nlflag & 1))
				n1 = NODE_EOF;
			parseheredoc();
			tokpushback++;
			lasttoken = TEOF;
			return n1;
		}

		tokpushback++;
		checkkwd = CHKNL | CHKKWD | CHKALIAS;
		if (nlflag == 2 && ((1 << peektoken()) & tokendlist))
			return n1;
		nlflag |= 2;

		n2 = andor();
		tok = readtoken();
		if (tok == TBACKGND) {
			if (n2->type == NPIPE) {
				n2->npipe.pipe_backgnd = 1;
			} else {
				if (n2->type != NREDIR) {
					n3 = stzalloc(sizeof(struct nredir));
					n3->nredir.n = n2;
					/*n3->nredir.redirect = NULL; - stzalloc did it */
					n2 = n3;
				}
				n2->type = NBACKGND;
			}
		}
		if (n1 == NULL) {
			n1 = n2;
		} else {
			n3 = stzalloc(sizeof(struct nbinary));
			n3->type = NSEMI;
			n3->nbinary.ch1 = n1;
			n3->nbinary.ch2 = n2;
			n1 = n3;
		}
		switch (tok) {
		case TNL:
		case TEOF:
			tokpushback = 1;
			/* fall through */
		case TBACKGND:
		case TSEMI:
			break;
		default:
			if ((nlflag & 1))
				raise_error_unexpected_syntax(-1);
			tokpushback = 1;
			return n1;
		}
	}
}

static union node *
andor(void)
{
	union node *n1, *n2, *n3;
	int t;

	n1 = pipeline();
	for (;;) {
		t = readtoken();
		if (t == TAND) {
			t = NAND;
		} else if (t == TOR) {
			t = NOR;
		} else {
			tokpushback = 1;
			return n1;
		}
		checkkwd = CHKNL | CHKKWD | CHKALIAS;
		n2 = pipeline();
		n3 = stzalloc(sizeof(struct nbinary));
		n3->type = t;
		n3->nbinary.ch1 = n1;
		n3->nbinary.ch2 = n2;
		n1 = n3;
	}
}

static union node *
pipeline(void)
{
	union node *n1, *n2, *pipenode;
	struct nodelist *lp, *prev;
	int negate;

	negate = 0;
	TRACE(("pipeline: entered\n"));
	if (readtoken() == TNOT) {
		negate = !negate;
		checkkwd = CHKKWD | CHKALIAS;
	} else
		tokpushback = 1;
	n1 = parse_command();
	if (readtoken() == TPIPE) {
		pipenode = stzalloc(sizeof(struct npipe));
		pipenode->type = NPIPE;
		/*pipenode->npipe.pipe_backgnd = 0; - stzalloc did it */
		lp = stzalloc(sizeof(struct nodelist));
		pipenode->npipe.cmdlist = lp;
		lp->n = n1;
		do {
			prev = lp;
			lp = stzalloc(sizeof(struct nodelist));
			checkkwd = CHKNL | CHKKWD | CHKALIAS;
			lp->n = parse_command();
			prev->next = lp;
		} while (readtoken() == TPIPE);
		lp->next = NULL;
		n1 = pipenode;
	}
	tokpushback = 1;
	if (negate) {
		n2 = stzalloc(sizeof(struct nnot));
		n2->type = NNOT;
		n2->nnot.com = n1;
		return n2;
	}
	return n1;
}

static union node *
makename(void)
{
	union node *n;

	n = stzalloc(sizeof(struct narg));
	n->type = NARG;
	/*n->narg.next = NULL; - stzalloc did it */
	n->narg.text = wordtext;
	n->narg.backquote = backquotelist;
	return n;
}

static void
fixredir(union node *n, const char *text, int err)
{
	int fd;

	TRACE(("Fix redir %s %d\n", text, err));
	if (!err)
		n->ndup.vname = NULL;

	fd = bb_strtou(text, NULL, 10);
	if (!errno && fd >= 0)
		n->ndup.dupfd = fd;
	else if (LONE_DASH(text))
		n->ndup.dupfd = -1;
	else {
		if (err)
			raise_error_syntax("bad fd number");
		n->ndup.vname = makename();
	}
}

static void
parsefname(void)
{
	union node *n = redirnode;

	if (n->type == NHERE)
		checkkwd = CHKEOFMARK;
	if (readtoken() != TWORD)
		raise_error_unexpected_syntax(-1);
	if (n->type == NHERE) {
		struct heredoc *here = heredoc;
		struct heredoc *p;

		if (quoteflag == 0)
			n->type = NXHERE;
		TRACE(("Here document %d\n", n->type));
		rmescapes(wordtext, 0, NULL);
		here->eofmark = wordtext;
		here->next = NULL;
		if (heredoclist == NULL)
			heredoclist = here;
		else {
			for (p = heredoclist; p->next; p = p->next)
				continue;
			p->next = here;
		}
	} else if (n->type == NTOFD || n->type == NFROMFD) {
		fixredir(n, wordtext, 0);
	} else {
		n->nfile.fname = makename();
	}
}

static union node *
simplecmd(void)
{
	union node *args, **app;
	union node *n = NULL;
	union node *vars, **vpp;
	union node **rpp, *redir;
	int savecheckkwd;
	int savelinno;
#if BASH_TEST2
	smallint double_brackets_flag = 0;
#endif
	IF_BASH_FUNCTION(smallint function_flag = 0;)

	args = NULL;
	app = &args;
	vars = NULL;
	vpp = &vars;
	redir = NULL;
	rpp = &redir;

	savecheckkwd = CHKALIAS;
	savelinno = g_parsefile->linno;
	for (;;) {
		int t;
		checkkwd = savecheckkwd;
		t = readtoken();
		switch (t) {
#if BASH_FUNCTION
		case TFUNCTION:
			if (peektoken() != TWORD)
				raise_error_unexpected_syntax(TWORD);
			function_flag = 1;
			break;
#endif
#if BASH_TEST2
		case TAND: /* "&&" */
		case TOR: /* "||" */
			if (!double_brackets_flag) {
				tokpushback = 1;
				goto out;
			}
			wordtext = (char *) (t == TAND ? "-a" : "-o");
#endif
		case TWORD:
			n = stzalloc(sizeof(struct narg));
			n->type = NARG;
			/*n->narg.next = NULL; - stzalloc did it */
			n->narg.text = wordtext;
#if BASH_TEST2
			if (strcmp("[[", wordtext) == 0)
				double_brackets_flag = 1;
			else if (strcmp("]]", wordtext) == 0)
				double_brackets_flag = 0;
#endif
			n->narg.backquote = backquotelist;
			if (savecheckkwd && isassignment(wordtext)) {
				*vpp = n;
				vpp = &n->narg.next;
			} else {
				*app = n;
				app = &n->narg.next;
				savecheckkwd = 0;
			}
#if BASH_FUNCTION
			if (function_flag) {
				checkkwd = CHKNL | CHKKWD;
				switch (peektoken()) {
				case TBEGIN:
				case TIF:
				case TCASE:
				case TUNTIL:
				case TWHILE:
				case TFOR:
					goto do_func;
				case TLP:
					function_flag = 0;
					break;
# if BASH_TEST2
				case TWORD:
					if (strcmp("[[", wordtext) == 0)
						goto do_func;
					/* fall through */
# endif
				default:
					raise_error_unexpected_syntax(-1);
				}
			}
#endif
			break;
		case TREDIR:
			*rpp = n = redirnode;
			rpp = &n->nfile.next;
			parsefname();   /* read name of redirection file */
			break;
		case TLP:
 IF_BASH_FUNCTION(do_func:)
			if (args && app == &args->narg.next
			 && !vars && !redir
			) {
				struct builtincmd *bcmd;
				const char *name;

				/* We have a function */
				if (IF_BASH_FUNCTION(!function_flag &&) readtoken() != TRP)
					raise_error_unexpected_syntax(TRP);
				name = n->narg.text;
				if (!goodname(name)
				 || ((bcmd = find_builtin(name)) && IS_BUILTIN_SPECIAL(bcmd))
				) {
					raise_error_syntax("bad function name");
				}
				n->type = NDEFUN;
				checkkwd = CHKNL | CHKKWD | CHKALIAS;
				n->ndefun.text = n->narg.text;
				n->ndefun.linno = g_parsefile->linno;
				n->ndefun.body = parse_command();
				return n;
			}
			IF_BASH_FUNCTION(function_flag = 0;)
			/* fall through */
		default:
			tokpushback = 1;
			goto out;
		}
	}
 out:
	*app = NULL;
	*vpp = NULL;
	*rpp = NULL;
	n = stzalloc(sizeof(struct ncmd));
	if (NCMD != 0)
		n->type = NCMD;
	n->ncmd.linno = savelinno;
	n->ncmd.args = args;
	n->ncmd.assign = vars;
	n->ncmd.redirect = redir;
	return n;
}

static union node *
parse_command(void)
{
	union node *n1, *n2;
	union node *ap, **app;
	union node *cp, **cpp;
	union node *redir, **rpp;
	union node **rpp2;
	int t;
	int savelinno;

	redir = NULL;
	rpp2 = &redir;

	savelinno = g_parsefile->linno;

	switch (readtoken()) {
	default:
		raise_error_unexpected_syntax(-1);
		/* NOTREACHED */
	case TIF:
		n1 = stzalloc(sizeof(struct nif));
		n1->type = NIF;
		n1->nif.test = list(0);
		if (readtoken() != TTHEN)
			raise_error_unexpected_syntax(TTHEN);
		n1->nif.ifpart = list(0);
		n2 = n1;
		while (readtoken() == TELIF) {
			n2->nif.elsepart = stzalloc(sizeof(struct nif));
			n2 = n2->nif.elsepart;
			n2->type = NIF;
			n2->nif.test = list(0);
			if (readtoken() != TTHEN)
				raise_error_unexpected_syntax(TTHEN);
			n2->nif.ifpart = list(0);
		}
		if (lasttoken == TELSE)
			n2->nif.elsepart = list(0);
		else {
			n2->nif.elsepart = NULL;
			tokpushback = 1;
		}
		t = TFI;
		break;
	case TWHILE:
	case TUNTIL: {
		int got;
		n1 = stzalloc(sizeof(struct nbinary));
		n1->type = (lasttoken == TWHILE) ? NWHILE : NUNTIL;
		n1->nbinary.ch1 = list(0);
		got = readtoken();
		if (got != TDO) {
			TRACE(("expecting DO got '%s' %s\n", tokname_array[got],
					got == TWORD ? wordtext : ""));
			raise_error_unexpected_syntax(TDO);
		}
		n1->nbinary.ch2 = list(0);
		t = TDONE;
		break;
	}
	case TFOR:
		if (readtoken() != TWORD || quoteflag || !goodname(wordtext))
			raise_error_syntax("bad for loop variable");
		n1 = stzalloc(sizeof(struct nfor));
		n1->type = NFOR;
		n1->nfor.linno = savelinno;
		n1->nfor.var = wordtext;
		checkkwd = CHKNL | CHKKWD | CHKALIAS;
		if (readtoken() == TIN) {
			app = &ap;
			while (readtoken() == TWORD) {
				n2 = stzalloc(sizeof(struct narg));
				n2->type = NARG;
				/*n2->narg.next = NULL; - stzalloc did it */
				n2->narg.text = wordtext;
				n2->narg.backquote = backquotelist;
				*app = n2;
				app = &n2->narg.next;
			}
			*app = NULL;
			n1->nfor.args = ap;
			if (lasttoken != TNL && lasttoken != TSEMI)
				raise_error_unexpected_syntax(-1);
		} else {
			n2 = stzalloc(sizeof(struct narg));
			n2->type = NARG;
			/*n2->narg.next = NULL; - stzalloc did it */
			n2->narg.text = (char *)dolatstr;
			/*n2->narg.backquote = NULL;*/
			n1->nfor.args = n2;
			/*
			 * Newline or semicolon here is optional (but note
			 * that the original Bourne shell only allowed NL).
			 */
			if (lasttoken != TSEMI)
				tokpushback = 1;
		}
		checkkwd = CHKNL | CHKKWD | CHKALIAS;
		if (readtoken() != TDO)
			raise_error_unexpected_syntax(TDO);
		n1->nfor.body = list(0);
		t = TDONE;
		break;
	case TCASE:
		n1 = stzalloc(sizeof(struct ncase));
		n1->type = NCASE;
		n1->ncase.linno = savelinno;
		if (readtoken() != TWORD)
			raise_error_unexpected_syntax(TWORD);
		n1->ncase.expr = n2 = stzalloc(sizeof(struct narg));
		n2->type = NARG;
		/*n2->narg.next = NULL; - stzalloc did it */
		n2->narg.text = wordtext;
		n2->narg.backquote = backquotelist;
		checkkwd = CHKNL | CHKKWD | CHKALIAS;
		if (readtoken() != TIN)
			raise_error_unexpected_syntax(TIN);
		cpp = &n1->ncase.cases;
 next_case:
		checkkwd = CHKNL | CHKKWD;
		t = readtoken();
		while (t != TESAC) {
			if (lasttoken == TLP)
				readtoken();
			*cpp = cp = stzalloc(sizeof(struct nclist));
			cp->type = NCLIST;
			app = &cp->nclist.pattern;
			for (;;) {
				*app = ap = stzalloc(sizeof(struct narg));
				ap->type = NARG;
				/*ap->narg.next = NULL; - stzalloc did it */
				ap->narg.text = wordtext;
				ap->narg.backquote = backquotelist;
				if (readtoken() != TPIPE)
					break;
				app = &ap->narg.next;
				readtoken();
			}
			//ap->narg.next = NULL;
			if (lasttoken != TRP)
				raise_error_unexpected_syntax(TRP);
			cp->nclist.body = list(2);

			cpp = &cp->nclist.next;

			checkkwd = CHKNL | CHKKWD;
			t = readtoken();
			if (t != TESAC) {
				if (t != TENDCASE)
					raise_error_unexpected_syntax(TENDCASE);
				goto next_case;
			}
		}
		*cpp = NULL;
		goto redir;
	case TLP:
		n1 = stzalloc(sizeof(struct nredir));
		n1->type = NSUBSHELL;
		n1->nredir.linno = savelinno;
		n1->nredir.n = list(0);
		/*n1->nredir.redirect = NULL; - stzalloc did it */
		t = TRP;
		break;
	case TBEGIN:
		n1 = list(0);
		t = TEND;
		break;
	IF_BASH_FUNCTION(case TFUNCTION:)
	case TWORD:
	case TREDIR:
		tokpushback = 1;
		return simplecmd();
	}

	if (readtoken() != t)
		raise_error_unexpected_syntax(t);

 redir:
	/* Now check for redirection which may follow command */
	checkkwd = CHKKWD | CHKALIAS;
	rpp = rpp2;
	while (readtoken() == TREDIR) {
		*rpp = n2 = redirnode;
		rpp = &n2->nfile.next;
		parsefname();
	}
	tokpushback = 1;
	*rpp = NULL;
	if (redir) {
		if (n1->type != NSUBSHELL) {
			n2 = stzalloc(sizeof(struct nredir));
			n2->type = NREDIR;
			n2->nredir.linno = savelinno;
			n2->nredir.n = n1;
			n1 = n2;
		}
		n1->nredir.redirect = redir;
	}
	return n1;
}

#if BASH_DOLLAR_SQUOTE
static int
decode_dollar_squote(void)
{
	static const char C_escapes[] ALIGN1 = "nrbtfav""x\\01234567";
	int c, cnt;
	char *p;
	char buf[4];

	c = pgetc();
	p = strchr(C_escapes, c);
	if (p) {
		buf[0] = c;
		p = buf;
		cnt = 3;
		if ((unsigned char)(c - '0') <= 7) { /* \ooo */
			do {
				c = pgetc();
				*++p = c;
			} while ((unsigned char)(c - '0') <= 7 && --cnt);
			pungetc();
		} else if (c == 'x') { /* \xHH */
			do {
				c = pgetc();
				*++p = c;
			} while (isxdigit(c) && --cnt);
			pungetc();
			if (cnt == 3) { /* \x but next char is "bad" */
				c = 'x';
				goto unrecognized;
			}
		} else { /* simple seq like \\ or \t */
			p++;
		}
		*p = '\0';
		p = buf;
		c = bb_process_escape_sequence((void*)&p);
	} else { /* unrecognized "\z": print both chars unless ' or " */
		if (c != '\'' && c != '"') {
 unrecognized:
			c |= 0x100; /* "please encode \, then me" */
		}
	}
	return c;
}
#endif

/* Used by expandstr to get here-doc like behaviour. */
#define FAKEEOFMARK ((char*)(uintptr_t)1)

static ALWAYS_INLINE int
realeofmark(const char *eofmark)
{
	return eofmark && eofmark != FAKEEOFMARK;
}

/*
 * If eofmark is NULL, read a word or a redirection symbol.  If eofmark
 * is not NULL, read a here document.  In the latter case, eofmark is the
 * word which marks the end of the document and striptabs is true if
 * leading tabs should be stripped from the document.  The argument c
 * is the first character of the input token or document.
 *
 * Because C does not have internal subroutines, I have simulated them
 * using goto's to implement the subroutine linkage.  The following macros
 * will run code that appears at the end of readtoken1.
 */
#define CHECKEND()      {goto checkend; checkend_return:;}
#define PARSEREDIR()    {goto parseredir; parseredir_return:;}
#define PARSESUB()      {goto parsesub; parsesub_return:;}
#define PARSEBACKQOLD() {oldstyle = 1; goto parsebackq; parsebackq_oldreturn:;}
#define PARSEBACKQNEW() {oldstyle = 0; goto parsebackq; parsebackq_newreturn:;}
#define PARSEARITH()    {goto parsearith; parsearith_return:;}
static int
readtoken1(int c, int syntax, char *eofmark, int striptabs)
{
	/* NB: syntax parameter fits into smallint */
	/* c parameter is an unsigned char or PEOF or PEOA */
	char *out;
	size_t len;
	struct nodelist *bqlist;
	smallint quotef;
	smallint oldstyle;
	smallint pssyntax;   /* we are expanding a prompt string */
	IF_BASH_DOLLAR_SQUOTE(smallint bash_dollar_squote = 0;)
	/* syntax stack */
	struct synstack synbase = { };
	struct synstack *synstack = &synbase;

#if ENABLE_ASH_EXPAND_PRMT
	pssyntax = (syntax == PSSYNTAX);
	if (pssyntax)
		syntax = DQSYNTAX;
#else
	pssyntax = 0; /* constant */
#endif
	synstack->syntax = syntax;

	if (syntax == DQSYNTAX)
		synstack->dblquote = 1;
	quotef = 0;
	bqlist = NULL;

	STARTSTACKSTR(out);
 loop:
	/* For each line, until end of word */
	CHECKEND();     /* set c to PEOF if at end of here document */
	for (;;) {      /* until end of line or end of word */
		CHECKSTRSPACE(4, out);  /* permit 4 calls to USTPUTC */
		switch (SIT(c, synstack->syntax)) {
		case CNL:       /* '\n' */
			if (synstack->syntax == BASESYNTAX
			 && !synstack->varnest
			) {
				goto endword;   /* exit outer loop */
			}
			USTPUTC(c, out);
			nlprompt();
			c = pgetc_top(synstack);
			goto loop;              /* continue outer loop */
		case CWORD:
			USTPUTC(c, out);
			break;
		case CCTL:
#if BASH_DOLLAR_SQUOTE
			if (c == '\\' && bash_dollar_squote) {
				c = decode_dollar_squote();
				if (c == '\0') {
					/* skip $'\000', $'\x00' (like bash) */
					break;
				}
				if (c & 0x100) {
					/* Unknown escape. Encode as '\z' */
					c = (unsigned char)c;
					if (eofmark == NULL || synstack->dblquote)
						USTPUTC(CTLESC, out);
					USTPUTC('\\', out);
				}
			}
#endif
			if (!eofmark || synstack->dblquote || synstack->varnest)
				USTPUTC(CTLESC, out);
			USTPUTC(c, out);
			break;
		case CBACK:     /* backslash */
			c = pgetc_without_PEOA();
			if (c == PEOF) {
				USTPUTC(CTLESC, out);
				USTPUTC('\\', out);
				pungetc();
			} else {
				if (pssyntax && c == '$') {
					USTPUTC(CTLESC, out);
					USTPUTC('\\', out);
				}
				/* Backslash is retained if we are in "str"
				 * and next char isn't dquote-special.
				 */
				if (synstack->dblquote
				 && c != '\\'
				 && c != '`'
				 && c != '$'
				 && (c != '"' || (eofmark != NULL && !synstack->varnest))
				 && (c != '}' || !synstack->varnest)
				) {
					USTPUTC(CTLESC, out); /* protect '\' from glob */
					USTPUTC('\\', out);
				}
				USTPUTC(CTLESC, out);
				USTPUTC(c, out);
				quotef = 1;
			}
			break;
		case CSQUOTE:
			synstack->syntax = SQSYNTAX;
 quotemark:
			if (eofmark == NULL) {
				USTPUTC(CTLQUOTEMARK, out);
			}
			break;
		case CDQUOTE:
			synstack->syntax = DQSYNTAX;
			synstack->dblquote = 1;
 toggledq:
			if (synstack->varnest)
				synstack->innerdq ^= 1;
			goto quotemark;
		case CENDQUOTE:
			IF_BASH_DOLLAR_SQUOTE(bash_dollar_squote = 0;)
			if (eofmark != NULL && synstack->varnest == 0) {
				USTPUTC(c, out);
				break;
			}

			if (synstack->dqvarnest == 0) {
				synstack->syntax = BASESYNTAX;
				synstack->dblquote = 0;
			}

			quotef = 1;

			if (c == '"')
				goto toggledq;

			goto quotemark;
		case CVAR:      /* '$' */
			PARSESUB();             /* parse substitution */
			break;
		case CENDVAR:   /* '}' */
			if (!synstack->innerdq && synstack->varnest > 0) {
				if (!--synstack->varnest && synstack->varpushed)
					synstack_pop(&synstack);
				else if (synstack->dqvarnest > 0)
					synstack->dqvarnest--;
				c = CTLENDVAR;
			}
			USTPUTC(c, out);
			break;
#if ENABLE_FEATURE_SH_MATH
		case CLP:       /* '(' in arithmetic */
			synstack->parenlevel++;
			USTPUTC(c, out);
			break;
		case CRP:       /* ')' in arithmetic */
			if (synstack->parenlevel > 0) {
				synstack->parenlevel--;
			} else {
				if (pgetc_eatbnl() == ')') {
					c = CTLENDARI;
					synstack_pop(&synstack);
				} else {
					/*
					 * unbalanced parens
					 * (don't 2nd guess - no error)
					 */
					pungetc();
				}
			}
			USTPUTC(c, out);
			break;
#endif
		case CBQUOTE:   /* '`' */
			if (checkkwd & CHKEOFMARK) {
				quotef = 1;
				USTPUTC('`', out);
				break;
			}

			PARSEBACKQOLD();
			break;
		case CENDFILE:
			goto endword;           /* exit outer loop */
		case CIGN:
			break;
		default:
			if (synstack->varnest == 0) {
#if BASH_REDIR_OUTPUT
				if (c == '&') {
//Can't call pgetc_eatbnl() here, this requires three-deep pungetc()
					if (pgetc() == '>')
						c = 0x100 + '>'; /* flag &> */
					pungetc();
				}
#endif
				goto endword;   /* exit outer loop */
			}
			IF_ASH_ALIAS(if (c != PEOA))
				USTPUTC(c, out);
		}
		c = pgetc_top(synstack);
	} /* for (;;) */
 endword:

#if ENABLE_FEATURE_SH_MATH
	if (synstack->syntax == ARISYNTAX)
		raise_error_syntax("missing '))'");
#endif
	if (synstack->syntax != BASESYNTAX && eofmark == NULL)
		raise_error_syntax("unterminated quoted string");
	if (synstack->varnest != 0) {
		/* { */
		raise_error_syntax("missing '}'");
	}
	USTPUTC('\0', out);
	len = out - (char *)stackblock();
	out = stackblock();
	if (eofmark == NULL) {
		if ((c == '>' || c == '<' IF_BASH_REDIR_OUTPUT( || c == 0x100 + '>'))
		 && quotef == 0
		) {
			if (isdigit_str9(out)) {
				PARSEREDIR(); /* passed as params: out, c */
				lasttoken = TREDIR;
				return lasttoken;
			}
			/* else: non-number X seen, interpret it
			 * as "NNNX>file" = "NNNX >file" */
		}
		pungetc();
	}
	quoteflag = quotef;
	backquotelist = bqlist;
	grabstackblock(len);
	wordtext = out;
	lasttoken = TWORD;
	return lasttoken;
/* end of readtoken routine */

/*
 * Check to see whether we are at the end of the here document.  When this
 * is called, c is set to the first character of the next input line.  If
 * we are at the end of the here document, this routine sets the c to PEOF.
 */
checkend: {
	if (realeofmark(eofmark)) {
		int markloc;
		char *p;

#if ENABLE_ASH_ALIAS
		if (c == PEOA)
			c = pgetc_without_PEOA();
#endif
		if (striptabs) {
			while (c == '\t') {
				c = pgetc_without_PEOA();
			}
		}

		markloc = out - (char *)stackblock();
		for (p = eofmark; STPUTC(c, out), *p; p++) {
			if (c != *p)
				goto more_heredoc;
			/* FIXME: fails for backslash-newlined terminator:
			 * cat <<EOF
			 * ...
			 * EO\
			 * F
			 * (see heredoc_bkslash_newline2.tests)
			 */
			c = pgetc_without_PEOA();
		}

		if (c == '\n' || c == PEOF) {
			c = PEOF;
			g_parsefile->linno++;
			needprompt = doprompt;
		} else {
			int len_here;

 more_heredoc:
			p = (char *)stackblock() + markloc + 1;
			len_here = out - p;

			if (len_here) {
				len_here -= (c >= PEOF);
				c = p[-1];

				if (len_here) {
					char *str;

					str = alloca(len_here + 1);
					*(char *)mempcpy(str, p, len_here) = '\0';

					pushstring(str, NULL);
				}
			}
		}

		STADJUST((char *)stackblock() + markloc - out, out);
	}
	goto checkend_return;
}

/*
 * Parse a redirection operator.  The variable "out" points to a string
 * specifying the fd to be redirected.  The variable "c" contains the
 * first character of the redirection operator.
 */
parseredir: {
	/* out is already checked to be a valid number or "" */
	int fd = (*out == '\0' ? -1 : atoi(out));
	union node *np;

	np = stzalloc(sizeof(struct nfile));
	if (c == '>') {
		np->nfile.fd = 1;
		c = pgetc_eatbnl();
		if (c == '>')
			np->type = NAPPEND;
		else if (c == '|')
			np->type = NCLOBBER;
		else if (c == '&')
			np->type = NTOFD;
			/* it also can be NTO2 (>&file), but we can't figure it out yet */
		else {
			np->type = NTO;
			pungetc();
		}
	}
#if BASH_REDIR_OUTPUT
	else if (c == 0x100 + '>') { /* this flags &> redirection */
		np->nfile.fd = 1;
		pgetc(); /* this is '>', no need to check */
		np->type = NTO2;
	}
#endif
	else { /* c == '<' */
		/*np->nfile.fd = 0; - stzalloc did it */
		c = pgetc_eatbnl();
		switch (c) {
		case '<':
			if (sizeof(struct nfile) != sizeof(struct nhere)) {
				np = stzalloc(sizeof(struct nhere));
				/*np->nfile.fd = 0; - stzalloc did it */
			}
			np->type = NHERE;
			heredoc = stzalloc(sizeof(struct heredoc));
			heredoc->here = np;
			c = pgetc_eatbnl();
			if (c == '-') {
				heredoc->striptabs = 1;
			} else {
				/*heredoc->striptabs = 0; - stzalloc did it */
				pungetc();
			}
			break;

		case '&':
			np->type = NFROMFD;
			break;

		case '>':
			np->type = NFROMTO;
			break;

		default:
			np->type = NFROM;
			pungetc();
			break;
		}
	}
	if (fd >= 0)
		np->nfile.fd = fd;
	redirnode = np;
	goto parseredir_return;
}

/*
 * Parse a substitution.  At this point, we have read the dollar sign
 * and nothing else.
 */

/* is_special(c) evaluates to 1 for c in "!#$*-0123456789?@"; 0 otherwise
 * (assuming ascii char codes, as the original implementation did) */
#define is_special(c) \
	(((unsigned)(c) - 33 < 32) \
			&& ((0xc1ff920dU >> ((unsigned)(c) - 33)) & 1))
parsesub: {
	unsigned char subtype;
	int typeloc;

	c = pgetc_eatbnl();
	if ((checkkwd & CHKEOFMARK)
	 || c > 255 /* PEOA or PEOF */
	 || (c != '(' && c != '{' && !is_name(c) && !is_special(c))
	) {
#if BASH_DOLLAR_SQUOTE
		if (synstack->syntax != DQSYNTAX && c == '\'')
			bash_dollar_squote = 1;
		else
#endif
			USTPUTC('$', out);
		pungetc();
	} else if (c == '(') {
		/* $(command) or $((arith)) */
		if (pgetc_eatbnl() == '(') {
#if ENABLE_FEATURE_SH_MATH
			PARSEARITH();
#else
			raise_error_syntax("support for $((arith)) is disabled");
#endif
		} else {
			pungetc();
			PARSEBACKQNEW();
		}
	} else {
		/* $VAR, $<specialchar>, ${...}, or PEOA/PEOF */
		smalluint newsyn = synstack->syntax;

		USTPUTC(CTLVAR, out);
		typeloc = out - (char *)stackblock();
		STADJUST(1, out);
		subtype = VSNORMAL;
		if (c == '{') {
			c = pgetc_eatbnl();
			subtype = 0;
		}
 varname:
		if (is_name(c)) {
			/* $[{[#]]NAME[}] */
			do {
				STPUTC(c, out);
				c = pgetc_eatbnl();
			} while (is_in_name(c));
		} else if (isdigit(c)) {
			/* $[{[#]]NUM[}] */
			do {
				STPUTC(c, out);
				c = pgetc_eatbnl();
			} while (!subtype && isdigit(c));
		} else if (c != '}') {
			/* $[{[#]]<specialchar>[}] */
			int cc = c;

			c = pgetc_eatbnl();
			if (!subtype && cc == '#') {
				subtype = VSLENGTH;
				if (c == '_' || isalnum(c))
					goto varname;
				cc = c;
				c = pgetc_eatbnl();
				if (cc == '}' || c != '}') {
					pungetc();
					subtype = 0;
					c = cc;
					cc = '#';
				}
			}

			if (!is_special(cc)) {
				if (subtype == VSLENGTH)
					subtype = 0;
				goto badsub;
			}

			USTPUTC(cc, out);
		} else
			goto badsub;

		if (c != '}' && subtype == VSLENGTH) {
			/* ${#VAR didn't end with } */
			goto badsub;
		}

		if (subtype == 0) {
			static const char types[] ALIGN1 = "}-+?=";
			/* ${VAR...} but not $VAR or ${#VAR} */
			/* c == first char after VAR */
			int cc = c;

			switch (c) {
			case ':':
				c = pgetc_eatbnl();
#if BASH_SUBSTR
				/* This check is only needed to not misinterpret
				 * ${VAR:-WORD}, ${VAR:+WORD}, ${VAR:=WORD}, ${VAR:?WORD}
				 * constructs.
				 */
				if (!strchr(types, c)) {
					subtype = VSSUBSTR;
					pungetc();
					break; /* "goto badsub" is bigger (!) */
				}
#endif
				subtype = VSNUL;
				/*FALLTHROUGH*/
			default: {
				const char *p = strchr(types, c);
				if (p == NULL)
					break;
				subtype |= p - types + VSNORMAL;
				break;
			}
			case '%':
			case '#':
				subtype = (c == '#' ? VSTRIMLEFT : VSTRIMRIGHT);
				c = pgetc_eatbnl();
				if (c == cc)
					subtype++;
				else
					pungetc();

				newsyn = BASESYNTAX;
				break;
#if BASH_PATTERN_SUBST
			case '/':
				/* ${v/[/]pattern/repl} */
//TODO: encode pattern and repl separately.
// Currently cases like: v=1;echo ${v/$((1/1))/ONE}
// are broken (should print "ONE")
				subtype = VSREPLACE;
				newsyn = BASESYNTAX;
				c = pgetc_eatbnl();
				if (c != '/')
					goto badsub;
				subtype++; /* VSREPLACEALL */
				break;
#endif
			}
		} else {
 badsub:
			pungetc();
		}

		if (newsyn == ARISYNTAX)
			newsyn = DQSYNTAX;

		if ((newsyn != synstack->syntax || synstack->innerdq)
		 && subtype != VSNORMAL
		) {
			synstack_push(&synstack,
				synstack->prev ?: alloca(sizeof(*synstack)),
				newsyn);

			synstack->varpushed = 1;
			synstack->dblquote = newsyn != BASESYNTAX;
		}

		((unsigned char *)stackblock())[typeloc] = subtype;
		if (subtype != VSNORMAL) {
			synstack->varnest++;
			if (synstack->dblquote)
				synstack->dqvarnest++;
		}
		STPUTC('=', out);
	}
	goto parsesub_return;
}

/*
 * Called to parse command substitutions.  Newstyle is set if the command
 * is enclosed inside $(...); nlpp is a pointer to the head of the linked
 * list of commands (passed by reference), and savelen is the number of
 * characters on the top of the stack which must be preserved.
 */
parsebackq: {
	struct nodelist **nlpp;
	union node *n;
	char *str;
	size_t savelen;
	struct heredoc *saveheredoclist;
	smallint saveprompt = 0;

	str = NULL;
	savelen = out - (char *)stackblock();
	if (savelen > 0) {
		/*
		 * FIXME: this can allocate very large block on stack and SEGV.
		 * Example:
		 * echo "..<100kbytes>..`true` $(true) `true` ..."
		 * allocates 100kb for every command subst. With about
		 * a hundred command substitutions stack overflows.
		 * With larger prepended string, SEGV happens sooner.
		 */
		str = alloca(savelen);
		memcpy(str, stackblock(), savelen);
	}

	if (oldstyle) {
		/* We must read until the closing backquote, giving special
		 * treatment to some slashes, and then push the string and
		 * reread it as input, interpreting it normally.
		 */
		char *pout;
		size_t psavelen;
		char *pstr;

		STARTSTACKSTR(pout);
		for (;;) {
			int pc;

			setprompt_if(needprompt, 2);
			pc = pgetc_eatbnl();
			switch (pc) {
			case '`':
				goto done;

			case '\\':
				pc = pgetc(); /* or pgetc_eatbnl()? why (example)? */
				if (pc != '\\' && pc != '`' && pc != '$'
				 && (!synstack->dblquote || pc != '"')
				) {
					STPUTC('\\', pout);
				}
				if (pc <= 255 /* not PEOA or PEOF */) {
					break;
				}
				/* fall through */

			case PEOF:
			IF_ASH_ALIAS(case PEOA:)
				raise_error_syntax("EOF in backquote substitution");

			case '\n':
				nlnoprompt();
				break;

			default:
				break;
			}
			STPUTC(pc, pout);
		}
 done:
		STPUTC('\0', pout);
		psavelen = pout - (char *)stackblock();
		if (psavelen > 0) {
			pstr = grabstackstr(pout);
			setinputstring(pstr);
		}
	}
	nlpp = &bqlist;
	while (*nlpp)
		nlpp = &(*nlpp)->next;
	*nlpp = stzalloc(sizeof(**nlpp));
	/* (*nlpp)->next = NULL; - stzalloc did it */

	saveheredoclist = heredoclist;
	heredoclist = NULL;

	if (oldstyle) {
		saveprompt = doprompt;
		doprompt = 0;
	}

	n = list(2);

	if (oldstyle)
		doprompt = saveprompt;
	else {
		if (readtoken() != TRP)
			raise_error_unexpected_syntax(TRP);
		setinputstring(nullstr);
	}

	parseheredoc();
	heredoclist = saveheredoclist;

	(*nlpp)->n = n;
	/* Start reading from old file again. */
	popfile();
	/* Ignore any pushed back tokens left from the backquote parsing. */
	if (oldstyle)
		tokpushback = 0;
	out = growstackto(savelen + 1);
	if (str) {
		memcpy(out, str, savelen);
		STADJUST(savelen, out);
	}
	USTPUTC(CTLBACKQ, out);
	if (oldstyle)
		goto parsebackq_oldreturn;
	goto parsebackq_newreturn;
}

#if ENABLE_FEATURE_SH_MATH
/*
 * Parse an arithmetic expansion (indicate start of one and set state)
 */
parsearith: {

	synstack_push(&synstack,
			synstack->prev ?: alloca(sizeof(*synstack)),
			ARISYNTAX);
	synstack->dblquote = 1;
	USTPUTC(CTLARI, out);
	goto parsearith_return;
}
#endif
} /* end of readtoken */

/*
 * Read the next input token.
 * If the token is a word, we set backquotelist to the list of cmds in
 *      backquotes.  We set quoteflag to true if any part of the word was
 *      quoted.
 * If the token is TREDIR, then we set redirnode to a structure containing
 *      the redirection.
 *
 * [Change comment:  here documents and internal procedures]
 * [Readtoken shouldn't have any arguments.  Perhaps we should make the
 *  word parsing code into a separate routine.  In this case, readtoken
 *  doesn't need to have any internal procedures, but parseword does.
 *  We could also make parseoperator in essence the main routine, and
 *  have parseword (readtoken1?) handle both words and redirection.]
 */
#define NEW_xxreadtoken
#ifdef NEW_xxreadtoken
/* singles must be first! */
static const char xxreadtoken_chars[7] ALIGN1 = {
	'\n', '(', ')', /* singles */
	'&', '|', ';',  /* doubles */
	0
};

#define xxreadtoken_singles 3
#define xxreadtoken_doubles 3

static const char xxreadtoken_tokens[] ALIGN1 = {
	TNL, TLP, TRP,          /* only single occurrence allowed */
	TBACKGND, TPIPE, TSEMI, /* if single occurrence */
	TEOF,                   /* corresponds to trailing nul */
	TAND, TOR, TENDCASE     /* if double occurrence */
};

static int
xxreadtoken(void)
{
	int c;

	if (tokpushback) {
		tokpushback = 0;
		return lasttoken;
	}
	setprompt_if(needprompt, 2);
	for (;;) {                      /* until token or start of word found */
		c = pgetc_eatbnl();
		if (c == ' ' || c == '\t' IF_ASH_ALIAS( || c == PEOA))
			continue;

		if (c == '#') {
			while ((c = pgetc()) != '\n' && c != PEOF)
				continue;
			pungetc();
		} else if (c == '\\') {
			break; /* return readtoken1(...) */
		} else {
			const char *p;

			p = xxreadtoken_chars + sizeof(xxreadtoken_chars) - 1;
			if (c != PEOF) {
				if (c == '\n') {
					nlnoprompt();
				}

				p = strchr(xxreadtoken_chars, c);
				if (p == NULL)
					break; /* return readtoken1(...) */

				if ((int)(p - xxreadtoken_chars) >= xxreadtoken_singles) {
					int cc = pgetc_eatbnl();
					if (cc == c) {    /* double occurrence? */
						p += xxreadtoken_doubles + 1;
					} else {
						pungetc();
#if BASH_REDIR_OUTPUT
						if (c == '&' && cc == '>') /* &> */
							break; /* return readtoken1(...) */
#endif
					}
				}
			}
			lasttoken = xxreadtoken_tokens[p - xxreadtoken_chars];
			return lasttoken;
		}
	} /* for (;;) */

	return readtoken1(c, BASESYNTAX, (char *) NULL, 0);
}
#else /* old xxreadtoken */
#define RETURN(token)   return lasttoken = token
static int
xxreadtoken(void)
{
	int c;

	if (tokpushback) {
		tokpushback = 0;
		return lasttoken;
	}
	setprompt_if(needprompt, 2);
	for (;;) {      /* until token or start of word found */
		c = pgetc_eatbnl();
		switch (c) {
		case ' ': case '\t':
		IF_ASH_ALIAS(case PEOA:)
			continue;
		case '#':
			while ((c = pgetc()) != '\n' && c != PEOF)
				continue;
			pungetc();
			continue;
		case '\n':
			nlnoprompt();
			RETURN(TNL);
		case PEOF:
			RETURN(TEOF);
		case '&':
			if (pgetc_eatbnl() == '&')
				RETURN(TAND);
			pungetc();
			RETURN(TBACKGND);
		case '|':
			if (pgetc_eatbnl() == '|')
				RETURN(TOR);
			pungetc();
			RETURN(TPIPE);
		case ';':
			if (pgetc_eatbnl() == ';')
				RETURN(TENDCASE);
			pungetc();
			RETURN(TSEMI);
		case '(':
			RETURN(TLP);
		case ')':
			RETURN(TRP);
		}
		break;
	}
	return readtoken1(c, BASESYNTAX, (char *)NULL, 0);
#undef RETURN
}
#endif /* old xxreadtoken */

static int
readtoken(void)
{
	int t;
	int kwd = checkkwd;
#if DEBUG
	smallint alreadyseen = tokpushback;
#endif

#if ENABLE_ASH_ALIAS
 top:
#endif

	t = xxreadtoken();

	/*
	 * eat newlines
	 */
	if (kwd & CHKNL) {
		while (t == TNL) {
			parseheredoc();
			t = xxreadtoken();
		}
	}

	if (t != TWORD || quoteflag) {
		goto out;
	}

	/*
	 * check for keywords
	 */
	if (kwd & CHKKWD) {
		const char *const *pp;

		pp = findkwd(wordtext);
		if (pp) {
			lasttoken = t = pp - tokname_array;
			TRACE(("keyword '%s' recognized\n", tokname_array[t]));
			goto out;
		}
	}

	if (checkkwd & CHKALIAS) {
#if ENABLE_ASH_ALIAS
		struct alias *ap;
		ap = lookupalias(wordtext, 1);
		if (ap != NULL) {
			if (*ap->val) {
				pushstring(ap->val, ap);
			}
			goto top;
		}
#endif
	}
 out:
	checkkwd = 0;
#if DEBUG
	if (!alreadyseen)
		TRACE(("token '%s' %s\n", tokname_array[t], t == TWORD ? wordtext : ""));
	else
		TRACE(("reread token '%s' %s\n", tokname_array[t], t == TWORD ? wordtext : ""));
#endif
	return t;
}

static int
peektoken(void)
{
	int t;

	t = readtoken();
	tokpushback = 1;
	return t;
}

/*
 * Read and parse a command.  Returns NODE_EOF on end of file.
 * (NULL is a valid parse tree indicating a blank line.)
 */
static union node *
parsecmd(int interact)
{
	tokpushback = 0;
	checkkwd = 0;
	heredoclist = 0;
	doprompt = interact;
	setprompt_if(doprompt, doprompt);
	needprompt = 0;
	return list(1);
}

/*
 * Input any here documents.
 */
static void
parseheredoc(void)
{
	struct heredoc *here;
	union node *n;

	here = heredoclist;
	heredoclist = NULL;

	while (here) {
		tokpushback = 0;
		setprompt_if(needprompt, 2);
		if (here->here->type == NHERE)
			readtoken1(pgetc(), SQSYNTAX, here->eofmark, here->striptabs);
		else
			readtoken1(pgetc_eatbnl(), DQSYNTAX, here->eofmark, here->striptabs);
		n = stzalloc(sizeof(struct narg));
		n->narg.type = NARG;
		/*n->narg.next = NULL; - stzalloc did it */
		n->narg.text = wordtext;
		n->narg.backquote = backquotelist;
		here->here->nhere.doc = n;
		here = here->next;
	}
}


static const char *
expandstr(const char *ps, int syntax_type)
{
	union node n;
	int saveprompt;
	struct parsefile *file_stop = g_parsefile;
	volatile int saveint;
	struct jmploc *volatile savehandler = exception_handler;
	struct jmploc jmploc;
	const char *volatile result;
	int err;

	/* XXX Fix (char *) cast. */
	setinputstring((char *)ps);

	saveprompt = doprompt;
	doprompt = 0;
	result = ps;

	SAVE_INT(saveint);
	err = setjmp(jmploc.loc);
	if (err)
		goto out;

	/* readtoken1() might die horribly.
	 * Try a prompt with syntactically wrong command:
	 * PS1='$(date "+%H:%M:%S) > '
	 */
	exception_handler = &jmploc;
	readtoken1(pgetc(), syntax_type, FAKEEOFMARK, 0);

	n.narg.type = NARG;
	n.narg.next = NULL;
	n.narg.text = wordtext;
	n.narg.backquote = backquotelist;

	/* expandarg() might fail too:
	 * PS1='$((123+))'
	 */
	expandarg(&n, NULL, EXP_QUOTED);
	result = stackblock();

out:
	exception_handler = savehandler;
	if (err && exception_type != EXERROR)
		longjmp(exception_handler->loc, 1);
	RESTORE_INT(saveint);

	doprompt = saveprompt;
	/* Try: PS1='`xxx(`' */
	unwindfiles(file_stop);

	return result;
}

static inline int
parser_eof(void)
{
	return tokpushback && lasttoken == TEOF;
}

/*
 * Execute a command or commands contained in a string.
 */
static int
evalstring(char *s, int flags)
{
	struct jmploc *volatile savehandler;
	struct jmploc jmploc;
	int ex;

	union node *n;
	struct stackmark smark;
	int status;

	s = sstrdup(s);
#if ENABLE_PLATFORM_MINGW32
	remove_cr(s, strlen(s)+1);
#endif
	setinputstring(s);
	setstackmark(&smark);

	status = 0;
	/* On exception inside execution loop, we must popfile().
	 * Try interactively:
	 *	readonly a=a
	 *	command eval "a=b"  # throws "is read only" error
	 * "command BLTIN" is not supposed to abort (even in non-interactive use).
	 * But if we skip popfile(), we hit EOF in eval's string, and exit.
	 */
	savehandler = exception_handler;
	ex = setjmp(jmploc.loc);
	if (ex)
		goto out;
	exception_handler = &jmploc;

	while ((n = parsecmd(0)) != NODE_EOF) {
		int i;

		i = evaltree(n, flags & ~(parser_eof() ? 0 : EV_EXIT));
		if (n)
			status = i;
		popstackmark(&smark);
		if (evalskip)
			break;
	}
 out:
	popstackmark(&smark);
	popfile();
	stunalloc(s);

	exception_handler = savehandler;
	if (ex)
		longjmp(exception_handler->loc, ex);

	return status;
}

/*
 * The eval command.
 */
static int FAST_FUNC
evalcmd(int argc UNUSED_PARAM, char **argv, int flags)
{
	char *p;
	char *concat;

	if (argv[1]) {
		p = argv[1];
		argv += 2;
		if (argv[0]) {
			STARTSTACKSTR(concat);
			for (;;) {
				concat = stack_putstr(p, concat);
				p = *argv++;
				if (p == NULL)
					break;
				STPUTC(' ', concat);
			}
			STPUTC('\0', concat);
			p = grabstackstr(concat);
		}
		return evalstring(p, flags & EV_TESTED);
	}
	return 0;
}

/*
 * Read and execute commands.
 * "Top" is nonzero for the top level command loop;
 * it turns on prompting if the shell is interactive.
 */
static int
cmdloop(int top)
{
	union node *n;
	struct stackmark smark;
	int inter;
	int status = 0;
	int numeof = 0;

	TRACE(("cmdloop(%d) called\n", top));
	for (;;) {
		int skip;

		setstackmark(&smark);
#if JOBS
		if (doing_jobctl)
			showjobs(SHOW_CHANGED|SHOW_STDERR);
#endif
		inter = 0;
		if (iflag && top) {
			inter++;
			chkmail();
		}
		n = parsecmd(inter);
#if DEBUG
		if (DEBUG > 2 && debug && (n != NODE_EOF))
			showtree(n);
#endif
		if (n == NODE_EOF) {
			if (!top || numeof >= 50)
				break;
			if (!stoppedjobs()) {
				if (!Iflag) {
					if (iflag) {
						newline_and_flush(stderr);
					}
					break;
				}
				out2str("\nUse \"exit\" to leave shell.\n");
			}
			numeof++;
		} else if (nflag == 0) {
			int i;

			/* job_warning can only be 2,1,0. Here 2->1, 1/0->0 */
			job_warning >>= 1;
			numeof = 0;
			i = evaltree(n, 0);
			if (n)
				status = i;
		}
		popstackmark(&smark);
		skip = evalskip;

		if (skip) {
			evalskip &= ~(SKIPFUNC | SKIPFUNCDEF);
			break;
		}
	}
	return status;
}

/*
 * Take commands from a file.  To be compatible we should do a path
 * search for the file, which is necessary to find sub-commands.
 */
static char *
find_dot_file(char *basename)
{
	char *fullname;
	const char *path = pathval();
	struct stat statb;
	int len;

	/* don't try this for absolute or relative paths */
	if (strchr(basename, '/') IF_PLATFORM_MINGW32(|| strchr(basename, '\\')))
		return basename;

	while ((len = padvance(&path, basename)) >= 0) {
		fullname = stackblock();
		if ((!pathopt || *pathopt == 'f')
		 && !stat(fullname, &statb) && S_ISREG(statb.st_mode)
		) {
			/* This will be freed by the caller. */
			return stalloc(len);
		}
	}
	/* not found in PATH */

#if ENABLE_ASH_BASH_SOURCE_CURDIR
	return basename;
#else
	ash_msg_and_raise_error("%s: not found", basename);
	/* NOTREACHED */
#endif
}

static int FAST_FUNC
dotcmd(int argc_ UNUSED_PARAM, char **argv_ UNUSED_PARAM)
{
	/* "false; . empty_file; echo $?" should print 0, not 1: */
	int status = 0;
	char *fullname;
	char **argv;
	char *args_need_save;
	volatile struct shparam saveparam;

//???
//	struct strlist *sp;
//	for (sp = cmdenviron; sp; sp = sp->next)
//		setvareq(ckstrdup(sp->text), VSTRFIXED | VTEXTFIXED);

	nextopt(nullstr); /* handle possible "--" */
	argv = argptr;

	if (!argv[0]) {
		/* bash says: "bash: .: filename argument required" */
		return 2; /* bash compat */
	}

	/* This aborts if file isn't found, which is POSIXly correct.
	 * bash returns exitcode 1 instead.
	 */
	fullname = find_dot_file(argv[0]);
	argv++;
	args_need_save = argv[0];
	if (args_need_save) { /* ". FILE ARGS", and ARGS are not empty */
		int argc;
		saveparam = shellparam;
		shellparam.malloced = 0;
		argc = 1;
		while (argv[argc])
			argc++;
		shellparam.nparam = argc;
		shellparam.p = argv;
	};

	/* This aborts if file can't be opened, which is POSIXly correct.
	 * bash returns exitcode 1 instead.
	 */
	setinputfile(fullname, INPUT_PUSH_FILE);
	commandname = fullname;
	status = cmdloop(0);
	popfile();

	if (args_need_save) {
		freeparam(&shellparam);
		shellparam = saveparam;
	};

	return status;
}

static int FAST_FUNC
exitcmd(int argc UNUSED_PARAM, char **argv)
{
	if (stoppedjobs())
		return 0;

	if (argv[1])
		savestatus = number(argv[1]);

	raise_exception(EXEXIT);
	/* NOTREACHED */
}

/*
 * Read a file containing shell functions.
 */
static void
readcmdfile(char *name)
{
	setinputfile(name, INPUT_PUSH_FILE);
	cmdloop(0);
	popfile();
}


/* ============ find_command inplementation */

/*
 * Resolve a command name.  If you change this routine, you may have to
 * change the shellexec routine as well.
 */
static void
find_command(char *name, struct cmdentry *entry, int act, const char *path)
{
	struct tblentry *cmdp;
	int idx;
	int prev;
	char *fullname;
	struct stat statb;
	int e;
	int updatetbl;
	struct builtincmd *bcmd;
	int len;

	/* If name contains a slash, don't use PATH or hash table */
	if (strchr(name, '/') || (ENABLE_PLATFORM_MINGW32 && strchr(name, '\\'))) {
		entry->u.index = -1;
		if (act & DO_ABS) {
#if ENABLE_PLATFORM_MINGW32
			if (auto_win32_extension(name) == NULL && stat(name, &statb) < 0) {
#else
			while (stat(name, &statb) < 0) {
#ifdef SYSV
				if (errno == EINTR)
					continue;
#endif
#endif
				entry->cmdtype = CMDUNKNOWN;
				return;
			}
		}
		entry->cmdtype = CMDNORMAL;
		return;
	}

/* #if ENABLE_FEATURE_SH_STANDALONE... moved after builtin check */

	updatetbl = (path == pathval());
	if (!updatetbl)
		act |= DO_ALTPATH;

	/* If name is in the table, check answer will be ok */
	cmdp = cmdlookup(name, 0);
	if (cmdp != NULL) {
		int bit;

		switch (cmdp->cmdtype) {
		default:
#if DEBUG
			abort();
#endif
		case CMDNORMAL:
			bit = DO_ALTPATH | DO_REGBLTIN;
			break;
		case CMDFUNCTION:
			bit = DO_NOFUNC;
			break;
		case CMDBUILTIN:
			bit = IS_BUILTIN_REGULAR(cmdp->param.cmd) ? 0 : DO_REGBLTIN;
			break;
		}
		if (act & bit) {
			if (act & bit & DO_REGBLTIN)
				goto fail;

			updatetbl = 0;
			cmdp = NULL;
		} else if (cmdp->rehash == 0)
			/* if not invalidated by cd, we're done */
			goto success;
	}

	/* If %builtin not in path, check for builtin next */
	bcmd = find_builtin(name);
	if (bcmd) {
		if (IS_BUILTIN_REGULAR(bcmd))
			goto builtin_success;
		if (act & DO_ALTPATH)
			goto builtin_success;
		if (builtinloc <= 0)
			goto builtin_success;
	}

	if (act & DO_REGBLTIN)
		goto fail;

#if ENABLE_FEATURE_SH_STANDALONE
	{
		int applet_no = find_applet_by_name(name);
		if (applet_no >= 0) {
			entry->cmdtype = CMDNORMAL;
			entry->u.index = -2 - applet_no;
			return;
		}
	}
#endif

	/* We have to search path. */
	prev = -1;              /* where to start */
	if (cmdp && cmdp->rehash) {     /* doing a rehash */
		if (cmdp->cmdtype == CMDBUILTIN)
			prev = builtinloc;
		else
			prev = cmdp->param.index;
	}

	e = ENOENT;
	idx = -1;
 loop:
	while ((len = padvance(&path, name)) >= 0) {
		const char *lpathopt = pathopt;

		fullname = stackblock();
		idx++;
		if (lpathopt) {
			if (*lpathopt == 'b') {
				if (bcmd)
					goto builtin_success;
				continue;
			} else if (!(act & DO_NOFUNC)) {
				/* handled below */
			} else {
				/* ignore unimplemented options */
				continue;
			}
		}
		/* if rehash, don't redo absolute path names */
		if (is_absolute_path(fullname) && idx <= prev) {
			if (idx < prev)
				continue;
			TRACE(("searchexec \"%s\": no change\n", name));
			goto success;
		}
#if ENABLE_PLATFORM_MINGW32
		add_win32_extension(fullname);
#endif
		while (stat(fullname, &statb) < 0) {
#ifdef SYSV
			if (errno == EINTR)
				continue;
#endif
			if (errno != ENOENT && errno != ENOTDIR)
				e = errno;
			goto loop;
		}
		e = EACCES;     /* if we fail, this will be the error */
		if (!S_ISREG(statb.st_mode))
			continue;
		if (lpathopt) {          /* this is a %func directory */
			stalloc(len);
			/* NB: stalloc will return space pointed by fullname
			 * (because we don't have any intervening allocations
			 * between stunalloc above and this stalloc) */
			readcmdfile(fullname);
			cmdp = cmdlookup(name, 0);
			if (cmdp == NULL || cmdp->cmdtype != CMDFUNCTION)
				ash_msg_and_raise_error("%s not defined in %s", name, fullname);
			stunalloc(fullname);
			goto success;
		}
		TRACE(("searchexec \"%s\" returns \"%s\"\n", name, fullname));
		if (!updatetbl) {
			entry->cmdtype = CMDNORMAL;
			entry->u.index = idx;
			return;
		}
		INT_OFF;
		cmdp = cmdlookup(name, 1);
		cmdp->cmdtype = CMDNORMAL;
		cmdp->param.index = idx;
		INT_ON;
		goto success;
	}

	/* We failed.  If there was an entry for this command, delete it */
	if (cmdp && updatetbl)
		delete_cmd_entry();
	if (act & DO_ERR) {
#if ENABLE_ASH_BASH_NOT_FOUND_HOOK
		struct tblentry *hookp = cmdlookup("command_not_found_handle", 0);
		if (hookp && hookp->cmdtype == CMDFUNCTION) {
			char *argv[3];
			argv[0] = (char*) "command_not_found_handle";
			argv[1] = name;
			argv[2] = NULL;
			evalfun(hookp->param.func, 2, argv, 0);
			entry->cmdtype = CMDUNKNOWN;
			return;
		}
#endif
		ash_msg("%s: %s", name, errmsg(e, "not found"));
	}
 fail:
	entry->cmdtype = CMDUNKNOWN;
	return;

 builtin_success:
	if (!updatetbl) {
		entry->cmdtype = CMDBUILTIN;
		entry->u.cmd = bcmd;
		return;
	}
	INT_OFF;
	cmdp = cmdlookup(name, 1);
	cmdp->cmdtype = CMDBUILTIN;
	cmdp->param.cmd = bcmd;
	INT_ON;
 success:
	cmdp->rehash = 0;
	entry->cmdtype = cmdp->cmdtype;
	entry->u = cmdp->param;
}


/*
 * The trap builtin.
 */
static int FAST_FUNC
trapcmd(int argc UNUSED_PARAM, char **argv UNUSED_PARAM)
{
	char *action;
	char **ap;
	int signo, exitcode;

	nextopt(nullstr);
	ap = argptr;
	if (!*ap) {
		for (signo = 0; signo < NSIG; signo++) {
			char *tr = trap_ptr[signo];
			if (tr) {
				/* note: bash adds "SIG", but only if invoked
				 * as "bash". If called as "sh", or if set -o posix,
				 * then it prints short signal names.
				 * We are printing short names: */
				out1fmt("trap -- %s %s\n",
						single_quote(tr),
						get_signame(signo));
		/* trap_ptr != trap only if we are in special-cased `trap` code.
		 * In this case, we will exit very soon, no need to free(). */
				/* if (trap_ptr != trap && tp[0]) */
				/*	free(tr); */
			}
		}
		/*
		if (trap_ptr != trap) {
			free(trap_ptr);
			trap_ptr = trap;
		}
		*/
		return 0;
	}

	/* Why the second check?
	 * "trap NUM [sig2]..." is the same as "trap - NUM [sig2]..."
	 * In this case, NUM is signal no, not an action.
	 */
	action = NULL;
	if (ap[1] && !is_number(ap[0]))
		action = *ap++;

	exitcode = 0;
	while (*ap) {
		signo = get_signum(*ap);
		if (signo < 0) {
			/* Mimic bash message exactly */
			ash_msg("%s: invalid signal specification", *ap);
			exitcode = 1;
			goto next;
		}
		INT_OFF;
		if (action) {
			if (LONE_DASH(action))
				action = NULL;
			else {
#if !ENABLE_PLATFORM_MINGW32
				if (action[0]) /* not NULL and not "" and not "-" */
					may_have_traps = 1;
#endif
				action = ckstrdup(action);
			}
		}
		free(trap[signo]);
		trap[signo] = action;
		if (signo != 0)
			setsignal(signo);
		INT_ON;
 next:
		ap++;
	}
	return exitcode;
}


/* ============ Builtins */

#if ENABLE_ASH_HELP
static int FAST_FUNC
helpcmd(int argc UNUSED_PARAM, char **argv UNUSED_PARAM)
{
	unsigned col;
	unsigned i;

	out1fmt(
		"Built-in commands:\n"
		"------------------\n");
	for (col = 0, i = 0; i < ARRAY_SIZE(builtintab); i++) {
		col += out1fmt("%c%s", ((col == 0) ? '\t' : ' '),
					builtintab[i].name + 1);
		if (col > 60) {
			out1fmt("\n");
			col = 0;
		}
	}
# if ENABLE_FEATURE_SH_STANDALONE
	{
		const char *a = applet_names;
		while (*a) {
			col += out1fmt("%c%s", ((col == 0) ? '\t' : ' '), a);
			if (col > 60) {
				out1fmt("\n");
				col = 0;
			}
			while (*a++ != '\0')
				continue;
		}
	}
# endif
	newline_and_flush(stdout);
	return EXIT_SUCCESS;
}
#endif

#if MAX_HISTORY
static int FAST_FUNC
historycmd(int argc UNUSED_PARAM, char **argv UNUSED_PARAM)
{
	if (line_input_state)
		show_history(line_input_state);
	return EXIT_SUCCESS;
}
#endif

/*
 * The export and readonly commands.
 */
static int FAST_FUNC
exportcmd(int argc UNUSED_PARAM, char **argv)
{
	struct var *vp;
	char *name;
	const char *p;
	char **aptr;
	char opt;
	int flag;
	int flag_off;

	/* "readonly" in bash accepts, but ignores -n.
	 * We do the same: it saves a conditional in nextopt's param.
	 */
	flag_off = 0;
	while ((opt = nextopt("np")) != '\0') {
		if (opt == 'n')
			flag_off = VEXPORT;
	}
	flag = VEXPORT;
	if (argv[0][0] == 'r') {
		flag = VREADONLY;
		flag_off = 0; /* readonly ignores -n */
	}
	flag_off = ~flag_off;

	/*if (opt_p_not_specified) - bash doesn't check this. Try "export -p NAME" */
	{
		aptr = argptr;
		name = *aptr;
		if (name) {
			do {
				p = strchr(name, '=');
				if (p != NULL) {
					p++;
				} else {
					vp = *findvar(hashvar(name), name);
					if (vp) {
						vp->flags = ((vp->flags | flag) & flag_off);
						continue;
					}
				}
				setvar(name, p, (flag & flag_off));
			} while ((name = *++aptr) != NULL);
			return 0;
		}
	}

	/* No arguments. Show the list of exported or readonly vars.
	 * -n is ignored.
	 */
	showvars(argv[0], flag, 0);
	return 0;
}

/*
 * Delete a function if it exists.
 */
static void
unsetfunc(const char *name)
{
	struct tblentry *cmdp;

	cmdp = cmdlookup(name, 0);
	if (cmdp != NULL && cmdp->cmdtype == CMDFUNCTION)
		delete_cmd_entry();
}

/*
 * The unset builtin command.  We unset the function before we unset the
 * variable to allow a function to be unset when there is a readonly variable
 * with the same name.
 */
static int FAST_FUNC
unsetcmd(int argc UNUSED_PARAM, char **argv UNUSED_PARAM)
{
	char **ap;
	int i;
	int flag = 0;

	while ((i = nextopt("vf")) != 0) {
		flag = i;
	}

	for (ap = argptr; *ap; ap++) {
		if (flag != 'f') {
			unsetvar(*ap);
			continue;
		}
		if (flag != 'v')
			unsetfunc(*ap);
	}
	return 0;
}

static const unsigned char timescmd_str[] ALIGN1 = {
	' ',  offsetof(struct tms, tms_utime),
	'\n', offsetof(struct tms, tms_stime),
	' ',  offsetof(struct tms, tms_cutime),
	'\n', offsetof(struct tms, tms_cstime),
	0
};
static int FAST_FUNC
timescmd(int argc UNUSED_PARAM, char **argv UNUSED_PARAM)
{
	unsigned clk_tck;
	const unsigned char *p;
	struct tms buf;

	clk_tck = bb_clk_tck();

	times(&buf);
	p = timescmd_str;
	do {
		unsigned sec, frac;
		unsigned long t;
		t = *(clock_t *)(((char *) &buf) + p[1]);
		sec = t / clk_tck;
		frac = t % clk_tck;
		out1fmt("%um%u.%03us%c",
			sec / 60, sec % 60,
			(frac * 1000) / clk_tck,
			p[0]);
		p += 2;
	} while (*p);

	return 0;
}

#if ENABLE_FEATURE_SH_MATH
/*
 * The let builtin. Partially stolen from GNU Bash, the Bourne Again SHell.
 * Copyright (C) 1987, 1989, 1991 Free Software Foundation, Inc.
 *
 * Copyright (C) 2003 Vladimir Oleynik <dzo@simtreas.ru>
 */
static int FAST_FUNC
letcmd(int argc UNUSED_PARAM, char **argv)
{
	arith_t i;

	argv++;
	if (!*argv)
		ash_msg_and_raise_error("expression expected");
	do {
		i = ash_arith(*argv);
	} while (*++argv);

	return !i;
}
#endif

/*
 * The read builtin. Options:
 *      -r              Do not interpret '\' specially
 *      -s              Turn off echo (tty only)
 *      -n NCHARS       Read NCHARS max
 *      -p PROMPT       Display PROMPT on stderr (if input is from tty)
 *      -t SECONDS      Timeout after SECONDS (tty or pipe only)
 *      -u FD           Read from given FD instead of fd 0
 *      -d DELIM        End on DELIM char, not newline
 * This uses unbuffered input, which may be avoidable in some cases.
 * TODO: bash also has:
 *      -a ARRAY        Read into array[0],[1],etc
 *      -e              Use line editing (tty only)
 */
static int FAST_FUNC
readcmd(int argc UNUSED_PARAM, char **argv UNUSED_PARAM)
{
	struct builtin_read_params params;
	const char *r;
	int i;

	memset(&params, 0, sizeof(params));

	while ((i = nextopt("p:u:rt:n:sd:")) != '\0') {
		switch (i) {
		case 'p':
			params.opt_p = optionarg;
			break;
		case 'n':
			params.opt_n = optionarg;
			break;
		case 's':
			params.read_flags |= BUILTIN_READ_SILENT;
			break;
		case 't':
			params.opt_t = optionarg;
			break;
		case 'r':
			params.read_flags |= BUILTIN_READ_RAW;
			break;
		case 'u':
			params.opt_u = optionarg;
			break;
#if BASH_READ_D
		case 'd':
			params.opt_d = optionarg;
			break;
#endif
		default:
			break;
		}
	}

	params.argv = argptr;
	params.setvar = setvar0;
	params.ifs = bltinlookup("IFS"); /* can be NULL */

	/* "read -s" needs to save/restore termios, can't allow ^C
	 * to jump out of it.
	 */
 again:
	INT_OFF;
	r = shell_builtin_read(&params);
	INT_ON;

	if ((uintptr_t)r == 1 && errno == EINTR) {
		/* To get SIGCHLD: sleep 1 & read x; echo $x
		 * Correct behavior is to not exit "read"
		 */
		if (pending_sig == 0)
			goto again;
	}

#if ENABLE_PLATFORM_MINGW32
	if ((uintptr_t)r == 2) {
		/* ^C pressed, propagate event */
		if (iflag) {
			write(STDOUT_FILENO, "^C", 2);
			raise_interrupt();
		}
		else {
			GenerateConsoleCtrlEvent(CTRL_C_EVENT, 0);
			exitshell();
		}
		return (uintptr_t)r;
	}
#endif

	if ((uintptr_t)r > 1)
		ash_msg_and_raise_error(r);

	return (uintptr_t)r;
}

static int FAST_FUNC
umaskcmd(int argc UNUSED_PARAM, char **argv UNUSED_PARAM)
{
	static const char permuser[3] ALIGN1 = "ogu";

	mode_t mask;
	int symbolic_mode = 0;

	while (nextopt("S") != '\0') {
		symbolic_mode = 1;
	}

	INT_OFF;
	mask = umask(0);
	umask(mask);
	INT_ON;

	if (*argptr == NULL) {
		if (symbolic_mode) {
			char buf[sizeof(",u=rwx,g=rwx,o=rwx")];
			char *p = buf;
			int i;

			i = 2;
			for (;;) {
				*p++ = ',';
				*p++ = permuser[i];
				*p++ = '=';
				/* mask is 0..0uuugggooo. i=2 selects uuu bits */
				if (!(mask & 0400)) *p++ = 'r';
				if (!(mask & 0200)) *p++ = 'w';
				if (!(mask & 0100)) *p++ = 'x';
				mask <<= 3;
				if (--i < 0)
					break;
			}
			*p = '\0';
			puts(buf + 1);
		} else {
			out1fmt("%04o\n", mask);
		}
	} else {
		char *modestr = *argptr;
		/* numeric umasks are taken as-is */
		/* symbolic umasks are inverted: "umask a=rx" calls umask(222) */
		if (!isdigit(modestr[0]))
			mask ^= 0777;
		mask = bb_parse_mode(modestr, mask);
		if ((unsigned)mask > 0777) {
			ash_msg_and_raise_error("illegal mode: %s", modestr);
		}
		if (!isdigit(modestr[0]))
			mask ^= 0777;
		umask(mask);
#if ENABLE_PLATFORM_MINGW32
		setvareq(xasprintf("BB_UMASK=0%o", mask), VEXPORT|VNOSAVE);
#endif
	}
	return 0;
}

static int FAST_FUNC
ulimitcmd(int argc UNUSED_PARAM, char **argv)
{
	return shell_builtin_ulimit(argv);
}

/* ============ main() and helpers */

/*
 * This routine is called when an error or an interrupt occurs in an
 * interactive shell and control is returned to the main command loop
 * but prior to exitshell.
 */
static void
exitreset(void)
{
	/* from eval.c: */
	if (savestatus >= 0) {
		if (exception_type == EXEXIT || evalskip == SKIPFUNCDEF)
			exitstatus = savestatus;
		savestatus = -1;
	}
	evalskip = 0;
	loopnest = 0;

	/* from expand.c: */
	ifsfree();

	/* from redir.c: */
	unwindredir(NULL);
}

/*
 * This routine is called when an error or an interrupt occurs in an
 * interactive shell and control is returned to the main command loop.
 * (In dash, this function is auto-generated by build machinery).
 */
static void
reset(void)
{
	/* from input.c: */
	g_parsefile->left_in_buffer = 0;
	g_parsefile->left_in_line = 0;      /* clear input buffer */
	popallfiles();

	/* from var.c: */
	unwindlocalvars(NULL);
}

/*
 * Called to exit the shell.
 */
static void
exitshell(void)
{
	struct jmploc loc;
	char *p;

#if ENABLE_FEATURE_EDITING_SAVE_ON_EXIT
	if (line_input_state)
		save_history(line_input_state);
#endif
	savestatus = exitstatus;
	TRACE(("pid %d, exitshell(%d)\n", getpid(), savestatus));
	if (setjmp(loc.loc))
		goto out;
	exception_handler = &loc;
	p = trap[0];
	if (p) {
		trap[0] = NULL;
		evalskip = 0;
		evalstring(p, 0);
		evalskip = SKIPFUNCDEF;
		/*free(p); - we'll exit soon */
	}
 out:
	exitreset();
	/* dash wraps setjobctl(0) in "if (setjmp(loc.loc) == 0) {...}".
	 * our setjobctl(0) does not panic if tcsetpgrp fails inside it.
	 */
	setjobctl(0);
	flush_stdout_stderr();
	_exit(exitstatus);
	/* NOTREACHED */
}

#if ENABLE_PLATFORM_MINGW32
static void xsetenv_if_unset(const char *key, const char *value)
{
	if (!getenv(key))
		xsetenv(key, value);
}
#endif

/* Don't inline: conserve stack of caller from having our locals too */
static NOINLINE void
init(void)
{
	/* we will never free this */
	basepf.next_to_pgetc = basepf.buf = ckmalloc(IBUFSIZ);
	basepf.linno = 1;

#if !ENABLE_PLATFORM_MINGW32
	sigmode[SIGCHLD - 1] = S_DFL; /* ensure we install handler even if it is SIG_IGNed */
	setsignal(SIGCHLD);
#endif

	{
		char **envp;
		const char *p;

		initvar();

#if ENABLE_PLATFORM_MINGW32
		/*
		 * case insensitive env names from Windows world
		 *
		 * Some standard env names such as PATH is named Path and so on
		 * ash itself is case sensitive, so "Path" will confuse it, as
		 * MSVC getenv() is case insensitive.
		 *
		 * We may end up having both Path and PATH. Then Path will be chosen
		 * because it appears first.
		 */
		for (envp = environ; envp && *envp; envp++) {
			if (strncasecmp(*envp, "PATH=", 5) == 0 &&
			    strncmp(*envp, "PATH=", 5) != 0) {
				break;
			}
		}

		if (envp && *envp) {
			/*
			 * If we get here it's because the environment contains a path
			 * variable called something other than PATH.  This suggests we
			 * haven't been invoked from an earlier instance of BusyBox.
			 */
			char *start, *end;
			struct passwd *pw;

			for (envp = environ; envp && *envp; envp++) {
				if (!(end=strchr(*envp, '=')))
					continue;

				/* make all variable names uppercase */
				for (start = *envp;start < end;start++)
					*start = toupper(*start);

				/* Convert backslashes to forward slashes in value but
				 * not if we're on Windows XP or for variables known to
				 * cause problems */
				if ( !winxp && strncmp(*envp, "SYSTEMROOT=", 11) != 0 &&
						strncmp(*envp, "COMSPEC=", 8) != 0 ) {
					bs_to_slash(end+1);
				}

				/* check for invalid characters in name */
				for (start = *envp;start < end;start++) {
					if (!isdigit(*start) && !isalpha(*start) && *start != '_') {
						break;
					}
				}

				if (start != end) {
					/*
					 * Make a copy of the variable, replacing invalid
					 * characters in the name with underscores.
					 */
					char *var = xstrdup(*envp);

					for (start = var;*start != '=';start++) {
						if (!isdigit(*start) && !isalpha(*start)) {
							*start = '_';
						}
					}
					setvareq(var, VEXPORT|VNOSAVE);
				}
			}

			/* Initialise some variables normally set at login, but
			 * only if someone hasn't already set them. */
			pw = xgetpwuid(getuid());
			xsetenv_if_unset("USER",    pw->pw_name);
			xsetenv_if_unset("LOGNAME", pw->pw_name);
			xsetenv_if_unset("HOME",    pw->pw_dir);
			xsetenv_if_unset("SHELL",   DEFAULT_SHELL);
		}
#endif
		for (envp = environ; envp && *envp; envp++) {
/* Used to have
 *			p = endofname(*envp);
 *			if (p != *envp && *p == '=') {
 * here to weed out badly-named variables, but this breaks
 * scenarios where people do want them passed to children:
 * import os
 * os.environ["test-test"]="test"
 * if os.fork() == 0:
 *   os.execv("ash", [ 'ash', '-c', 'eval $(export -p); echo OK' ])  # fixes this
 * os.execv("ash", [ 'ash', '-c', 'env | grep test-test' ])  # breaks this
 */
			if (strchr(*envp, '=')) {
#if !ENABLE_PLATFORM_MINGW32
				setvareq(*envp, VEXPORT|VTEXTFIXED);
#else
				setvareq(*envp, VEXPORT);
#endif
			}
		}

		setvareq((char*)defifsvar, VTEXTFIXED);
		setvareq((char*)defoptindvar, VTEXTFIXED);

		setvar0("PPID", utoa(getppid()));
#if BASH_SHLVL_VAR
		p = lookupvar("SHLVL");
		setvar("SHLVL", utoa((p ? atoi(p) : 0) + 1), VEXPORT);
#endif
#if BASH_HOSTNAME_VAR
		if (!lookupvar("HOSTNAME")) {
			struct utsname uts;
			uname(&uts);
			setvar0("HOSTNAME", uts.nodename);
		}
#endif
		p = lookupvar("PWD");
		if (p) {
			struct stat st1, st2;
			if (p[0] != '/' || stat(p, &st1) || stat(".", &st2)
			 || st1.st_dev != st2.st_dev || st1.st_ino != st2.st_ino
			) {
				p = NULL;
			}
		}
		setpwd(p, 0);
	}
}


//usage:#define ash_trivial_usage
//usage:	"[-/+OPTIONS] [-/+o OPT]... [-c 'SCRIPT' [ARG0 [ARGS]] / FILE [ARGS] / -s [ARGS]]"
//usage:#define ash_full_usage "\n\n"
//usage:	"Unix shell interpreter"

/*
 * Process the shell command line arguments.
 */
static int
procargs(char **argv)
{
	int i;
	const char *xminusc;
	char **xargv;
	int login_sh;

	xargv = argv;
	login_sh = xargv[0] && xargv[0][0] == '-';
#if NUM_SCRIPTS > 0
	if (minusc)
		goto setarg0;
#endif
	arg0 = xargv[0];
	/* if (xargv[0]) - mmm, this is always true! */
		xargv++;
	argptr = xargv;
	for (i = 0; i < NOPTS; i++)
		optlist[i] = 2;
	if (options(&login_sh)) {
		/* it already printed err message */
		raise_exception(EXERROR);
	}
	xargv = argptr;
	xminusc = minusc;
	if (*xargv == NULL) {
		if (xminusc)
			ash_msg_and_raise_error(bb_msg_requires_arg, "-c");
		sflag = 1;
	}
	if (iflag == 2 /* no explicit -i given */
	 && sflag == 1 /* -s given (or implied) */
#if !ENABLE_PLATFORM_MINGW32
	 && !minusc /* bash compat: ash -sc 'echo $-' is not interactive (dash is) */
#endif
	 && isatty(0) && isatty(1) /* we are on tty */
	) {
		iflag = 1;
	}
	if (mflag == 2)
		mflag = iflag;
	for (i = 0; i < NOPTS; i++)
		if (optlist[i] == 2)
			optlist[i] = 0;
#if DEBUG == 2
	debug = 1;
#endif
	/* POSIX 1003.2: first arg after "-c CMD" is $0, remainder $1... */
	if (xminusc) {
		minusc = *xargv++;
		if (*xargv)
			goto setarg0;
	} else if (!sflag) {
		setinputfile(*xargv, 0);
#if ENABLE_PLATFORM_MINGW32
		bs_to_slash(*xargv);
#endif
 setarg0:
		arg0 = *xargv++;
		commandname = arg0;
	}

	shellparam.p = xargv;
#if ENABLE_ASH_GETOPTS
	shellparam.optind = 1;
	shellparam.optoff = -1;
#endif
	/* assert(shellparam.malloced == 0 && shellparam.nparam == 0); */
	while (*xargv) {
		shellparam.nparam++;
		xargv++;
	}
	optschanged();

	return login_sh;
}

/*
 * Read /etc/profile, ~/.profile, $ENV.
 */
static void
read_profile(const char *name)
{
	name = expandstr(name, DQSYNTAX);
	if (setinputfile(name, INPUT_PUSH_FILE | INPUT_NOFILE_OK) < 0)
		return;
	cmdloop(0);
	popfile();
}

#if PROFILE
static short profile_buf[16384];
extern int etext();
#endif

/*
 * Main routine.  We initialize things, parse the arguments, execute
 * profiles if we're a login shell, and then call cmdloop to execute
 * commands.  The setjmp call sets up the location to jump to when an
 * exception occurs.  When an exception occurs the variable "state"
 * is used to figure out how far we had gotten.
 */
int ash_main(int argc, char **argv) MAIN_EXTERNALLY_VISIBLE;
#if NUM_SCRIPTS > 0
int ash_main(int argc, char **argv)
#else
int ash_main(int argc UNUSED_PARAM, char **argv)
#endif
/* note: 'argc' is used only if embedded scripts are enabled */
{
	volatile smallint state;
	struct jmploc jmploc;
	struct stackmark smark;
	int login_sh;
#if ENABLE_PLATFORM_MINGW32
	char *sd;
#endif

	/* Initialize global data */
	INIT_G_misc();
	INIT_G_memstack();
	INIT_G_var();
#if ENABLE_ASH_ALIAS
	INIT_G_alias();
#endif
	INIT_G_cmdtable();

#if PROFILE
	monitor(4, etext, profile_buf, sizeof(profile_buf), 50);
#endif

	state = 0;
	if (setjmp(jmploc.loc)) {
		smallint e;
		smallint s;

		exitreset();

		e = exception_type;
		s = state;
		if (e == EXEND || e == EXEXIT || s == 0 || iflag == 0 || shlvl) {
			exitshell();
		}

		reset();

		if (e == EXINT) {
			newline_and_flush(stderr);
		}

		popstackmark(&smark);
		FORCE_INT_ON; /* enable interrupts */
		if (s == 1)
			goto state1;
		if (s == 2)
			goto state2;
		if (s == 3)
			goto state3;
		goto state4;
	}
	exception_handler = &jmploc;
	rootpid = getpid();

#if ENABLE_PLATFORM_MINGW32
	winxp = (argv[1] != NULL && strcmp(argv[1], "-X") == 0);
#endif
	init();
	setstackmark(&smark);

#if ENABLE_PLATFORM_MINGW32
	hSIGINT = CreateEvent(NULL, TRUE, FALSE, NULL);
	SetConsoleCtrlHandler(ctrl_handler, TRUE);

	if (argc == 3 && !strcmp(argv[1], "--fs")) {
		forkshell_init(argv[2]);

		/* NOTREACHED */
		bb_error_msg_and_die("forkshell failed");
	}
#endif

#if NUM_SCRIPTS > 0
	if (argc < 0)
		/* Non-NULL minusc tells procargs that an embedded script is being run */
		minusc = get_script_content(-argc - 1);
#endif
	login_sh = procargs(argv);
#if DEBUG
	TRACE(("Shell args: "));
	trace_puts_args(argv);
#endif

#if ENABLE_ASH_NOCONSOLE
	if (noconsole)
		hide_console();
#endif

#if ENABLE_PLATFORM_MINGW32
	if (dirarg) {
		chdir(dirarg);
		setpwd(NULL, 0);
	}
	else if (!login_sh && iflag) {
		char *cwd = getcwd(NULL, 0);
		if (cwd) {
			docd(cwd, 0);
			free(cwd);
		}
	}

	if (title)
		set_title(title);
#endif

	if (login_sh) {
		const char *hp;

#if ENABLE_PLATFORM_MINGW32
		if (!dirarg) {
			chdir(xgetpwuid(getuid())->pw_dir);
			setpwd(NULL, 0);
		}
#endif

		state = 1;
#if ENABLE_PLATFORM_MINGW32
		sd = get_system_drive();
		if (sd) {
			char *path = xasprintf("%s/etc/profile", sd);
			read_profile(path);
			free(sd);
			free(path);
		}
		else
#endif
		read_profile("/etc/profile");
 state1:
		state = 2;
		hp = lookupvar("HOME");
		if (hp)
			read_profile("$HOME/.profile");
	}
 state2:
	state = 3;
	if (
#if ENABLE_PLATFORM_POSIX
#ifndef linux
	 getuid() == geteuid() && getgid() == getegid() &&
#endif
#endif
	 iflag
	) {
		const char *shinit = lookupvar("ENV");
		if (shinit != NULL && *shinit != '\0')
			read_profile(shinit);
	}
	popstackmark(&smark);
 state3:
	state = 4;
	if (minusc) {
		/* evalstring pushes parsefile stack.
		 * Ensure we don't falsely claim that 0 (stdin)
		 * is one of stacked source fds.
		 * Testcase: ash -c 'exec 1>&0' must not complain. */

		// if (!sflag) g_parsefile->pf_fd = -1;
		// ^^ not necessary since now we special-case fd 0
		// in save_fd_on_redirect()

		// dash: evalstring(minusc, sflag ? 0 : EV_EXIT);
		// The above makes
		//  ash -sc 'echo $-'
		// continue reading input from stdin after running 'echo'.
		// bash does not do this: it prints "hBcs" and exits.
#if !ENABLE_PLATFORM_MINGW32
		evalstring(minusc, EV_EXIT);
#else
		evalstring(minusc, sflag ? 0 : EV_EXIT);
#endif
	}

	if (sflag || minusc == NULL) {
#if MAX_HISTORY > 0 && ENABLE_FEATURE_EDITING_SAVEHISTORY
		if (iflag) {
			const char *hp = lookupvar("HISTFILE");
			if (!hp) {
				hp = lookupvar("HOME");
				if (hp) {
					INT_OFF;
					hp = concat_path_file(hp, ".ash_history");
					setvar0("HISTFILE", hp);
					free((char*)hp);
					INT_ON;
					hp = lookupvar("HISTFILE");
				}
			}
			if (hp)
				line_input_state->hist_file = hp;
# if ENABLE_FEATURE_SH_HISTFILESIZE
			hp = lookupvar("HISTFILESIZE");
			line_input_state->max_history = size_from_HISTFILESIZE(hp);
# endif
		}
#endif
 state4: /* XXX ??? - why isn't this before the "if" statement */

		/* Interactive bash re-enables SIGHUP which is SIG_IGNed on entry.
		 * Try:
		 * trap '' hup; bash; echo RET	# type "kill -hup $$", see SIGHUP having effect
		 * trap '' hup; bash -c 'kill -hup $$; echo ALIVE'  # here SIGHUP is SIG_IGNed
		 */
#if !ENABLE_PLATFORM_MINGW32
		signal(SIGHUP, SIG_DFL);
#endif

		cmdloop(1);
	}
#if PROFILE
	monitor(0);
#endif
#ifdef GPROF
	{
		extern void _mcleanup(void);
		_mcleanup();
	}
#endif
	TRACE(("End of main reached\n"));
	exitshell();
	/* NOTREACHED */
}

#if ENABLE_PLATFORM_MINGW32
static void
forkshell_openhere(struct forkshell *fs)
{
	const char *p = fs->path;
	size_t len = strlen(p);
	int pip[2];

	pip[0] = fs->fd[0];
	pip[1] = fs->fd[1];

	TRACE(("ash: subshell: %s\n",__PRETTY_FUNCTION__));

	close(pip[0]);
	ignoresig(SIGINT);  //signal(SIGINT, SIG_IGN);
	ignoresig(SIGQUIT); //signal(SIGQUIT, SIG_IGN);
	ignoresig(SIGHUP);  //signal(SIGHUP, SIG_IGN);
	ignoresig(SIGTSTP); //signal(SIGTSTP, SIG_IGN);
	signal(SIGPIPE, SIG_DFL);
	xwrite(pip[1], p, len);
	_exit(EXIT_SUCCESS);
}

static void
forkshell_evalbackcmd(struct forkshell *fs)
{
	union node *n = fs->n;
	int pip[2] = {fs->fd[0], fs->fd[1]};

	FORCE_INT_ON;
	close(pip[0]);
	if (pip[1] != 1) {
		/*close(1);*/
		dup2_or_raise(pip[1], 1);
		close(pip[1]);
	}
	eflag = 0;
	ifsfree();
	evaltreenr(n, EV_EXIT);
	/* NOTREACHED */
}

static void
forkshell_evalsubshell(struct forkshell *fs)
{
	union node *n = fs->n;
	int flags = fs->flags;

	TRACE(("ash: subshell: %s\n",__PRETTY_FUNCTION__));
	INT_ON;
	flags |= EV_EXIT;
	expredir(n->nredir.redirect);
	redirect(n->nredir.redirect, 0);
	evaltreenr(n->nredir.n, flags);
	/* never returns */
}

static void
forkshell_evalpipe(struct forkshell *fs)
{
	union node *n = fs->n;
	int flags = fs->flags;
	int prevfd = fs->fd[2];
	int pip[2] = {fs->fd[0], fs->fd[1]};

	TRACE(("ash: subshell: %s\n",__PRETTY_FUNCTION__));
	INT_ON;
	if (pip[1] >= 0) {
		close(pip[0]);
	}
	if (prevfd > 0) {
		dup2(prevfd, 0);
		close(prevfd);
	}
	if (pip[1] > 1) {
		dup2(pip[1], 1);
		close(pip[1]);
	}
	evaltreenr(n, flags);
}

static void
forkshell_shellexec(struct forkshell *fs)
{
	int idx = fs->fd[0];
	char **argv = fs->argv;
	char *path = fs->path;

	FORCE_INT_ON;
	shellexec(argv[0], argv, path, idx);
}

static void
forkshell_child(struct forkshell *fs)
{
	switch ( fs->fpid ) {
	case FS_OPENHERE:
		forkshell_openhere(fs);
		break;
	case FS_EVALBACKCMD:
		forkshell_evalbackcmd(fs);
		break;
	case FS_EVALSUBSHELL:
		forkshell_evalsubshell(fs);
		break;
	case FS_EVALPIPE:
		forkshell_evalpipe(fs);
		break;
	case FS_SHELLEXEC:
		forkshell_shellexec(fs);
		break;
	}
}

/*
 * Reinitialise the builtin environment variables in varinit.  Their
 * current settings have been copied from the parent in vartab.  Look
 * these up using the names from varinit_data, copy the details from
 * vartab to varinit and replace the old copy in vartab with the new
 * one in varinit.
 *
 * Also reinitialise the function pointers and line number variable.
 */
static void
reinitvar(void)
{
	int i;
	const char *name;
	struct var **vpp, **old;

	for (i=0; i<ARRAY_SIZE(varinit); ++i) {
		name = varinit_data[i].var_text ? varinit_data[i].var_text : "LINENO=";
		vpp = hashvar(name);
		if ( (old=findvar(vpp, name)) != NULL ) {
			varinit[i] = **old;
			*old = varinit+i;
		}
		varinit[i].var_func = varinit_data[i].var_func;
	}
	vlineno.var_text = linenovar;
}

static void
spawn_forkshell(struct forkshell *fs, struct job *jp, union node *n, int mode)
{
	struct forkshell *new;
	char buf[32];
	const char *argv[] = { "sh", "--fs", NULL, NULL };
	intptr_t ret;

	new = forkshell_prepare(fs);
	new->mode = mode;
	new->nprocs = jp == NULL ? 0 : jp->nprocs;
	sprintf(buf, "%p", new->hMapFile);
	argv[2] = buf;
	ret = mingw_spawn_proc(argv);
	CloseHandle(new->hMapFile);
	UnmapViewOfFile(new);
	if (ret == -1) {
		if (jp)
			freejob(jp);
		ash_msg_and_raise_error("unable to spawn shell");
	}
	forkparent(jp, n, mode, (HANDLE)ret);
}

/*
 * forkshell_prepare() and friends
 *
 * The sequence is as follows:
 * - funcblocksize is initialized
 * - forkshell_size(fs) is called to calculate the exact memory needed
 * - a new struct is allocated
 * - funcblock, funcstring, relocate are initialized from the new block
 * - forkshell_copy(fs) is called to copy recursively everything over
 *   it will record all relocations along the way
 *
 * When this memory is mapped elsewhere, pointer fixup will be needed
 */

/* redefine without test that relocate is non-NULL */
#undef SAVE_PTR
#undef SAVE_PTR2
#undef SAVE_PTR3
# define SAVE_PTR(dst,note,flag) { \
		MARK_PTR(dst,flag); ANNOT(dst,note); \
}
# define SAVE_PTR2(dst1,note1,flag1,dst2,note2,flag2) { \
		MARK_PTR(dst1,flag1); MARK_PTR(dst2,flag2); \
		ANNOT(dst1,note1); ANNOT(dst2,note2); \
}
# define SAVE_PTR3(dst1,note1,flag1,dst2,note2,flag2,dst3,note3,flag3) { \
		MARK_PTR(dst1,flag1); MARK_PTR(dst2,flag2); MARK_PTR(dst3,flag3); \
		ANNOT(dst1,note1); ANNOT(dst2,note2); ANNOT(dst3,note3); \
}

static int align_len(const char *s)
{
	return s ? SHELL_ALIGN(strlen(s)+1) : 0;
}

struct datasize {
	int funcblocksize;
	int funcstringsize;
};

#define SLIST_SIZE_BEGIN(name,type) \
static struct datasize \
name(struct datasize ds, type *p) \
{ \
	while (p) { \
		ds.funcblocksize += sizeof(type);
		/* do something here with p */
#define SLIST_SIZE_END() \
		p = p->next; \
	} \
	return ds; \
}

#define SLIST_COPY_BEGIN(name,type) \
static type * \
name(type *vp) \
{ \
	type *start; \
	type **vpp; \
	vpp = &start; \
	while (vp) { \
		*vpp = funcblock; \
		funcblock = (char *) funcblock + sizeof(type);
		/* do something here with vpp and vp */
#define SLIST_COPY_END() \
		SAVE_PTR((*vpp)->next, "(*vpp)->next", NO_FREE); \
		vp = vp->next; \
		vpp = &(*vpp)->next; \
	} \
	*vpp = NULL; \
	return start; \
}

/*
 * struct var
 */
SLIST_SIZE_BEGIN(var_size,struct var)
ds.funcstringsize += align_len(p->var_text);
SLIST_SIZE_END()

SLIST_COPY_BEGIN(var_copy,struct var)
(*vpp)->var_text = nodeckstrdup(vp->var_text);
(*vpp)->flags = vp->flags;
(*vpp)->var_func = NULL;
SAVE_PTR((*vpp)->var_text, xasprintf("(*vpp)->var_text '%s'", vp->var_text ?: "NULL"), FREE);
SLIST_COPY_END()

/*
 * struct tblentry
 */
static struct datasize
tblentry_size(struct datasize ds, struct tblentry *tep)
{
	while (tep) {
		ds.funcblocksize += sizeof(struct tblentry) + align_len(tep->cmdname);
		/* CMDBUILTIN, e->param.cmd needs no pointer relocation */
		if (tep->cmdtype == CMDFUNCTION) {
			ds.funcblocksize += offsetof(struct funcnode, n);
			ds.funcblocksize = calcsize(ds.funcblocksize, &tep->param.func->n);
		}
		tep = tep->next;
	}
	return ds;
}

static struct tblentry *
tblentry_copy(struct tblentry *tep)
{
	struct tblentry *start;
	struct tblentry **newp;
	int size;

	newp = &start;
	while (tep) {
		*newp = funcblock;
		size = sizeof(struct tblentry) + align_len(tep->cmdname);

		funcblock = (char *) funcblock + size;
		memcpy(*newp, tep, sizeof(struct tblentry)+strlen(tep->cmdname));
		switch (tep->cmdtype) {
		case CMDBUILTIN:
			/* Save index of builtin, not pointer; fixed by forkshell_init() */
			(*newp)->param.index = tep->param.cmd - builtintab;
			break;
		case CMDFUNCTION:
			(*newp)->param.func = funcblock;
			funcblock = (char *) funcblock + offsetof(struct funcnode, n);
			copynode(&tep->param.func->n);
			SAVE_PTR((*newp)->param.func, "param.func", NO_FREE);
			break;
		default:
			break;
		}
		SAVE_PTR((*newp)->next, xasprintf("cmdname '%s'", tep->cmdname), FREE);
		tep = tep->next;
		newp = &(*newp)->next;
	}
	*newp = NULL;
	return start;
}

static struct datasize
cmdtable_size(struct datasize ds, struct tblentry **cmdtablep)
{
	int i;
	ds.funcblocksize += sizeof(struct tblentry *)*CMDTABLESIZE;
	for (i = 0; i < CMDTABLESIZE; i++)
		ds = tblentry_size(ds, cmdtablep[i]);
	return ds;
}

static struct tblentry **
cmdtable_copy(struct tblentry **cmdtablep)
{
	struct tblentry **new = funcblock;
	int i;

	funcblock = (char *) funcblock + sizeof(struct tblentry *)*CMDTABLESIZE;
	for (i = 0; i < CMDTABLESIZE; i++) {
		new[i] = tblentry_copy(cmdtablep[i]);
		SAVE_PTR(new[i], xasprintf("cmdtable[%d]", i), FREE);
	}
	return new;
}

#if ENABLE_ASH_ALIAS
/*
 * struct alias
 */
SLIST_SIZE_BEGIN(alias_size,struct alias)
ds.funcstringsize += align_len(p->name);
ds.funcstringsize += align_len(p->val);
SLIST_SIZE_END()

SLIST_COPY_BEGIN(alias_copy,struct alias)
(*vpp)->name = nodeckstrdup(vp->name);
(*vpp)->val = nodeckstrdup(vp->val);
(*vpp)->flag = vp->flag;
SAVE_PTR((*vpp)->name, xasprintf("(*vpp)->name '%s'", vp->name ?: "NULL"), FREE);
SAVE_PTR((*vpp)->val, xasprintf("(*vpp)->val '%s'", vp->val ?: "NULL"), FREE);
SLIST_COPY_END()

static struct datasize
atab_size(struct datasize ds, struct alias **atabp)
{
	int i;
	ds.funcblocksize += sizeof(struct alias *)*ATABSIZE;
	for (i = 0; i < ATABSIZE; i++)
		ds = alias_size(ds, atabp[i]);
	return ds;
}

static struct alias **
atab_copy(struct alias **atabp)
{
	struct alias **new = funcblock;
	int i;

	funcblock = (char *) funcblock + sizeof(struct alias *)*ATABSIZE;
	for (i = 0; i < ATABSIZE; i++) {
		new[i] = alias_copy(atabp[i]);
		SAVE_PTR(new[i], xasprintf("atab[%d]", i), FREE);
	}
	return new;
}
#endif

/*
 * char **
 */
static struct datasize
argv_size(struct datasize ds, char **p)
{
	while (p && *p) {
		ds.funcblocksize += sizeof(char *);
		ds.funcstringsize += align_len(*p);
		p++;
	}
	ds.funcblocksize += sizeof(char *);
	return ds;
}

static char **
argv_copy(char **p)
{
	char **new, **start = funcblock;
#if FORKSHELL_DEBUG
	int i = 0;
#endif

	while (p && *p) {
		new = funcblock;
		funcblock = (char *) funcblock + sizeof(char *);
		*new = nodeckstrdup(*p);
		SAVE_PTR(*new, xasprintf("argv[%d] '%s'", i++, *p), FREE);
		p++;
	}
	new = funcblock;
	funcblock = (char *) funcblock + sizeof(char *);
	*new = NULL;
	return start;
}

#if MAX_HISTORY
static struct datasize
history_size(struct datasize ds, line_input_t *st)
{
	int i;

	ds.funcblocksize += sizeof(char *) * st->cnt_history;
	for (i = 0; i < st->cnt_history; i++) {
		ds.funcstringsize += align_len(st->history[i]);
	}
	return ds;
}

static char **
history_copy(line_input_t *st)
{
	char **new = funcblock;
	int i;

	funcblock = (char *)funcblock + sizeof(char *) * st->cnt_history;
	for (i = 0; i < st->cnt_history; i++) {
		new[i] = nodeckstrdup(st->history[i]);
		SAVE_PTR(new[i],
			xasprintf("history[%d] '%s'", i, st->history[i]), FREE);
	}
	return new;
}
#endif

/*
 * struct redirtab
 */
static int
redirtab_size(int funcblocksize, struct redirtab *rdtp)
{
	while (rdtp) {
		funcblocksize += sizeof(*rdtp)+sizeof(rdtp->two_fd[0])*rdtp->pair_count;
		rdtp = rdtp->next;
	}
	return funcblocksize;
}

static struct redirtab *
redirtab_copy(struct redirtab *rdtp)
{
	struct redirtab *start;
	struct redirtab **vpp;

	vpp = &start;
	while (rdtp) {
		int size = sizeof(*rdtp)+sizeof(rdtp->two_fd[0])*rdtp->pair_count;
		*vpp = funcblock;
		funcblock = (char *) funcblock + size;
		memcpy(*vpp, rdtp, size);
		SAVE_PTR((*vpp)->next, "(*vpp)->next", NO_FREE);
		rdtp = rdtp->next;
		vpp = &(*vpp)->next;
	}
	*vpp = NULL;
	return start;
}

#undef shellparam
#undef redirlist
#undef vartab
static struct datasize
globals_var_size(struct datasize ds, struct globals_var *gvp)
{
	int i;

	ds.funcblocksize += sizeof(struct globals_var);
	ds = argv_size(ds, gvp->shellparam.p);
	ds.funcblocksize = redirtab_size(ds.funcblocksize, gvp->redirlist);
	for (i = 0; i < VTABSIZE; i++)
		ds = var_size(ds, gvp->vartab[i]);
	return ds;
}

static struct globals_var *
globals_var_copy(struct globals_var *gvp)
{
	int i;
	struct globals_var *new;

	new = funcblock;
	funcblock = (char *) funcblock + sizeof(struct globals_var);
	memcpy(new, gvp, sizeof(struct globals_var));

	/* shparam */
	new->shellparam.malloced = 0;
	new->shellparam.p = argv_copy(gvp->shellparam.p);
	SAVE_PTR(new->shellparam.p, "shellparam.p", NO_FREE);

	new->redirlist = redirtab_copy(gvp->redirlist);
	SAVE_PTR(new->redirlist, "redirlist", NO_FREE);

	for (i = 0; i < VTABSIZE; i++) {
		new->vartab[i] = var_copy(gvp->vartab[i]);
		SAVE_PTR(new->vartab[i], xasprintf("vartab[%d]", i), FREE);
	}

	return new;
}

#undef minusc
#undef curdir
#undef physdir
#undef arg0
#undef commandname
#undef nullstr
static struct datasize
globals_misc_size(struct datasize ds, struct globals_misc *p)
{
	ds.funcblocksize += sizeof(struct globals_misc);
	ds.funcstringsize += align_len(p->minusc);
	if (p->curdir != p->nullstr)
		ds.funcstringsize += align_len(p->curdir);
	if (p->physdir != p->nullstr)
		ds.funcstringsize += align_len(p->physdir);
	ds.funcstringsize += align_len(p->arg0);
	ds.funcstringsize += align_len(p->commandname);
	return ds;
}

static struct globals_misc *
globals_misc_copy(struct globals_misc *p)
{
	struct globals_misc *new = funcblock;

	funcblock = (char *) funcblock + sizeof(struct globals_misc);
	memcpy(new, p, sizeof(struct globals_misc));

	new->minusc = nodeckstrdup(p->minusc);
	new->curdir = p->curdir != p->nullstr ? nodeckstrdup(p->curdir) : new->nullstr;
	new->physdir = p->physdir != p->nullstr ? nodeckstrdup(p->physdir) : new->nullstr;
	new->arg0 = nodeckstrdup(p->arg0);
	new->commandname = nodeckstrdup(p->commandname);
	SAVE_PTR3(
		new->minusc, xasprintf("minusc '%s'", p->minusc ?: "NULL"), FREE,
		new->curdir, xasprintf("curdir '%s'", new->curdir ?: "NULL"), FREE,
		new->physdir, xasprintf("physdir '%s'", new->physdir ?: "NULL"), FREE);
	SAVE_PTR2(
		new->arg0, xasprintf("arg0 '%s'", p->arg0 ?: "NULL"), FREE,
		new->commandname,
			xasprintf("commandname '%s'", p->commandname ?: "NULL"), FREE);
	return new;
}

static struct datasize
forkshell_size(struct forkshell *fs)
{
	struct datasize ds = {0, 0};

	ds = globals_var_size(ds, fs->gvp);
	ds = globals_misc_size(ds, fs->gmp);
	ds = cmdtable_size(ds, fs->cmdtable);
#if ENABLE_ASH_ALIAS
	ds = atab_size(ds, fs->atab);
#endif
	/* optlist_transfer(sending, fd); */
	/* misc_transfer(sending, fd); */

	ds.funcblocksize = calcsize(ds.funcblocksize, fs->n);
	ds = argv_size(ds, fs->argv);
	ds.funcstringsize += align_len(fs->path);

#if MAX_HISTORY
	if (line_input_state) {
		ds = history_size(ds, line_input_state);
	}
#endif
	return ds;
}

static void
forkshell_copy(struct forkshell *fs, struct forkshell *new)
{
	memcpy(new, fs, sizeof(struct forkshell)); /* non-pointer stuff */
	new->gvp = globals_var_copy(fs->gvp);
	new->gmp = globals_misc_copy(fs->gmp);
	new->cmdtable = cmdtable_copy(fs->cmdtable);
	SAVE_PTR3(new->gvp, "gvp", NO_FREE,
		new->gmp, "gmp", NO_FREE,
		new->cmdtable, "cmdtable", NO_FREE);

#if ENABLE_ASH_ALIAS
	new->atab = atab_copy(fs->atab);
	SAVE_PTR(new->atab, "atab", NO_FREE);
#endif

	new->n = copynode(fs->n);
	new->argv = argv_copy(fs->argv);
	new->path = nodeckstrdup(fs->path);
	SAVE_PTR3( new->n, "n", NO_FREE,
		new->argv, "argv", NO_FREE,
		new->path, xasprintf("path '%s'", fs->path ?: "NULL"), FREE);

#if MAX_HISTORY
	if (line_input_state) {
		new->history = history_copy(line_input_state);
		SAVE_PTR(new->history, "history", NO_FREE);
		new->cnt_history = line_input_state->cnt_history;
	}
#endif
}

#if FORKSHELL_DEBUG
/* fp and notes can each be NULL */
static void
forkshell_print(FILE *fp0, struct forkshell *fs, const char **notes)
{
	FILE *fp;
	void *lfuncblock;
	char *lfuncstring;
	char *lrelocate;
	char *s;
	int count, i;
	int size_gvp, size_gmp, size_cmdtable, size_atab, size_history, total;

	if (fp0 != NULL) {
		fp = fp0;
	}
	else {
		char name[32];

		sprintf(name, "fs_%d.out", getpid());
		if ((fp=fopen(name, "w")) == NULL)
			return;
	}

	total = sizeof(struct forkshell) + fs->funcblocksize +
				fs->funcstringsize + fs->relocatesize;
	fprintf(fp, "total size    %6d = %d + %d + %d + %d = %d\n",
				fs->size + fs->relocatesize,
				(int)sizeof(struct forkshell), fs->funcblocksize,
				fs->funcstringsize, fs->relocatesize, total);

	lfuncblock = (char *)(fs + 1);
	lfuncstring = (char *)lfuncblock + fs->funcblocksize;
	lrelocate = (char *)lfuncstring + fs->funcstringsize;

	size_gvp = (int)((char *)fs->gmp-(char *)fs->gvp);
	size_gmp = (int)((char *)fs->cmdtable-(char *)fs->gmp);
#if ENABLE_ASH_ALIAS && MAX_HISTORY
	size_cmdtable = (int)((char *)fs->atab-(char *)fs->cmdtable);
	if (fs->history) {
		size_atab = (int)((char *)fs->history-(char *)fs->atab);
		size_history = (int)(lfuncstring-(char *)fs->history);
	}
	else {
		size_atab = (int)(lfuncstring-(char *)fs->atab);
		size_history = 0;
	}
#elif ENABLE_ASH_ALIAS
	size_cmdtable = (int)((char *)fs->atab-(char *)fs->cmdtable);
	size_atab = (int)(lfuncstring-(char *)fs->atab);
	size_history = 0;
#elif MAX_HISTORY
	size_atab = 0;
	if (fs->history) {
		size_cmdtable = (int)((char *)fs->history-(char *)fs->cmdtable);
		size_history = (int)(lfuncstring-(char *)fs->history);
	}
	else {
		size_cmdtable = (int)(lfuncstring-(char *)fs->cmdtable);
		size_history = 0;
	}
#else
	size_cmdtable = (int)(lfuncstring-(char *)fs->cmdtable);
	size_atab = 0;
	size_history = 0;
#endif
	total = size_gvp + size_gmp + size_cmdtable + size_atab + size_history;
	fprintf(fp, "funcblocksize %6d = %d + %d + %d + %d + %d = %d\n\n",
				fs->funcblocksize, size_gvp, size_gmp, size_cmdtable,
				size_atab, size_history, total);

	fprintf(fp, "--- relocate ---\n");
	count = 0;
	for (i = 0; i < fs->relocatesize; ++i) {
		if (lrelocate[i]) {
			char **ptr = (char **)((char *)fs + i);
			fprintf(fp, "%p %p %s\n", ptr, *ptr,
					notes && notes[i] ? notes[i] : "");
			++count;
		}
	}
	fprintf(fp, "--- %d relocations ---\n\n", count);

	fprintf(fp, "--- funcstring ---\n");
	count = 0;
	s = lfuncstring;
	while (s-lfuncstring < fs->funcstringsize) {
		if (!*s) {
			++s;
			continue;
		}
		fprintf(fp, "%p '%s'\n", s, s);
		s += strlen(s)+1;
		++count;
	}
	fprintf(fp, "--- %d strings ---\n", count);

	if (fp0 == NULL)
		fclose(fp);
}
#endif

static struct forkshell *
forkshell_prepare(struct forkshell *fs)
{
	struct forkshell *new;
	struct datasize ds;
	int size, relocatesize;
	HANDLE h;
	SECURITY_ATTRIBUTES sa;
#if FORKSHELL_DEBUG
	char *relocate;
	char name[32];
	FILE *fp;
#endif

	/* Calculate size of "new" */
	fs->gvp = ash_ptr_to_globals_var;
	fs->gmp = ash_ptr_to_globals_misc;
	fs->cmdtable = cmdtable;
#if ENABLE_ASH_ALIAS
	fs->atab = atab;
#endif

	/* calculate size of structure, funcblock and funcstring */
	ds = forkshell_size(fs);
	size = sizeof(struct forkshell) + ds.funcblocksize + ds.funcstringsize;
	relocatesize = sizeof(struct forkshell) + ds.funcblocksize;

	/* Allocate shared memory region */
	memset(&sa, 0, sizeof(sa));
	sa.nLength = sizeof(sa);
	sa.lpSecurityDescriptor = NULL;
	sa.bInheritHandle = TRUE;
	h = CreateFileMapping(INVALID_HANDLE_VALUE, &sa, PAGE_READWRITE, 0,
			size+relocatesize, NULL);

	/* Initialise pointers */
	new = (struct forkshell *)MapViewOfFile(h, FILE_MAP_WRITE, 0,0, 0);
	fs_size = size;
	funcblock = (char *)(new + 1);
	funcstring_end = (char *)new + size;
#if FORKSHELL_DEBUG
	fs_start = new;
	relocate = (char *)new + size;
	annot = (const char **)xzalloc(sizeof(char *)*relocatesize);
#endif

	/* Now pack them all */
	forkshell_copy(fs, new);

	/* Finish it up */
	new->size = size;
	new->relocatesize = relocatesize;
	new->old_base = (char *)new;
	new->hMapFile = h;
#if FORKSHELL_DEBUG
	sprintf(name, "fs_%d.out", getpid());
	if ((fp=fopen(name, "w")) != NULL) {
		int i;

		new->funcblocksize = (char *)funcblock - (char *)(new + 1);
		new->funcstringsize = (char *)new + size - funcstring_end;

		/* perform some sanity checks on pointers */
		fprintf(fp, "forkshell   %p  %6d\n", new, (int)sizeof(*new));
		fprintf(fp, "funcblock   %p  %6d\n", new+1, new->funcblocksize);
		fprintf(fp, "funcstring  %p  %6d\n", funcstring_end,
				new->funcstringsize);
		if ((char *)funcblock != funcstring_end)
			fprintf(fp, "   funcstring != end funcblock + 1 %p\n", funcblock);
		fprintf(fp, "relocate    %p  %6d\n\n", relocate, new->relocatesize);

		forkshell_print(fp, new, annot);

		for (i = 0; i < relocatesize; ++i) {
			/* check relocations are only present for structure and funcblock */
			if (i >= sizeof(*new)+new->funcblocksize && annot[i] != NULL) {
				fprintf(fp, "\nnon-NULL annotation at offset %d (> %d) %s\n",
						i, (int)sizeof(*new)+new->funcblocksize, annot[i]);
				break;
			}
			if (relocate[i] == FREE) {
				free((void *)annot[i]);
			}
		}
		free(annot);
		annot = NULL;
		fclose(fp);
	}
#endif
	return new;
}

#undef exception_handler
#undef trap
#undef trap_ptr
static void *sticky_mem_start, *sticky_mem_end;
static void
forkshell_init(const char *idstr)
{
	struct forkshell *fs;
	void *map_handle;
	HANDLE h;
	struct globals_var **gvpp;
	struct globals_misc **gmpp;
	int i;
	char **ptr;
	char *lrelocate;

	if (sscanf(idstr, "%p", &map_handle) != 1)
		bb_error_msg_and_die("invalid forkshell ID");

	h = (HANDLE)map_handle;
	fs = (struct forkshell *)MapViewOfFile(h, FILE_MAP_WRITE, 0,0, 0);
	if (!fs)
		bb_error_msg_and_die("Invalid forkshell memory");

	/* this memory can't be freed */
	sticky_mem_start = fs;
	sticky_mem_end = (char *) fs + fs->size;

	/* pointer fixup */
	lrelocate = (char *)fs + fs->size;
	for (i = 0; i < fs->relocatesize; i++) {
		if (lrelocate[i]) {
			ptr = (char **)((char *)fs + i);
			if (*ptr)
				*ptr = (char *)fs + (*ptr - fs->old_base);
		}
	}

	/* Now fix up stuff that can't be transferred */
	for (i = 0; i < CMDTABLESIZE; i++) {
		struct tblentry *e = fs->cmdtable[i];
		while (e) {
			if (e->cmdtype == CMDBUILTIN)
				e->param.cmd = builtintab + e->param.index;
			e = e->next;
		}
	}
	fs->gmp->exception_handler = ash_ptr_to_globals_misc->exception_handler;
	memset(fs->gmp->trap, 0, sizeof(fs->gmp->trap[0])*NSIG);
	/* fs->gmp->trap_ptr = fs->gmp->trap; */

	/* Switch global variables */
	gvpp = (struct globals_var **)&ash_ptr_to_globals_var;
	*gvpp = fs->gvp;
	gmpp = (struct globals_misc **)&ash_ptr_to_globals_misc;
	*gmpp = fs->gmp;
	cmdtable = fs->cmdtable;
#if ENABLE_ASH_ALIAS
	atab = fs->atab;
#endif
#if MAX_HISTORY
	if (fs->cnt_history) {
		line_input_state = new_line_input_t(FOR_SHELL);
		line_input_state->cnt_history = fs->cnt_history;
		for (i = 0; i < line_input_state->cnt_history; i++)
			line_input_state->history[i] = fs->history[i];
	}
#endif

	CLEAR_RANDOM_T(&random_gen); /* or else $RANDOM repeats in child */

	reinitvar();

	shlvl++;
	if (fs->mode == FORK_BG) {
		SetConsoleCtrlHandler(NULL, TRUE);
		if (fs->nprocs == 0) {
			close(0);
			if (open(bb_dev_null, O_RDONLY) != 0)
				ash_msg_and_raise_perror("can't open '%s'", bb_dev_null);
		}
	}
	forkshell_child(fs);
}

#undef free
static void
sticky_free(void *base)
{
	if (base >= sticky_mem_start && base < sticky_mem_end)
		return;
	free(base);
}
#endif

/*-
 * Copyright (c) 1989, 1991, 1993, 1994
 *      The Regents of the University of California.  All rights reserved.
 *
 * This code is derived from software contributed to Berkeley by
 * Kenneth Almquist.
 *
 * Redistribution and use in source and binary forms, with or without
 * modification, are permitted provided that the following conditions
 * are met:
 * 1. Redistributions of source code must retain the above copyright
 *    notice, this list of conditions and the following disclaimer.
 * 2. Redistributions in binary form must reproduce the above copyright
 *    notice, this list of conditions and the following disclaimer in the
 *    documentation and/or other materials provided with the distribution.
 * 3. Neither the name of the University nor the names of its contributors
 *    may be used to endorse or promote products derived from this software
 *    without specific prior written permission.
 *
 * THIS SOFTWARE IS PROVIDED BY THE REGENTS AND CONTRIBUTORS ''AS IS'' AND
 * ANY EXPRESS OR IMPLIED WARRANTIES, INCLUDING, BUT NOT LIMITED TO, THE
 * IMPLIED WARRANTIES OF MERCHANTABILITY AND FITNESS FOR A PARTICULAR PURPOSE
 * ARE DISCLAIMED.  IN NO EVENT SHALL THE REGENTS OR CONTRIBUTORS BE LIABLE
 * FOR ANY DIRECT, INDIRECT, INCIDENTAL, SPECIAL, EXEMPLARY, OR CONSEQUENTIAL
 * DAMAGES (INCLUDING, BUT NOT LIMITED TO, PROCUREMENT OF SUBSTITUTE GOODS
 * OR SERVICES; LOSS OF USE, DATA, OR PROFITS; OR BUSINESS INTERRUPTION)
 * HOWEVER CAUSED AND ON ANY THEORY OF LIABILITY, WHETHER IN CONTRACT, STRICT
 * LIABILITY, OR TORT (INCLUDING NEGLIGENCE OR OTHERWISE) ARISING IN ANY WAY
 * OUT OF THE USE OF THIS SOFTWARE, EVEN IF ADVISED OF THE POSSIBILITY OF
 * SUCH DAMAGE.
 */<|MERGE_RESOLUTION|>--- conflicted
+++ resolved
@@ -3032,7 +3032,7 @@
 	else {
 		if (absdrive) {
 			if (!relpath)
-				new = stack_nputstr(dir, 2, new);
+				new = stnputs(dir, 2, new);
 			cdcomppath += 2;
 			dir += 2;
 		}
@@ -11051,9 +11051,7 @@
 			fs.path = (char*)path;
 			fs.fd[0] = cmdentry.u.index;
 			jp = makejob(/*cmd,*/ 1);
-<<<<<<< HEAD
 			spawn_forkshell(&fs, jp, cmd, FORK_FG);
-			TRACE(("forked child exited with %d\n", status));
 			break;
 		}
 #else
@@ -11064,11 +11062,6 @@
 			jp = makejob(/*cmd,*/ 1);
 			if (forkshell(jp, cmd, FORK_FG) != 0) {
 				/* parent */
-				TRACE(("forked child exited with %d\n", status));
-=======
-			if (forkshell(jp, cmd, FORK_FG) != 0) {
-				/* parent */
->>>>>>> 1555895b
 				break;
 			}
 			/* child */
