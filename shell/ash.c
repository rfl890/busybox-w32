--- conflicted
+++ resolved
@@ -15,7 +15,6 @@
  *
  * Licensed under GPLv2 or later, see file LICENSE in this source tree.
  */
-<<<<<<< HEAD
 
 /*
  * MinGW notes
@@ -30,12 +29,10 @@
  * - fake $PPID
  */
 
-=======
 //config:config SHELL_ASH
 //config:	bool #hidden option
 //config:	depends on !NOMMU
 //config:
->>>>>>> d21a63f9
 //config:config ASH
 //config:	bool "ash (78 kb)"
 //config:	default y
