--- conflicted
+++ resolved
@@ -380,7 +380,6 @@
 	union node *n;
 	char **argv;
 	char *path;
-	struct strlist *varlist;
 };
 
 enum {
@@ -10832,14 +10831,8 @@
 	int status;
 	char **nargv;
 	smallint cmd_is_exec;
-<<<<<<< HEAD
-#if ENABLE_PLATFORM_MINGW32
-	int cmdpath;
-#endif
-=======
 	int vflags;
 	int vlocal;
->>>>>>> e2dd2afc
 
 	errlinno = lineno = cmd->ncmd.linno;
 	if (funcline)
@@ -10936,10 +10929,6 @@
 	}
 	status = redirectsafe(cmd->ncmd.redirect, REDIR_PUSH | REDIR_SAVEFD2);
 
-<<<<<<< HEAD
-#if !ENABLE_PLATFORM_MINGW32
-	path = vpath.var_text;
-=======
 	if (status) {
  bail:
 		exitstatus = status;
@@ -10951,7 +10940,6 @@
 		goto out;
 	}
 
->>>>>>> e2dd2afc
 	for (argp = cmd->ncmd.assign; argp; argp = argp->narg.next) {
 		struct strlist **spp;
 
@@ -10963,15 +10951,6 @@
 		else
 			setvareq((*spp)->text, vflags);
 	}
-#else
-	/* Set path after any local PATH= has been processed. */
-	for (argp = cmd->ncmd.assign; argp; argp = argp->narg.next) {
-		struct strlist **spp = varlist.lastp;
-		expandarg(argp, &varlist, EXP_VARTILDE);
-		mklocal((*spp)->text);
-	}
-	path = vpath.var_text;
-#endif
 
 	/* Print the command if xflag is set. */
 	if (xflag) {
@@ -11082,19 +11061,11 @@
 			fs.argv = argv;
 			fs.path = (char*)path;
 			fs.fd[0] = cmdentry.u.index;
-			fs.varlist = varlist.list;
 			jp = makejob(/*cmd,*/ 1);
 			spawn_forkshell(&fs, jp, cmd, FORK_FG);
 			TRACE(("forked child exited with %d\n", status));
 			break;
 		}
-		/* If we're running 'command -p' we need to use the value stored
-		 * in path by parse_command_args().  If PATH is a local variable
-		 * listsetvar() will free the value currently in path so we need
-		 * to fetch the updated version. */
-		cmdpath = (path != pathval());
-		listsetvar(varlist.list, VEXPORT|VSTACK);
-		shellexec(argv[0], argv, cmdpath ? path : pathval(), cmdentry.u.index);
 #else
 		if (!(flags & EV_EXIT) || may_have_traps) {
 			/* No, forking off a child is necessary */
@@ -11110,8 +11081,8 @@
 			FORCE_INT_ON;
 			/* fall through to exec'ing external program */
 		}
+#endif
 		shellexec(argv[0], argv, path, cmdentry.u.index);
-#endif
 		/* NOTREACHED */
 	} /* default */
 	case CMDBUILTIN:
@@ -15572,12 +15543,10 @@
 forkshell_shellexec(struct forkshell *fs)
 {
 	int idx = fs->fd[0];
-	struct strlist *varlist = fs->varlist;
 	char **argv = fs->argv;
 	char *path = fs->path;
 
 	FORCE_INT_ON;
-	listsetvar(varlist, VEXPORT|VSTACK);
 	shellexec(argv[0], argv, path, idx);
 }
 
@@ -15743,18 +15712,6 @@
 SLIST_COPY_END()
 
 /*
- * struct strlist
- */
-SLIST_SIZE_BEGIN(strlist_size,struct strlist)
-ds.funcstringsize += align_len(p->text);
-SLIST_SIZE_END()
-
-SLIST_COPY_BEGIN(strlist_copy,struct strlist)
-(*vpp)->text = nodeckstrdup(vp->text);
-SAVE_PTR((*vpp)->text, xasprintf("(*vpp)->text '%s'", vp->text ?: "NULL"), FREE);
-SLIST_COPY_END()
-
-/*
  * struct tblentry
  */
 static struct datasize
@@ -16075,7 +16032,6 @@
 	ds.funcblocksize = calcsize(ds.funcblocksize, fs->n);
 	ds = argv_size(ds, fs->argv);
 	ds.funcstringsize += align_len(fs->path);
-	ds = strlist_size(ds, fs->varlist);
 
 #if MAX_HISTORY
 	if (line_input_state) {
@@ -16104,11 +16060,9 @@
 	new->n = copynode(fs->n);
 	new->argv = argv_copy(fs->argv);
 	new->path = nodeckstrdup(fs->path);
-	new->varlist = strlist_copy(fs->varlist);
-	SAVE_PTR2( new->n, "n", NO_FREE,
-		new->argv, "argv", NO_FREE);
-	SAVE_PTR2(new->path, xasprintf("path '%s'", fs->path ?: "NULL"), FREE,
-		new->varlist, "varlist", NO_FREE);
+	SAVE_PTR3( new->n, "n", NO_FREE,
+		new->argv, "argv", NO_FREE,
+		new->path, xasprintf("path '%s'", fs->path ?: "NULL"), FREE);
 
 #if MAX_HISTORY
 	if (line_input_state) {
