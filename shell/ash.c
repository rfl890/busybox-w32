--- conflicted
+++ resolved
@@ -5979,16 +5979,6 @@
 		expandhere(redir->nhere.doc);
 		p = stackblock();
 	}
-<<<<<<< HEAD
-#if ENABLE_PLATFORM_MINGW32
-	memset(&fs, 0, sizeof(fs));
-	fs.fpid = FS_OPENHERE;
-	fs.n = redir;
-	fs.fd[0] = pip[0];
-	fs.fd[1] = pip[1];
-	spawn_forkshell(&fs, NULL, NULL, FORK_NOJOB);
-#else
-=======
 
 	len = strlen(p);
 	if (len <= PIPE_BUF) {
@@ -5996,7 +5986,14 @@
 		goto out;
 	}
 
->>>>>>> c2058ec9
+#if ENABLE_PLATFORM_MINGW32
+	memset(&fs, 0, sizeof(fs));
+	fs.fpid = FS_OPENHERE;
+	fs.fd[0] = pip[0];
+	fs.fd[1] = pip[1];
+	fs.path = p;
+	spawn_forkshell(&fs, NULL, NULL, FORK_NOJOB);
+#else
 	if (forkshell((struct job *)NULL, (union node *)NULL, FORK_NOJOB) == 0) {
 		/* child */
 		close(pip[0]);
@@ -15481,7 +15478,8 @@
 static void
 forkshell_openhere(struct forkshell *fs)
 {
-	union node *redir = fs->n;
+	const char *p = fs->path;
+	size_t len = strlen(p);
 	int pip[2];
 
 	pip[0] = fs->fd[0];
@@ -15495,11 +15493,7 @@
 	ignoresig(SIGHUP);  //signal(SIGHUP, SIG_IGN);
 	ignoresig(SIGTSTP); //signal(SIGTSTP, SIG_IGN);
 	signal(SIGPIPE, SIG_DFL);
-	if (redir->type == NHERE) {
-		size_t len = strlen(redir->nhere.doc->narg.text);
-		full_write(pip[1], redir->nhere.doc->narg.text, len);
-	} else /* NXHERE */
-		expandhere(redir->nhere.doc, pip[1]);
+	xwrite(pip[1], p, len);
 	_exit(EXIT_SUCCESS);
 }
 
