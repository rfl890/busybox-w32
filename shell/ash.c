--- conflicted
+++ resolved
@@ -14842,7 +14842,6 @@
 	init(IF_PLATFORM_MINGW32(argc >= 2 && strcmp(argv[1], "-X") == 0));
 	setstackmark(&smark);
 
-<<<<<<< HEAD
 #if ENABLE_PLATFORM_MINGW32
 	hSIGINT = CreateEvent(NULL, TRUE, FALSE, NULL);
 	SetConsoleCtrlHandler(ctrl_handler, TRUE);
@@ -14854,12 +14853,12 @@
 		/* NOTREACHED */
 		bb_error_msg_and_die("forkshell failed");
 	}
-=======
+#endif
+
 #if NUM_SCRIPTS > 0
 	if (argc < 0)
 		/* Non-NULL minusc tells procargs that an embedded script is being run */
 		minusc = get_script_content(-argc - 1);
->>>>>>> 572dfb8e
 #endif
 	login_sh = procargs(argv);
 #if DEBUG
