--- conflicted
+++ resolved
@@ -271,11 +271,10 @@
 #endif
 
 		c = buffer[bufpos];
-<<<<<<< HEAD
-		if (c == '\0' || (ENABLE_PLATFORM_MINGW32 && c == '\r'))
+#if ENABLE_PLATFORM_MINGW32
+		if (c == '\r')
 			continue;
-=======
->>>>>>> a949399d
+#endif
 		if (!(read_flags & BUILTIN_READ_RAW)) {
 			if (backslash) {
 				backslash = 0;
